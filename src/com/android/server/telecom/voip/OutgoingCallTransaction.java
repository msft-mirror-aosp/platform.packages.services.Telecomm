/*
 * Copyright (C) 2022 The Android Open Source Project
 *
 * Licensed under the Apache License, Version 2.0 (the "License");
 * you may not use this file except in compliance with the License.
 * You may obtain a copy of the License at
 *
 *      http://www.apache.org/licenses/LICENSE-2.0
 *
 * Unless required by applicable law or agreed to in writing, software
 * distributed under the License is distributed on an "AS IS" BASIS,
 * WITHOUT WARRANTIES OR CONDITIONS OF ANY KIND, either express or implied.
 * See the License for the specific language governing permissions and
 * limitations under the License.
 */

package com.android.server.telecom.voip;

import static android.Manifest.permission.CALL_PRIVILEGED;
import static android.telecom.CallAttributes.CALL_CAPABILITIES_KEY;
import static android.telecom.CallException.CODE_CALL_NOT_PERMITTED_AT_PRESENT_TIME;

import android.content.Context;
import android.content.Intent;
import android.content.pm.PackageManager;
import android.os.Bundle;
import android.telecom.CallAttributes;
import android.telecom.TelecomManager;
import android.util.Log;

import com.android.server.telecom.Call;
import com.android.server.telecom.CallsManager;
import com.android.server.telecom.LoggedHandlerExecutor;

import java.util.concurrent.CompletableFuture;
import java.util.concurrent.CompletionStage;

public class OutgoingCallTransaction extends VoipCallTransaction {

    private static final String TAG = OutgoingCallTransaction.class.getSimpleName();
    private final String mCallId;
    private final Context mContext;
    private final String mCallingPackage;
    private final CallAttributes mCallAttributes;
    private final CallsManager mCallsManager;
    private final Bundle mExtras;

    public OutgoingCallTransaction(String callId, Context context, CallAttributes callAttributes,
<<<<<<< HEAD
            CallsManager callsManager) {
=======
            CallsManager callsManager, Bundle extras) {
        super(callsManager.getLock());
>>>>>>> 948ef753
        mCallId = callId;
        mContext = context;
        mCallAttributes = callAttributes;
        mCallsManager = callsManager;
        mExtras = extras;
        mCallingPackage = mContext.getOpPackageName();
    }

    public OutgoingCallTransaction(String callId, Context context, CallAttributes callAttributes,
            CallsManager callsManager) {
        this(callId, context, callAttributes, callsManager, new Bundle());
    }

    @Override
    public CompletionStage<VoipCallTransactionResult> processTransaction(Void v) {
        Log.d(TAG, "processTransaction");

        final boolean hasCallPrivilegedPermission = mContext.checkCallingPermission(
                CALL_PRIVILEGED) == PackageManager.PERMISSION_GRANTED;

        final Intent intent = new Intent(hasCallPrivilegedPermission ?
                Intent.ACTION_CALL_PRIVILEGED : Intent.ACTION_CALL, mCallAttributes.getAddress());

        if (mCallsManager.isOutgoingCallPermitted(mCallAttributes.getPhoneAccountHandle())) {
            Log.d(TAG, "processTransaction: outgoing call permitted");

            CompletableFuture<Call> callFuture =
                    mCallsManager.startOutgoingCall(mCallAttributes.getAddress(),
                            mCallAttributes.getPhoneAccountHandle(),
                            generateExtras(mCallAttributes),
                            mCallAttributes.getPhoneAccountHandle().getUserHandle(),
                            intent,
                            mCallingPackage);

            if (callFuture == null) {
                return CompletableFuture.completedFuture(
                        new VoipCallTransactionResult(
                                CODE_CALL_NOT_PERMITTED_AT_PRESENT_TIME,
                                "incoming call not permitted at the current time"));
            }
            CompletionStage<VoipCallTransactionResult> result = callFuture.thenComposeAsync(
                    (call) -> {

                        Log.d(TAG, "processTransaction: completing future");

                        if (call == null) {
                            Log.d(TAG, "processTransaction: call is null");
                            return CompletableFuture.completedFuture(
                                    new VoipCallTransactionResult(
                                            CODE_CALL_NOT_PERMITTED_AT_PRESENT_TIME,
                                            "call could not be created at this time"));
                        } else {
                            Log.d(TAG, "processTransaction: call done. id=" + call.getId());
                        }

                        return CompletableFuture.completedFuture(
                                new VoipCallTransactionResult(
                                        VoipCallTransactionResult.RESULT_SUCCEED,
                                        call, null));
                    }
                    , new LoggedHandlerExecutor(mHandler, "OCT.pT", null));

            return result;
        } else {
            return CompletableFuture.completedFuture(
                    new VoipCallTransactionResult(
                            CODE_CALL_NOT_PERMITTED_AT_PRESENT_TIME,
                            "incoming call not permitted at the current time"));

        }
    }

    private Bundle generateExtras(CallAttributes callAttributes) {
        mExtras.setDefusable(true);
        mExtras.putString(TelecomManager.TRANSACTION_CALL_ID_KEY, mCallId);
        mExtras.putInt(CALL_CAPABILITIES_KEY, callAttributes.getCallCapabilities());
        mExtras.putInt(TelecomManager.EXTRA_START_CALL_WITH_VIDEO_STATE,
                callAttributes.getCallType());
        return mExtras;
    }
}<|MERGE_RESOLUTION|>--- conflicted
+++ resolved
@@ -46,12 +46,8 @@
     private final Bundle mExtras;
 
     public OutgoingCallTransaction(String callId, Context context, CallAttributes callAttributes,
-<<<<<<< HEAD
-            CallsManager callsManager) {
-=======
             CallsManager callsManager, Bundle extras) {
         super(callsManager.getLock());
->>>>>>> 948ef753
         mCallId = callId;
         mContext = context;
         mCallAttributes = callAttributes;
