/*
 * Copyright 2014, The Android Open Source Project
 *
 * Licensed under the Apache License, Version 2.0 (the "License");
 * you may not use this file except in compliance with the License.
 * You may obtain a copy of the License at
 *
 *     http://www.apache.org/licenses/LICENSE-2.0
 *
 * Unless required by applicable law or agreed to in writing, software
 * distributed under the License is distributed on an "AS IS" BASIS,
 * WITHOUT WARRANTIES OR CONDITIONS OF ANY KIND, either express or implied.
 * See the License for the specific language governing permissions and
 * limitations under the License.
 */

package com.android.server.telecom.ui;

import static android.Manifest.permission.READ_PHONE_STATE;

import android.annotation.NonNull;
import android.content.ComponentName;
import android.content.ContentProvider;
import android.content.pm.PackageManager.NameNotFoundException;
import android.telecom.PhoneAccountHandle;
import android.telecom.TelecomManager;

import com.android.server.telecom.CallerInfoLookupHelper;
import com.android.server.telecom.CallsManagerListenerBase;
import com.android.server.telecom.Constants;
import com.android.server.telecom.Log;
import com.android.server.telecom.MissedCallNotifier;
import com.android.server.telecom.PhoneAccountRegistrar;
import com.android.server.telecom.PhoneNumberUtilsAdapter;
import com.android.server.telecom.R;
import com.android.server.telecom.Runnable;
import com.android.server.telecom.TelecomBroadcastIntentProcessor;
import com.android.server.telecom.TelecomSystem;
import com.android.server.telecom.components.TelecomBroadcastReceiver;

import android.app.Notification;
import android.app.NotificationManager;
import android.app.PendingIntent;
import android.app.TaskStackBuilder;
import android.content.AsyncQueryHandler;
import android.content.ContentValues;
import android.content.Context;
import android.content.Intent;
import android.content.pm.ResolveInfo;
import android.database.Cursor;
import android.graphics.Bitmap;
import android.graphics.drawable.BitmapDrawable;
import android.graphics.drawable.Drawable;
import android.net.Uri;
import android.os.AsyncTask;
import android.os.Binder;
import android.os.UserHandle;
import android.provider.CallLog.Calls;
import android.telecom.DefaultDialerManager;
import android.telecom.PhoneAccount;
import android.telephony.PhoneNumberUtils;
import android.telephony.TelephonyManager;
import android.text.BidiFormatter;
import android.text.TextDirectionHeuristics;
import android.text.TextUtils;

import com.android.internal.telephony.CallerInfo;

import java.lang.Override;
import java.lang.String;
import java.util.List;
import java.util.Locale;
import java.util.Objects;
import java.util.Set;
import java.util.concurrent.ConcurrentHashMap;
import java.util.concurrent.ConcurrentMap;
import java.util.concurrent.atomic.AtomicInteger;

// TODO: Needed for move to system service: import com.android.internal.R;

/**
 * Creates a notification for calls that the user missed (neither answered nor rejected).
 *
 * TODO: Make TelephonyManager.clearMissedCalls call into this class.
 */
public class MissedCallNotifierImpl extends CallsManagerListenerBase implements MissedCallNotifier {

    public interface MissedCallNotifierImplFactory {
        MissedCallNotifier makeMissedCallNotifierImpl(Context context,
                PhoneAccountRegistrar phoneAccountRegistrar,
                PhoneNumberUtilsAdapter phoneNumberUtilsAdapter);
    }

    public interface NotificationBuilderFactory {
        Notification.Builder getBuilder(Context context);
    }

    private static class DefaultNotificationBuilderFactory implements NotificationBuilderFactory {
        public DefaultNotificationBuilderFactory() {}

        @Override
        public Notification.Builder getBuilder(Context context) {
            return new Notification.Builder(context);
        }
    }

    private static final String[] CALL_LOG_PROJECTION = new String[] {
        Calls._ID,
        Calls.NUMBER,
        Calls.NUMBER_PRESENTATION,
        Calls.DATE,
        Calls.DURATION,
        Calls.TYPE,
    };

    private static final String CALL_LOG_WHERE_CLAUSE = "type=" + Calls.MISSED_TYPE +
            " AND new=1" +
            " AND is_read=0";

    public static final int CALL_LOG_COLUMN_ID = 0;
    public static final int CALL_LOG_COLUMN_NUMBER = 1;
    public static final int CALL_LOG_COLUMN_NUMBER_PRESENTATION = 2;
    public static final int CALL_LOG_COLUMN_DATE = 3;
    public static final int CALL_LOG_COLUMN_DURATION = 4;
    public static final int CALL_LOG_COLUMN_TYPE = 5;

    private static final int MISSED_CALL_NOTIFICATION_ID = 1;

    private final Context mContext;
    private final PhoneAccountRegistrar mPhoneAccountRegistrar;
    private final NotificationManager mNotificationManager;
    private final NotificationBuilderFactory mNotificationBuilderFactory;
    private final ComponentName mNotificationComponent;
    private final PhoneNumberUtilsAdapter mPhoneNumberUtilsAdapter;
    private UserHandle mCurrentUserHandle;

    // Used to track the number of missed calls.
    private ConcurrentMap<UserHandle, AtomicInteger> mMissedCallCounts;

<<<<<<< HEAD
    public MissedCallNotifierImpl(Context context, PhoneAccountRegistrar phoneAccountRegistrar,
            PhoneNumberUtilsAdapter phoneNumberUtilsAdapter) {
        this(context, phoneAccountRegistrar, phoneNumberUtilsAdapter,
                new DefaultNotificationBuilderFactory());
=======
    private UserHandle userToLoadAfterBootComplete;

    public MissedCallNotifierImpl(Context context, PhoneAccountRegistrar phoneAccountRegistrar) {
        this(context, phoneAccountRegistrar, new DefaultNotificationBuilderFactory());
>>>>>>> 253b1290
    }

    public MissedCallNotifierImpl(Context context,
            PhoneAccountRegistrar phoneAccountRegistrar,
            PhoneNumberUtilsAdapter phoneNumberUtilsAdapter,
            NotificationBuilderFactory notificationBuilderFactory) {
        mContext = context;
        mPhoneAccountRegistrar = phoneAccountRegistrar;
        mPhoneNumberUtilsAdapter = phoneNumberUtilsAdapter;
        mNotificationManager =
                (NotificationManager) mContext.getSystemService(Context.NOTIFICATION_SERVICE);
        final String notificationComponent = context.getString(R.string.notification_component);

        mNotificationBuilderFactory = notificationBuilderFactory;
        mNotificationComponent = notificationComponent != null
                ? ComponentName.unflattenFromString(notificationComponent) : null;
        mMissedCallCounts = new ConcurrentHashMap<>();
    }

    /** Clears missed call notification and marks the call log's missed calls as read. */
    @Override
    public void clearMissedCalls(UserHandle userHandle) {
        // If the default dialer is showing the missed call notification then it will modify the
        // call log and we don't have to do anything here.
        if (!shouldManageNotificationThroughDefaultDialer(userHandle)) {
            markMissedCallsAsRead(userHandle);
        }
        cancelMissedCallNotification(userHandle);
    }

    private void markMissedCallsAsRead(final UserHandle userHandle) {
        AsyncTask.execute(new Runnable("MCNI.mMCAR", null /*lock*/) {
            @Override
            public void loggedRun() {
                // Clear the list of new missed calls from the call log.
                ContentValues values = new ContentValues();
                values.put(Calls.NEW, 0);
                values.put(Calls.IS_READ, 1);
                StringBuilder where = new StringBuilder();
                where.append(Calls.NEW);
                where.append(" = 1 AND ");
                where.append(Calls.TYPE);
                where.append(" = ?");
                try {
                    Uri callsUri = ContentProvider
                            .maybeAddUserId(Calls.CONTENT_URI, userHandle.getIdentifier());
                    mContext.getContentResolver().update(callsUri, values,
                            where.toString(), new String[]{ Integer.toString(Calls.
                            MISSED_TYPE) });
                } catch (IllegalArgumentException e) {
                    Log.w(this, "ContactsProvider update command failed", e);
                }
            }
        }.prepare());
    }

    /**
     * Broadcasts missed call notification to custom component if set.
     * Currently the component is set in phone capable android wear device.
     * @param userHandle The user that has the missed call(s).
     * @return {@code true} if the broadcast was sent. {@code false} otherwise.
     */
    private boolean sendNotificationCustomComponent(CallInfo callInfo, UserHandle userHandle) {
        if (mNotificationComponent != null) {
            int count = mMissedCallCounts.get(userHandle).get();
            Intent intent = new Intent();
            intent.setFlags(Intent.FLAG_RECEIVER_FOREGROUND);
            intent.setComponent(mNotificationComponent);
            intent.setAction(TelecomManager.ACTION_SHOW_MISSED_CALLS_NOTIFICATION);
            intent.putExtra(TelecomManager.EXTRA_NOTIFICATION_COUNT, count);
            intent.putExtra(TelecomManager.EXTRA_NOTIFICATION_PHONE_NUMBER,
                    callInfo == null ? null : callInfo.getPhoneNumber());
            intent.putExtra(TelecomManager.EXTRA_CLEAR_MISSED_CALLS_INTENT,
                    createClearMissedCallsPendingIntent(userHandle));


            if (count == 1 && callInfo != null) {
                String handle = callInfo.getHandleSchemeSpecificPart();

                if (!TextUtils.isEmpty(handle) && !TextUtils.equals(handle,
                        mContext.getString(R.string.handle_restricted))) {
                    intent.putExtra(TelecomManager.EXTRA_CALL_BACK_INTENT,
                            createCallBackPendingIntent(callInfo.getHandle(), userHandle));
                }
            }

            mContext.sendBroadcast(intent);
            return true;
        }

        return false;
    }

    /**
     * Returns the missed-call notification intent to send to the default dialer for the given user.
     * Note, the passed in userHandle is always the non-managed user for SIM calls (multi-user
     * calls). In this case we return the default dialer for the logged in user. This is never the
     * managed (work profile) dialer.
     *
     * For non-multi-user calls (3rd party phone accounts), the passed in userHandle is the user
     * handle of the phone account. This could be a managed user. In that case we return the default
     * dialer for the given user which could be a managed (work profile) dialer.
     */
    private Intent getShowMissedCallIntentForDefaultDialer(UserHandle userHandle) {
        String dialerPackage = DefaultDialerManager
                .getDefaultDialerApplication(mContext, userHandle.getIdentifier());
        if (TextUtils.isEmpty(dialerPackage)) {
            return null;
        }
        return new Intent(TelecomManager.ACTION_SHOW_MISSED_CALLS_NOTIFICATION)
            .setPackage(dialerPackage);
    }

    private boolean shouldManageNotificationThroughDefaultDialer(UserHandle userHandle) {
        Intent intent = getShowMissedCallIntentForDefaultDialer(userHandle);
        if (intent == null) {
            return false;
        }

        List<ResolveInfo> receivers = mContext.getPackageManager()
                .queryBroadcastReceiversAsUser(intent, 0, userHandle.getIdentifier());
        return receivers.size() > 0;
    }

    private void sendNotificationThroughDefaultDialer(CallInfo callInfo, UserHandle userHandle) {
        int count = mMissedCallCounts.get(userHandle).get();
        Intent intent = getShowMissedCallIntentForDefaultDialer(userHandle)
            .setFlags(Intent.FLAG_RECEIVER_FOREGROUND)
            .putExtra(TelecomManager.EXTRA_NOTIFICATION_COUNT, count)
            .putExtra(TelecomManager.EXTRA_NOTIFICATION_PHONE_NUMBER,
                    callInfo == null ? null : callInfo.getPhoneNumber());

        Log.w(this, "Showing missed calls through default dialer.");
        mContext.sendBroadcastAsUser(intent, userHandle, READ_PHONE_STATE);
    }

    /**
     * Create a system notification for the missed call.
     *
     * @param call The missed call.
     */
    @Override
    public void showMissedCallNotification(@NonNull CallInfo callInfo) {
        final PhoneAccountHandle phoneAccountHandle = callInfo.getPhoneAccountHandle();
        final PhoneAccount phoneAccount =
                mPhoneAccountRegistrar.getPhoneAccountUnchecked(phoneAccountHandle);
        UserHandle userHandle;
        if (phoneAccount != null &&
                phoneAccount.hasCapabilities(PhoneAccount.CAPABILITY_MULTI_USER)) {
            userHandle = mCurrentUserHandle;
        } else {
            userHandle = phoneAccountHandle.getUserHandle();
        }
        showMissedCallNotification(callInfo, userHandle);
    }

    private void showMissedCallNotification(@NonNull CallInfo callInfo, UserHandle userHandle) {
        Log.i(this, "showMissedCallNotification()");
        mMissedCallCounts.putIfAbsent(userHandle, new AtomicInteger(0));
        int missCallCounts = mMissedCallCounts.get(userHandle).incrementAndGet();

        if (sendNotificationCustomComponent(callInfo, userHandle)) {
            return;
        }

        if (shouldManageNotificationThroughDefaultDialer(userHandle)) {
            sendNotificationThroughDefaultDialer(callInfo, userHandle);
            return;
        }

        final int titleResId;
        final String expandedText;  // The text in the notification's line 1 and 2.

        // Display the first line of the notification:
        // 1 missed call: <caller name || handle>
        // More than 1 missed call: <number of calls> + "missed calls"
        if (missCallCounts == 1) {
            expandedText = getNameForMissedCallNotification(callInfo);

            CallerInfo ci = callInfo.getCallerInfo();
            if (ci != null && ci.userType == CallerInfo.USER_TYPE_WORK) {
                titleResId = R.string.notification_missedWorkCallTitle;
            } else {
                titleResId = R.string.notification_missedCallTitle;
            }
        } else {
            titleResId = R.string.notification_missedCallsTitle;
            expandedText =
                    mContext.getString(R.string.notification_missedCallsMsg, missCallCounts);
        }

        // Create a public viewable version of the notification, suitable for display when sensitive
        // notification content is hidden.
        // We use user's context here to make sure notification is badged if it is a managed user.
        Context contextForUser = getContextForUser(userHandle);
        Notification.Builder publicBuilder = mNotificationBuilderFactory.getBuilder(contextForUser);
        publicBuilder.setSmallIcon(android.R.drawable.stat_notify_missed_call)
                .setColor(mContext.getResources().getColor(R.color.theme_color))
                .setWhen(callInfo.getCreationTimeMillis())
                // Show "Phone" for notification title.
                .setContentTitle(mContext.getText(R.string.userCallActivityLabel))
                // Notification details shows that there are missed call(s), but does not reveal
                // the missed caller information.
                .setContentText(mContext.getText(titleResId))
                .setContentIntent(createCallLogPendingIntent(userHandle))
                .setAutoCancel(true)
                .setDeleteIntent(createClearMissedCallsPendingIntent(userHandle));

        // Create the notification suitable for display when sensitive information is showing.
        Notification.Builder builder = mNotificationBuilderFactory.getBuilder(contextForUser);
        builder.setSmallIcon(android.R.drawable.stat_notify_missed_call)
                .setColor(mContext.getResources().getColor(R.color.theme_color))
                .setWhen(callInfo.getCreationTimeMillis())
                .setContentTitle(mContext.getText(titleResId))
                .setContentText(expandedText)
                .setContentIntent(createCallLogPendingIntent(userHandle))
                .setAutoCancel(true)
                .setDeleteIntent(createClearMissedCallsPendingIntent(userHandle))
                // Include a public version of the notification to be shown when the missed call
                // notification is shown on the user's lock screen and they have chosen to hide
                // sensitive notification information.
                .setPublicVersion(publicBuilder.build());

        Uri handleUri = callInfo.getHandle();
        String handle = callInfo.getHandleSchemeSpecificPart();

        // Add additional actions when there is only 1 missed call, like call-back and SMS.
        if (missCallCounts == 1) {
            Log.d(this, "Add actions with number %s.", Log.piiHandle(handle));

            if (!TextUtils.isEmpty(handle)
                    && !TextUtils.equals(handle, mContext.getString(R.string.handle_restricted))) {
                builder.addAction(R.drawable.ic_phone_24dp,
                        mContext.getString(R.string.notification_missedCall_call_back),
                        createCallBackPendingIntent(handleUri, userHandle));

                if (canRespondViaSms(callInfo)) {
                    builder.addAction(R.drawable.ic_message_24dp,
                            mContext.getString(R.string.notification_missedCall_message),
                            createSendSmsFromNotificationPendingIntent(handleUri, userHandle));
                }
            }

            Bitmap photoIcon = callInfo.getCallerInfo() == null ?
                    null : callInfo.getCallerInfo().cachedPhotoIcon;
            if (photoIcon != null) {
                builder.setLargeIcon(photoIcon);
            } else {
                Drawable photo = callInfo.getCallerInfo() == null ?
                        null : callInfo.getCallerInfo().cachedPhoto;
                if (photo != null && photo instanceof BitmapDrawable) {
                    builder.setLargeIcon(((BitmapDrawable) photo).getBitmap());
                }
            }
        } else {
            Log.d(this, "Suppress actions. handle: %s, missedCalls: %d.", Log.piiHandle(handle),
                    missCallCounts);
        }

        Notification notification = builder.build();
        configureLedOnNotification(notification);

        Log.i(this, "Adding missed call notification for %s.", Log.pii(callInfo.getHandle()));
        long token = Binder.clearCallingIdentity();
        try {
            mNotificationManager.notifyAsUser(
                    null /* tag */, MISSED_CALL_NOTIFICATION_ID, notification, userHandle);
        } finally {
            Binder.restoreCallingIdentity(token);
        }
    }


    /** Cancels the "missed call" notification. */
    private void cancelMissedCallNotification(UserHandle userHandle) {
        // Reset the number of missed calls to 0.
        mMissedCallCounts.putIfAbsent(userHandle, new AtomicInteger(0));
        mMissedCallCounts.get(userHandle).set(0);

        if (sendNotificationCustomComponent(null, userHandle)) {
            return;
        }

        if (shouldManageNotificationThroughDefaultDialer(userHandle)) {
            sendNotificationThroughDefaultDialer(null, userHandle);
            return;
        }

        long token = Binder.clearCallingIdentity();
        try {
            mNotificationManager.cancelAsUser(null, MISSED_CALL_NOTIFICATION_ID, userHandle);
        } finally {
            Binder.restoreCallingIdentity(token);
        }
    }

    /**
     * Returns the name to use in the missed call notification.
     */
    private String getNameForMissedCallNotification(@NonNull CallInfo callInfo) {
        String handle = callInfo.getHandleSchemeSpecificPart();
        String name = callInfo.getName();

        if (!TextUtils.isEmpty(handle)) {
            String formattedNumber = PhoneNumberUtils.formatNumber(handle,
                    getCurrentCountryIso(mContext));

            // The formatted number will be null if there was a problem formatting it, but we can
            // default to using the unformatted number instead (e.g. a SIP URI may not be able to
            // be formatted.
            if (!TextUtils.isEmpty(formattedNumber)) {
                handle = formattedNumber;
            }
        }

        if (!TextUtils.isEmpty(name) && TextUtils.isGraphic(name)) {
            return name;
        } else if (!TextUtils.isEmpty(handle)) {
            // A handle should always be displayed LTR using {@link BidiFormatter} regardless of the
            // content of the rest of the notification.
            // TODO: Does this apply to SIP addresses?
            BidiFormatter bidiFormatter = BidiFormatter.getInstance();
            return bidiFormatter.unicodeWrap(handle, TextDirectionHeuristics.LTR);
        } else {
            // Use "unknown" if the call is unidentifiable.
            return mContext.getString(R.string.unknown);
        }
    }

    /**
     * @return The ISO 3166-1 two letters country code of the country the user is in based on the
     *      network location.  If the network location does not exist, fall back to the locale
     *      setting.
     */
    private String getCurrentCountryIso(Context context) {
        // Without framework function calls, this seems to be the most accurate location service
        // we can rely on.
        final TelephonyManager telephonyManager =
                (TelephonyManager) context.getSystemService(Context.TELEPHONY_SERVICE);
        String countryIso = telephonyManager.getNetworkCountryIso().toUpperCase();

        if (countryIso == null) {
            countryIso = Locale.getDefault().getCountry();
            Log.w(this, "No CountryDetector; falling back to countryIso based on locale: "
                    + countryIso);
        }
        return countryIso;
    }

    /**
     * Creates a new pending intent that sends the user to the call log.
     *
     * @return The pending intent.
     */
    private PendingIntent createCallLogPendingIntent(UserHandle userHandle) {
        Intent intent = new Intent(Intent.ACTION_VIEW, null);
        intent.setType(Calls.CONTENT_TYPE);

        TaskStackBuilder taskStackBuilder = TaskStackBuilder.create(mContext);
        taskStackBuilder.addNextIntent(intent);

        return taskStackBuilder.getPendingIntent(0, 0, null, userHandle);
    }

    /**
     * Creates an intent to be invoked when the missed call notification is cleared.
     */
    private PendingIntent createClearMissedCallsPendingIntent(UserHandle userHandle) {
        return createTelecomPendingIntent(
                TelecomBroadcastIntentProcessor.ACTION_CLEAR_MISSED_CALLS, null, userHandle);
    }

    /**
     * Creates an intent to be invoked when the user opts to "call back" from the missed call
     * notification.
     *
     * @param handle The handle to call back.
     */
    private PendingIntent createCallBackPendingIntent(Uri handle, UserHandle userHandle) {
        return createTelecomPendingIntent(
                TelecomBroadcastIntentProcessor.ACTION_CALL_BACK_FROM_NOTIFICATION, handle,
                userHandle);
    }

    /**
     * Creates an intent to be invoked when the user opts to "send sms" from the missed call
     * notification.
     */
    private PendingIntent createSendSmsFromNotificationPendingIntent(Uri handle,
            UserHandle userHandle) {
        return createTelecomPendingIntent(
                TelecomBroadcastIntentProcessor.ACTION_SEND_SMS_FROM_NOTIFICATION,
                Uri.fromParts(Constants.SCHEME_SMSTO, handle.getSchemeSpecificPart(), null),
                userHandle);
    }

    /**
     * Creates generic pending intent from the specified parameters to be received by
     * {@link TelecomBroadcastIntentProcessor}.
     *
     * @param action The intent action.
     * @param data The intent data.
     */
    private PendingIntent createTelecomPendingIntent(String action, Uri data,
            UserHandle userHandle) {
        Intent intent = new Intent(action, data, mContext, TelecomBroadcastReceiver.class);
        intent.putExtra(TelecomBroadcastIntentProcessor.EXTRA_USERHANDLE, userHandle);
        return PendingIntent.getBroadcast(mContext, 0, intent, 0);
    }

    /**
     * Configures a notification to emit the blinky notification light.
     */
    private void configureLedOnNotification(Notification notification) {
        notification.flags |= Notification.FLAG_SHOW_LIGHTS;
        notification.defaults |= Notification.DEFAULT_LIGHTS;
    }

    private boolean canRespondViaSms(@NonNull CallInfo callInfo) {
        // Only allow respond-via-sms for "tel:" calls.
        return callInfo.getHandle() != null &&
                PhoneAccount.SCHEME_TEL.equals(callInfo.getHandle().getScheme());
    }

    @Override
    public void reloadAfterBootComplete(final CallerInfoLookupHelper callerInfoLookupHelper,
            CallInfoFactory callInfoFactory) {
        if (userToLoadAfterBootComplete != null) {
            reloadFromDatabase(callerInfoLookupHelper,
                    callInfoFactory, userToLoadAfterBootComplete);
            userToLoadAfterBootComplete = null;
        }
    }
    /**
     * Adds the missed call notification on startup if there are unread missed calls.
     */
    @Override
    public void reloadFromDatabase(final CallerInfoLookupHelper callerInfoLookupHelper,
            CallInfoFactory callInfoFactory, final UserHandle userHandle) {
        Log.d(this, "reloadFromDatabase()...");
        if (TelecomSystem.getInstance() == null || !TelecomSystem.getInstance().isBootComplete()) {
            Log.i(this, "Boot not yet complete -- call log db may not be available. Deferring " +
                    "loading until boot complete.");
            userToLoadAfterBootComplete = userHandle;
            return;
        }

        // instantiate query handler
        AsyncQueryHandler queryHandler = new AsyncQueryHandler(mContext.getContentResolver()) {
            @Override
            protected void onQueryComplete(int token, Object cookie, Cursor cursor) {
                Log.d(MissedCallNotifierImpl.this, "onQueryComplete()...");
                if (cursor != null) {
                    try {
                        mMissedCallCounts.remove(userHandle);
                        while (cursor.moveToNext()) {
                            // Get data about the missed call from the cursor
                            final String handleString = cursor.getString(CALL_LOG_COLUMN_NUMBER);
                            final int presentation =
                                    cursor.getInt(CALL_LOG_COLUMN_NUMBER_PRESENTATION);
                            final long date = cursor.getLong(CALL_LOG_COLUMN_DATE);

                            final Uri handle;
                            if (presentation != Calls.PRESENTATION_ALLOWED
                                    || TextUtils.isEmpty(handleString)) {
                                handle = null;
                            } else {
                                handle = Uri.fromParts(PhoneNumberUtils.isUriNumber(handleString) ?
                                        PhoneAccount.SCHEME_SIP : PhoneAccount.SCHEME_TEL,
                                                handleString, null);
                            }

<<<<<<< HEAD
                            synchronized (lock) {

                                // Convert the data to a call object
                                Call call = new Call(Call.CALL_ID_UNKNOWN, mContext, callsManager,
                                        lock, null, contactsAsyncHelper,
                                        callerInfoAsyncQueryFactory, mPhoneNumberUtilsAdapter, null,
                                        null, null, null, Call.CALL_DIRECTION_INCOMING, false,
                                        false);
                                call.setDisconnectCause(
                                        new DisconnectCause(DisconnectCause.MISSED));
                                call.setState(CallState.DISCONNECTED, "throw away call");
                                call.setCreationTimeMillis(date);

                                // Listen for the update to the caller information before posting
                                // the notification so that we have the contact info and photo.
                                call.addListener(new Call.ListenerBase() {
                                    @Override
                                    public void onCallerInfoChanged(Call call) {
                                        call.removeListener(
                                                this);  // No longer need to listen to call
                                        // changes after the contact info
                                        // is retrieved.
                                        showMissedCallNotification(call, userHandle);
=======
                            callerInfoLookupHelper.startLookup(handle,
                                    new CallerInfoLookupHelper.OnQueryCompleteListener() {
                                        @Override
                                        public void onCallerInfoQueryComplete(Uri queryHandle,
                                                CallerInfo info) {
                                            if (!Objects.equals(queryHandle, handle)) {
                                                Log.w(MissedCallNotifierImpl.this,
                                                        "CallerInfo query returned with " +
                                                                "different handle.");
                                                return;
                                            }
                                            if (info.contactDisplayPhotoUri == null) {
                                                // If there is no photo, just show the notification.
                                                CallInfo callInfo = callInfoFactory.makeCallInfo(
                                                        info, null, handle, date);
                                                showMissedCallNotification(callInfo, userHandle);
                                            }
                                        }

                                        @Override
                                        public void onContactPhotoQueryComplete(Uri queryHandle,
                                                CallerInfo info) {
                                            if (!Objects.equals(queryHandle, handle)) {
                                                Log.w(MissedCallNotifierImpl.this,
                                                        "CallerInfo query for photo returned " +
                                                                "with different handle.");
                                                return;
                                            }
                                            CallInfo callInfo = callInfoFactory.makeCallInfo(
                                                    info, null, handle, date);
                                            showMissedCallNotification(callInfo, userHandle);
                                        }
>>>>>>> 253b1290
                                    }
                            );
                        }
                    } finally {
                        cursor.close();
                    }
                }
            }
        };

        // setup query spec, look for all Missed calls that are new.
        Uri callsUri =
                ContentProvider.maybeAddUserId(Calls.CONTENT_URI, userHandle.getIdentifier());
        // start the query
        queryHandler.startQuery(0, null, callsUri, CALL_LOG_PROJECTION,
                CALL_LOG_WHERE_CLAUSE, null, Calls.DEFAULT_SORT_ORDER);
    }

    @Override
    public void setCurrentUserHandle(UserHandle currentUserHandle) {
        mCurrentUserHandle = currentUserHandle;
    }

    private Context getContextForUser(UserHandle user) {
        try {
            return mContext.createPackageContextAsUser(mContext.getPackageName(), 0, user);
        } catch (NameNotFoundException e) {
            // Default to mContext, not finding the package system is running as is unlikely.
            return mContext;
        }
    }
}<|MERGE_RESOLUTION|>--- conflicted
+++ resolved
@@ -87,8 +87,7 @@
 
     public interface MissedCallNotifierImplFactory {
         MissedCallNotifier makeMissedCallNotifierImpl(Context context,
-                PhoneAccountRegistrar phoneAccountRegistrar,
-                PhoneNumberUtilsAdapter phoneNumberUtilsAdapter);
+                PhoneAccountRegistrar phoneAccountRegistrar);
     }
 
     public interface NotificationBuilderFactory {
@@ -131,32 +130,22 @@
     private final NotificationManager mNotificationManager;
     private final NotificationBuilderFactory mNotificationBuilderFactory;
     private final ComponentName mNotificationComponent;
-    private final PhoneNumberUtilsAdapter mPhoneNumberUtilsAdapter;
     private UserHandle mCurrentUserHandle;
 
     // Used to track the number of missed calls.
     private ConcurrentMap<UserHandle, AtomicInteger> mMissedCallCounts;
 
-<<<<<<< HEAD
-    public MissedCallNotifierImpl(Context context, PhoneAccountRegistrar phoneAccountRegistrar,
-            PhoneNumberUtilsAdapter phoneNumberUtilsAdapter) {
-        this(context, phoneAccountRegistrar, phoneNumberUtilsAdapter,
-                new DefaultNotificationBuilderFactory());
-=======
     private UserHandle userToLoadAfterBootComplete;
 
     public MissedCallNotifierImpl(Context context, PhoneAccountRegistrar phoneAccountRegistrar) {
         this(context, phoneAccountRegistrar, new DefaultNotificationBuilderFactory());
->>>>>>> 253b1290
     }
 
     public MissedCallNotifierImpl(Context context,
             PhoneAccountRegistrar phoneAccountRegistrar,
-            PhoneNumberUtilsAdapter phoneNumberUtilsAdapter,
             NotificationBuilderFactory notificationBuilderFactory) {
         mContext = context;
         mPhoneAccountRegistrar = phoneAccountRegistrar;
-        mPhoneNumberUtilsAdapter = phoneNumberUtilsAdapter;
         mNotificationManager =
                 (NotificationManager) mContext.getSystemService(Context.NOTIFICATION_SERVICE);
         final String notificationComponent = context.getString(R.string.notification_component);
@@ -620,31 +609,6 @@
                                                 handleString, null);
                             }
 
-<<<<<<< HEAD
-                            synchronized (lock) {
-
-                                // Convert the data to a call object
-                                Call call = new Call(Call.CALL_ID_UNKNOWN, mContext, callsManager,
-                                        lock, null, contactsAsyncHelper,
-                                        callerInfoAsyncQueryFactory, mPhoneNumberUtilsAdapter, null,
-                                        null, null, null, Call.CALL_DIRECTION_INCOMING, false,
-                                        false);
-                                call.setDisconnectCause(
-                                        new DisconnectCause(DisconnectCause.MISSED));
-                                call.setState(CallState.DISCONNECTED, "throw away call");
-                                call.setCreationTimeMillis(date);
-
-                                // Listen for the update to the caller information before posting
-                                // the notification so that we have the contact info and photo.
-                                call.addListener(new Call.ListenerBase() {
-                                    @Override
-                                    public void onCallerInfoChanged(Call call) {
-                                        call.removeListener(
-                                                this);  // No longer need to listen to call
-                                        // changes after the contact info
-                                        // is retrieved.
-                                        showMissedCallNotification(call, userHandle);
-=======
                             callerInfoLookupHelper.startLookup(handle,
                                     new CallerInfoLookupHelper.OnQueryCompleteListener() {
                                         @Override
@@ -677,7 +641,6 @@
                                                     info, null, handle, date);
                                             showMissedCallNotification(callInfo, userHandle);
                                         }
->>>>>>> 253b1290
                                     }
                             );
                         }
