/*
 * Copyright (C) 2015 The Android Open Source Project
 *
 * Licensed under the Apache License, Version 2.0 (the "License");
 * you may not use this file except in compliance with the License.
 * You may obtain a copy of the License at
 *
 *      http://www.apache.org/licenses/LICENSE-2.0
 *
 * Unless required by applicable law or agreed to in writing, software
 * distributed under the License is distributed on an "AS IS" BASIS,
 * WITHOUT WARRANTIES OR CONDITIONS OF ANY KIND, either express or implied.
 * See the License for the specific language governing permissions and
 * limitations under the License
 */

package com.android.server.telecom;

import android.content.Context;
import android.content.Intent;
import android.telephony.PhoneNumberUtils;
import android.telephony.TelephonyManager;

public class PhoneNumberUtilsAdapterImpl implements PhoneNumberUtilsAdapter {
    @Override
<<<<<<< HEAD
=======
    public boolean isLocalEmergencyNumber(Context context, String number) {
        try {
            TelephonyManager tm = (TelephonyManager) context.getSystemService(
                    Context.TELEPHONY_SERVICE);
            return tm.isEmergencyNumber(number);
        } catch (IllegalStateException ise) {
            return false;
        }
    }

    @Override
    public boolean isPotentialLocalEmergencyNumber(Context context, String number) {
        try {
            TelephonyManager tm = (TelephonyManager) context.getSystemService(
                    Context.TELEPHONY_SERVICE);
            return tm.isPotentialEmergencyNumber(number);
        } catch (IllegalStateException ise) {
            return false;
        }
    }

    @Override
>>>>>>> cefa4768
    public boolean isUriNumber(String number) {
        return PhoneNumberUtils.isUriNumber(number);
    }

    @Override
    public boolean isSamePhoneNumber(String number1, String number2) {
        return PhoneNumberUtils.compare(number1, number2);
    }

    @Override
    public String getNumberFromIntent(Intent intent, Context context) {
        return PhoneNumberUtils.getNumberFromIntent(intent, context);
    }

    @Override
    public String convertKeypadLettersToDigits(String number) {
        return PhoneNumberUtils.convertKeypadLettersToDigits(number);
    }

    @Override
    public String stripSeparators(String number) {
        return PhoneNumberUtils.stripSeparators(number);
    }
}<|MERGE_RESOLUTION|>--- conflicted
+++ resolved
@@ -23,8 +23,6 @@
 
 public class PhoneNumberUtilsAdapterImpl implements PhoneNumberUtilsAdapter {
     @Override
-<<<<<<< HEAD
-=======
     public boolean isLocalEmergencyNumber(Context context, String number) {
         try {
             TelephonyManager tm = (TelephonyManager) context.getSystemService(
@@ -47,7 +45,6 @@
     }
 
     @Override
->>>>>>> cefa4768
     public boolean isUriNumber(String number) {
         return PhoneNumberUtils.isUriNumber(number);
     }
