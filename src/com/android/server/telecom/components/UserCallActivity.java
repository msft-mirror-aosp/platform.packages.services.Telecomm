--- conflicted
+++ resolved
@@ -52,7 +52,6 @@
     @Override
     protected void onCreate(Bundle bundle) {
         super.onCreate(bundle);
-<<<<<<< HEAD
         Log.startSession("UCA.oC");
         try {
             // TODO: Figure out if there is something to restore from bundle.
@@ -65,28 +64,14 @@
             // accurately determine whether the calling package has the CALL_PHONE runtime permission.
             // At this point in time we trust that the ActivityManager has already performed this
             // validation before starting this activity.
-            new UserCallIntentProcessor(this, userHandle).processIntent(getIntent(),
+            // Create a new instance of intent to avoid modifying the
+            // ActivityThread.ActivityClientRecord#intent directly.
+            // Modifying directly may be a potential risk when relaunching this activity.
+            new UserCallIntentProcessor(this, userHandle).processIntent(new Intent(intent),
                     getCallingPackage(), true /* hasCallAppOp*/);
         } finally {
             Log.endSession();
         }
-=======
-        // TODO: Figure out if there is something to restore from bundle.
-        // See OutgoingCallBroadcaster in services/Telephony for more.
-        Intent intent = getIntent();
-        verifyCallAction(intent);
-        final UserManager userManager = (UserManager) getSystemService(Context.USER_SERVICE);
-        final UserHandle userHandle = new UserHandle(userManager.getUserHandle());
-        // Once control flow has passed to this activity, it is no longer guaranteed that we can
-        // accurately determine whether the calling package has the CALL_PHONE runtime permission.
-        // At this point in time we trust that the ActivityManager has already performed this
-        // validation before starting this activity.
-        // Create a new instance of intent to avoid modifying the
-        // ActivityThread.ActivityClientRecord#intent directly.
-        // Modifying directly may be a potential risk when relaunching this activity.
-        new UserCallIntentProcessor(this, userHandle).processIntent(new Intent(intent),
-                getCallingPackage(), true /* hasCallAppOp*/);
->>>>>>> d26d26de
         finish();
     }
 
