/*
 * Copyright (C) 2017 The Android Open Source Project
 *
 * Licensed under the Apache License, Version 2.0 (the "License");
 * you may not use this file except in compliance with the License.
 * You may obtain a copy of the License at
 *
 *      http://www.apache.org/licenses/LICENSE-2.0
 *
 * Unless required by applicable law or agreed to in writing, software
 * distributed under the License is distributed on an "AS IS" BASIS,
 * WITHOUT WARRANTIES OR CONDITIONS OF ANY KIND, either express or implied.
 * See the License for the specific language governing permissions and
 * limitations under the License
 */

package com.android.server.telecom.tests;

import static org.junit.Assert.assertFalse;
import static org.junit.Assert.assertTrue;
import static org.mockito.ArgumentMatchers.any;
import static org.mockito.ArgumentMatchers.anyBoolean;
import static org.mockito.ArgumentMatchers.anyInt;
import static org.mockito.ArgumentMatchers.eq;
import static org.mockito.ArgumentMatchers.nullable;
import static org.mockito.Mockito.atLeastOnce;
import static org.mockito.Mockito.doAnswer;
import static org.mockito.Mockito.mock;
import static org.mockito.Mockito.never;
import static org.mockito.Mockito.times;
import static org.mockito.Mockito.verify;
import static org.mockito.Mockito.when;

import android.app.NotificationManager;
import android.content.Context;
import android.media.AudioAttributes;
import android.media.AudioManager;
import android.media.Ringtone;
import android.media.VolumeShaper;
import android.net.Uri;
import android.os.Bundle;
import android.os.Parcel;
import android.os.VibrationAttributes;
import android.os.VibrationEffect;
import android.os.Vibrator;
import android.permission.PermissionCheckerManager;
import android.telecom.TelecomManager;
import android.test.suitebuilder.annotation.SmallTest;

import com.android.server.telecom.AsyncRingtonePlayer;
import com.android.server.telecom.Call;
import com.android.server.telecom.CallState;
import com.android.server.telecom.InCallController;
import com.android.server.telecom.InCallTonePlayer;
import com.android.server.telecom.Ringer;
import com.android.server.telecom.RingtoneFactory;
import com.android.server.telecom.SystemSettingsUtil;

import org.junit.After;
import org.junit.Before;
import org.junit.Test;
import org.junit.runner.RunWith;
import org.junit.runners.JUnit4;
import org.mockito.Mock;
import org.mockito.Spy;

import static org.junit.Assert.assertFalse;
import static org.junit.Assert.assertTrue;
import static org.mockito.ArgumentMatchers.any;
import static org.mockito.ArgumentMatchers.anyBoolean;
import static org.mockito.ArgumentMatchers.anyInt;
import static org.mockito.ArgumentMatchers.anyString;
import static org.mockito.ArgumentMatchers.eq;
import static org.mockito.ArgumentMatchers.isNull;
import static org.mockito.ArgumentMatchers.nullable;
import static org.mockito.Mockito.atLeastOnce;
import static org.mockito.Mockito.doAnswer;
import static org.mockito.Mockito.doReturn;
import static org.mockito.Mockito.mock;
import static org.mockito.Mockito.never;
import static org.mockito.Mockito.verify;
import static org.mockito.Mockito.when;

import java.util.Objects;
import java.util.concurrent.CompletableFuture;

@RunWith(JUnit4.class)
public class RingerTest extends TelecomTestCase {
    private static final Uri FAKE_RINGTONE_URI = Uri.parse("content://media/fake/audio/1729");
    private static class UriVibrationEffect extends VibrationEffect {
        final Uri mUri;

        private UriVibrationEffect(Uri uri) {
            mUri = uri;
        }

        @Override
        public VibrationEffect resolve(int defaultAmplitude) {
            return this;
        }

        @Override
        public VibrationEffect scale(float scaleFactor) {
            return this;
        }

        @Override
        public void validate() {
            // not needed
        }

        @Override
        public long getDuration() {
            return 0;
        }

        @Override
        public void writeToParcel(Parcel dest, int flags) {
            // not needed
        }

        @Override
        public boolean equals(Object o) {
            if (this == o) return true;
            if (o == null || getClass() != o.getClass()) return false;
            UriVibrationEffect that = (UriVibrationEffect) o;
            return Objects.equals(mUri, that.mUri);
        }
    }

    @Mock InCallTonePlayer.Factory mockPlayerFactory;
    @Mock SystemSettingsUtil mockSystemSettingsUtil;
    @Mock AsyncRingtonePlayer mockRingtonePlayer;
    @Mock RingtoneFactory mockRingtoneFactory;
    @Mock Vibrator mockVibrator;
    @Mock InCallController mockInCallController;
    @Spy Ringer.VibrationEffectProxy spyVibrationEffectProxy;

    @Mock InCallTonePlayer mockTonePlayer;
    @Mock Call mockCall1;
    @Mock Call mockCall2;
    @Mock NotificationManager mNotificationManager;

    Ringer mRingerUnderTest;
    AudioManager mockAudioManager;
    CompletableFuture<Void> mRingCompletionFuture = new CompletableFuture<>();

    @Override
    @Before
    public void setUp() throws Exception {
        super.setUp();
        mContext = mComponentContextFixture.getTestDouble().getApplicationContext();
        doAnswer(invocation -> {
            Uri ringtoneUriForEffect = invocation.getArgument(0);
            return new UriVibrationEffect(ringtoneUriForEffect);
        }).when(spyVibrationEffectProxy).get(any(), any());
        when(mockPlayerFactory.createPlayer(anyInt())).thenReturn(mockTonePlayer);
        mockAudioManager =
                (AudioManager) mContext.getSystemService(Context.AUDIO_SERVICE);
        mNotificationManager = mContext.getSystemService(NotificationManager.class);

        when(mockAudioManager.getRingerMode()).thenReturn(AudioManager.RINGER_MODE_NORMAL);
        when(mockSystemSettingsUtil.isHapticPlaybackSupported(any(Context.class))).thenReturn(true);
        NotificationManager notificationManager =
                (NotificationManager) mContext.getSystemService(Context.NOTIFICATION_SERVICE);
        when(mockTonePlayer.startTone()).thenReturn(true);
        when(notificationManager.matchesCallFilter(any(Bundle.class))).thenReturn(true);
        when(mockRingtoneFactory.hasHapticChannels(any(Ringtone.class))).thenReturn(false);
        mRingerUnderTest = new Ringer(mockPlayerFactory, mContext, mockSystemSettingsUtil,
                mockRingtonePlayer, mockRingtoneFactory, mockVibrator, spyVibrationEffectProxy,
                mockInCallController, notificationManager);
        when(mockCall1.getState()).thenReturn(CallState.RINGING);
        when(mockCall2.getState()).thenReturn(CallState.RINGING);
        mRingerUnderTest.setBlockOnRingingFuture(mRingCompletionFuture);
    }

    @Override
    @After
    public void tearDown() throws Exception {
        super.tearDown();
    }

    @SmallTest
    @Test
    public void testNoActionInTheaterMode() {
        // Start call waiting to make sure that it doesn't stop when we start ringing
        mRingerUnderTest.startCallWaiting(mockCall1);
        when(mockSystemSettingsUtil.isTheaterModeOn(any(Context.class))).thenReturn(true);
        assertFalse(mRingerUnderTest.startRinging(mockCall2, false));
        verify(mockRingtoneFactory, never())
            .getRingtone(any(Call.class), nullable(VolumeShaper.Configuration.class), anyBoolean());
        verify(mockTonePlayer, never()).stopTone();
        verify(mockRingtonePlayer, never()).play(any(Ringtone.class));
        verify(mockVibrator, never())
                .vibrate(any(VibrationEffect.class), any(VibrationAttributes.class));
    }

    @SmallTest
    @Test
    public void testNoActionWithExternalRinger() {
        Bundle externalRingerExtra = new Bundle();
        externalRingerExtra.putBoolean(TelecomManager.EXTRA_CALL_HAS_IN_BAND_RINGTONE, true);
        when(mockCall1.getIntentExtras()).thenReturn(externalRingerExtra);
        when(mockCall2.getIntentExtras()).thenReturn(externalRingerExtra);
        // Start call waiting to make sure that it doesn't stop when we start ringing
        mRingerUnderTest.startCallWaiting(mockCall1);
        assertFalse(mRingerUnderTest.startRinging(mockCall2, false));
        verify(mockRingtoneFactory, never())
            .getRingtone(any(Call.class), nullable(VolumeShaper.Configuration.class), anyBoolean());
        verify(mockTonePlayer, never()).stopTone();
        verify(mockRingtonePlayer, never()).play(any(Ringtone.class));
        verify(mockVibrator, never())
                .vibrate(any(VibrationEffect.class), any(VibrationAttributes.class));
    }

    @SmallTest
    @Test
    public void testNoActionWhenDialerRings() throws Exception {
        ensureRingtoneMocked();

        // Start call waiting to make sure that it doesn't stop when we start ringing
        mRingerUnderTest.startCallWaiting(mockCall1);
        when(mockInCallController.doesConnectedDialerSupportRinging()).thenReturn(true);
        ensureRingerIsNotAudible();
        assertFalse(mRingerUnderTest.startRinging(mockCall2, false));
        verify(mockRingtoneFactory, never())
            .getRingtone(any(Call.class), nullable(VolumeShaper.Configuration.class), anyBoolean());
        mRingCompletionFuture.get();
        verify(mockTonePlayer, never()).stopTone();
        verify(mockRingtonePlayer, never()).play(any(Ringtone.class));
        verify(mockVibrator, never())
                .vibrate(any(VibrationEffect.class), any(AudioAttributes.class));
    }

    @SmallTest
    @Test
    public void testAudioFocusStillAcquiredWhenDialerRings() throws Exception {
        ensureRingtoneMocked();

        // Start call waiting to make sure that it doesn't stop when we start ringing
        mRingerUnderTest.startCallWaiting(mockCall1);
        when(mockInCallController.doesConnectedDialerSupportRinging()).thenReturn(true);
        ensureRingerIsAudible();
        assertTrue(mRingerUnderTest.startRinging(mockCall2, false));
        verify(mockRingtoneFactory, never())
            .getRingtone(any(Call.class), nullable(VolumeShaper.Configuration.class), anyBoolean());
        mRingCompletionFuture.get();
        verify(mockTonePlayer, never()).stopTone();
        verify(mockRingtonePlayer, never()).play(any(Ringtone.class));
        verify(mockVibrator, never())
                .vibrate(any(VibrationEffect.class), any(VibrationAttributes.class));
    }

    @SmallTest
    @Test
    public void testNoActionWhenCallIsSelfManaged() {
        // Start call waiting to make sure that it doesn't stop when we start ringing
        mRingerUnderTest.startCallWaiting(mockCall1);
        when(mockCall2.isSelfManaged()).thenReturn(true);
        // We do want to acquire audio focus when self-managed
        assertTrue(mRingerUnderTest.startRinging(mockCall2, true));
        verify(mockTonePlayer, never()).stopTone();
        verify(mockRingtonePlayer, never()).play(any(Ringtone.class));
        verify(mockVibrator, never())
                .vibrate(any(VibrationEffect.class), any(VibrationAttributes.class));
    }

    @SmallTest
    @Test
    public void testCallWaitingButNoRingForSpecificContacts() {
        NotificationManager notificationManager =
                (NotificationManager) mContext.getSystemService(Context.NOTIFICATION_SERVICE);
        when(notificationManager.matchesCallFilter(any(Bundle.class))).thenReturn(false);
        // Start call waiting to make sure that it does stop when we start ringing
        mRingerUnderTest.startCallWaiting(mockCall1);
        verify(mockTonePlayer).startTone();

        assertFalse(mRingerUnderTest.startRinging(mockCall2, false));
        verify(mockTonePlayer).stopTone();
        verify(mockRingtonePlayer, never()).play(any(Ringtone.class));
        verify(mockVibrator, never())
                .vibrate(any(VibrationEffect.class), any(VibrationAttributes.class));
    }

    @SmallTest
    @Test
    public void testNoVibrateDueToAudioCoupledHaptics() throws Exception {
        Ringtone mockRingtone = ensureRingtoneMocked();

        mRingerUnderTest.startCallWaiting(mockCall1);
        ensureRingerIsAudible();
        enableVibrationWhenRinging();
        // Pretend we're using audio coupled haptics.
        setIsUsingHaptics(mockRingtone, true);
        assertTrue(mRingerUnderTest.startRinging(mockCall1, false));
        mRingCompletionFuture.get();
        verify(mockRingtoneFactory, times(1))
            .getRingtone(any(Call.class), nullable(VolumeShaper.Configuration.class), anyBoolean());
        verify(mockTonePlayer).stopTone();
        verify(mockRingtonePlayer).play(any(Ringtone.class));
        verify(mockVibrator, never()).vibrate(any(VibrationEffect.class),
                any(VibrationAttributes.class));
    }

    @SmallTest
    @Test
    public void testVibrateButNoRingForNullRingtone() throws Exception {
        when(mockRingtoneFactory.getRingtone(
                 any(Call.class), nullable(VolumeShaper.Configuration.class), anyBoolean()))
            .thenReturn(null);

        mRingerUnderTest.startCallWaiting(mockCall1);
        when(mockAudioManager.getRingerMode()).thenReturn(AudioManager.RINGER_MODE_NORMAL);
        enableVibrationWhenRinging();
        assertFalse(mRingerUnderTest.startRinging(mockCall2, false));
        mRingCompletionFuture.get();
        verify(mockTonePlayer).stopTone();
        // Ringtone does not exist, make sure it does not try to play it
        verify(mockRingtonePlayer, never()).play(any(Ringtone.class));

        // Play default vibration when future completes with no audio coupled haptics
        verify(mockVibrator).vibrate(eq(mRingerUnderTest.mDefaultVibrationEffect),
                any(VibrationAttributes.class));
    }

    @SmallTest
    @Test
    public void testVibrateButNoRingForSilentRingtone() throws Exception {
        Ringtone mockRingtone = ensureRingtoneMocked();

        mRingerUnderTest.startCallWaiting(mockCall1);
        when(mockRingtoneFactory.getRingtone(any(Call.class), eq(null), anyBoolean()))
            .thenReturn(mockRingtone);
        when(mockAudioManager.getRingerMode()).thenReturn(AudioManager.RINGER_MODE_VIBRATE);
        when(mockAudioManager.getStreamVolume(AudioManager.STREAM_RING)).thenReturn(0);
        enableVibrationWhenRinging();
        assertFalse(mRingerUnderTest.startRinging(mockCall2, false));
        mRingCompletionFuture.get();
        verify(mockTonePlayer).stopTone();
        // Try to play a silent haptics ringtone
        verify(mockRingtonePlayer).play(any(Ringtone.class));
        verify(mockRingtoneFactory, times(1)).getHapticOnlyRingtone();
        verify(mockRingtoneFactory, never())
            .getRingtone(any(Call.class), nullable(VolumeShaper.Configuration.class), anyBoolean());

        // Play default vibration when future completes with no audio coupled haptics
        verify(mockVibrator).vibrate(eq(mRingerUnderTest.mDefaultVibrationEffect),
                any(VibrationAttributes.class));
    }

    @SmallTest
    @Test
    public void testAudioCoupledHapticsForSilentRingtone() throws Exception {
        Ringtone mockRingtone = ensureRingtoneMocked();

        mRingerUnderTest.startCallWaiting(mockCall1);
        when(mockAudioManager.getRingerMode()).thenReturn(AudioManager.RINGER_MODE_VIBRATE);
        when(mockAudioManager.getStreamVolume(AudioManager.STREAM_RING)).thenReturn(0);
        setIsUsingHaptics(mockRingtone, true);
        enableVibrationWhenRinging();
        assertFalse(mRingerUnderTest.startRinging(mockCall2, false));
        verify(mockRingtoneFactory, times(1)).getHapticOnlyRingtone();
        verify(mockRingtoneFactory, never())
            .getRingtone(any(Call.class), nullable(VolumeShaper.Configuration.class), anyBoolean());
        mRingCompletionFuture.get();
        verify(mockTonePlayer).stopTone();
        // Try to play a silent haptics ringtone
        verify(mockRingtonePlayer).play(any(Ringtone.class));
        // Skip vibration for audio coupled haptics
        verify(mockVibrator, never()).vibrate(any(VibrationEffect.class),
                any(VibrationAttributes.class));
    }

    @SmallTest
    @Test
    public void testCustomVibrationForRingtone() throws Exception {
        mRingerUnderTest.startCallWaiting(mockCall1);
        Ringtone mockRingtone = mock(Ringtone.class);
        when(mockAudioManager.getRingerMode()).thenReturn(AudioManager.RINGER_MODE_NORMAL);
        when(mockRingtoneFactory.getRingtone(any(Call.class), eq(null), anyBoolean()))
            .thenReturn(mockRingtone);
        when(mockRingtone.getUri()).thenReturn(FAKE_RINGTONE_URI);
        enableVibrationWhenRinging();
        assertTrue(mRingerUnderTest.startRinging(mockCall2, false));
        mRingCompletionFuture.get();
        verify(mockTonePlayer).stopTone();
        verify(mockRingtonePlayer).play(any(Ringtone.class));
        verify(mockRingtoneFactory, times(1))
            .getRingtone(any(Call.class), nullable(VolumeShaper.Configuration.class), anyBoolean());
        verify(mockVibrator).vibrate(eq(spyVibrationEffectProxy.get(FAKE_RINGTONE_URI, mContext)),
                any(VibrationAttributes.class));
    }

    @SmallTest
    @Test
    public void testRingAndNoVibrate() throws Exception {
        ensureRingtoneMocked();

        mRingerUnderTest.startCallWaiting(mockCall1);
        ensureRingerIsAudible();
        enableVibrationOnlyWhenNotRinging();
        assertTrue(mRingerUnderTest.startRinging(mockCall2, false));
        mRingCompletionFuture.get();
        verify(mockRingtoneFactory, times(1))
            .getRingtone(any(Call.class), nullable(VolumeShaper.Configuration.class), anyBoolean());
        verify(mockTonePlayer).stopTone();
        verify(mockRingtonePlayer).play(any(Ringtone.class));
        verify(mockVibrator, never())
                .vibrate(any(VibrationEffect.class), any(VibrationAttributes.class));
    }

    @SmallTest
    @Test
    public void testRingWithRampingRinger() throws Exception {
        ensureRingtoneMocked();

        mRingerUnderTest.startCallWaiting(mockCall1);
        ensureRingerIsAudible();
        enableRampingRinger();
        enableVibrationWhenRinging();
        assertTrue(mRingerUnderTest.startRinging(mockCall2, false));
        verify(mockRingtoneFactory, times(1))
            .getRingtone(any(Call.class), nullable(VolumeShaper.Configuration.class), anyBoolean());
        mRingCompletionFuture.get();
        verify(mockTonePlayer).stopTone();
        verify(mockRingtonePlayer).play(any(Ringtone.class));
    }

    @SmallTest
    @Test
    public void testSilentRingWithHfpStillAcquiresFocus1() throws Exception {
        mRingerUnderTest.startCallWaiting(mockCall1);
        ensureRingtoneMocked();
        when(mockAudioManager.getRingerMode()).thenReturn(AudioManager.RINGER_MODE_NORMAL);
        when(mockAudioManager.getStreamVolume(AudioManager.STREAM_RING)).thenReturn(0);
        enableVibrationOnlyWhenNotRinging();
        assertTrue(mRingerUnderTest.startRinging(mockCall2, true));
        mRingCompletionFuture.get();
        verify(mockTonePlayer).stopTone();
        verify(mockRingtonePlayer, never()).play(any(Ringtone.class));
        verify(mockVibrator, never())
                .vibrate(any(VibrationEffect.class), any(VibrationAttributes.class));
    }

    @SmallTest
    @Test
    public void testSilentRingWithHfpStillAcquiresFocus2() throws Exception {
        mRingerUnderTest.startCallWaiting(mockCall1);
        when(mockRingtoneFactory.getRingtone(
                 any(Call.class), nullable(VolumeShaper.Configuration.class), anyBoolean()))
            .thenReturn(null);
        when(mockAudioManager.getRingerMode()).thenReturn(AudioManager.RINGER_MODE_NORMAL);
        when(mockAudioManager.getStreamVolume(AudioManager.STREAM_RING)).thenReturn(0);
        enableVibrationOnlyWhenNotRinging();
        assertTrue(mRingerUnderTest.startRinging(mockCall2, true));
        mRingCompletionFuture.get();
        verify(mockTonePlayer).stopTone();
        verify(mockRingtonePlayer, never()).play(any(Ringtone.class));
        verify(mockVibrator, never())
                .vibrate(any(VibrationEffect.class), any(VibrationAttributes.class));
    }

    @SmallTest
    @Test
    public void testRingAndVibrateForAllowedCallInDndMode() throws Exception {
        mRingerUnderTest.startCallWaiting(mockCall1);
        Ringtone mockRingtone = mock(Ringtone.class);
        when(mockRingtoneFactory.getRingtone(any(Call.class), eq(null), anyBoolean()))
            .thenReturn(mockRingtone);
        when(mockAudioManager.getRingerMode()).thenReturn(AudioManager.RINGER_MODE_SILENT);
        when(mockAudioManager.getStreamVolume(AudioManager.STREAM_RING)).thenReturn(100);
        enableVibrationWhenRinging();
        assertTrue(mRingerUnderTest.startRinging(mockCall2, true));
        verify(mockRingtoneFactory, times(1))
            .getRingtone(any(Call.class), nullable(VolumeShaper.Configuration.class), anyBoolean());
        mRingCompletionFuture.get();
        verify(mockTonePlayer).stopTone();
        verify(mockRingtonePlayer).play(any(Ringtone.class));
    }

<<<<<<< HEAD
    private Ringtone ensureRingtoneMocked() {
=======
    /**
     * assert {@link Ringer#shouldRingForContact(Call, Context) } sets the Call object with suppress
     * caller
     *
     * @throws Exception; should not throw exception.
     */
    @Test
    public void testShouldRingForContact_CallSuppressed() throws Exception {
        // WHEN
        when(mockCall1.wasDndCheckComputedForCall()).thenReturn(false);
        when(mockCall1.getHandle()).thenReturn(Uri.parse(""));

        when(mContext.getSystemService(NotificationManager.class)).thenReturn(mNotificationManager);
        when(mNotificationManager.matchesCallFilter(any(Bundle.class))).thenReturn(false);

        // THEN
        assertFalse(mRingerUnderTest.shouldRingForContact(mockCall1));
        verify(mockCall1, atLeastOnce()).setCallIsSuppressedByDoNotDisturb(true);
    }

    /**
     * assert {@link Ringer#shouldRingForContact(Call, Context) } sets the Call object with ring
     * caller
     *
     * @throws Exception; should not throw exception.
     */
    @Test
    public void testShouldRingForContact_CallShouldRing() throws Exception {
        // WHEN
        when(mockCall1.wasDndCheckComputedForCall()).thenReturn(false);
        when(mockCall1.getHandle()).thenReturn(Uri.parse(""));
        when(mNotificationManager.matchesCallFilter(any(Bundle.class))).thenReturn(true);

        // THEN
        assertTrue(mRingerUnderTest.shouldRingForContact(mockCall1));
        verify(mockCall1, atLeastOnce()).setCallIsSuppressedByDoNotDisturb(false);
    }

    private void ensureRingerIsAudible() {
>>>>>>> fd9e4ad8
        Ringtone mockRingtone = mock(Ringtone.class);
        when(mockRingtoneFactory.getRingtone(
                 any(Call.class), nullable(VolumeShaper.Configuration.class), anyBoolean()))
            .thenReturn(mockRingtone);
        when(mockRingtoneFactory.getHapticOnlyRingtone()).thenReturn(mockRingtone);
        return mockRingtone;
    }

    private void ensureRingerIsAudible() {
        when(mockAudioManager.getRingerMode()).thenReturn(AudioManager.RINGER_MODE_NORMAL);
        when(mockAudioManager.getStreamVolume(AudioManager.STREAM_RING)).thenReturn(100);
    }

    private void ensureRingerIsNotAudible() {
        when(mockAudioManager.getRingerMode()).thenReturn(AudioManager.RINGER_MODE_NORMAL);
        when(mockAudioManager.getStreamVolume(AudioManager.STREAM_RING)).thenReturn(0);
    }

    private void enableVibrationWhenRinging() {
        when(mockVibrator.hasVibrator()).thenReturn(true);
        when(mockSystemSettingsUtil.isRingVibrationEnabled(any(Context.class))).thenReturn(true);
    }

    private void enableVibrationOnlyWhenNotRinging() {
        when(mockVibrator.hasVibrator()).thenReturn(true);
        when(mockSystemSettingsUtil.isRingVibrationEnabled(any(Context.class))).thenReturn(false);
    }

    private void enableRampingRinger() {
        when(mockSystemSettingsUtil.isRampingRingerEnabled(any(Context.class))).thenReturn(true);
    }

    private void setIsUsingHaptics(Ringtone mockRingtone, boolean useHaptics) {
        when(mockSystemSettingsUtil.isHapticPlaybackSupported(any(Context.class)))
            .thenReturn(useHaptics);
        when(mockSystemSettingsUtil.isAudioCoupledVibrationForRampingRingerEnabled())
            .thenReturn(useHaptics);
        when(mockRingtone.hasHapticChannels()).thenReturn(useHaptics);
    }
}<|MERGE_RESOLUTION|>--- conflicted
+++ resolved
@@ -478,9 +478,15 @@
         verify(mockRingtonePlayer).play(any(Ringtone.class));
     }
 
-<<<<<<< HEAD
     private Ringtone ensureRingtoneMocked() {
-=======
+        Ringtone mockRingtone = mock(Ringtone.class);
+        when(mockRingtoneFactory.getRingtone(
+                 any(Call.class), nullable(VolumeShaper.Configuration.class), anyBoolean()))
+            .thenReturn(mockRingtone);
+        when(mockRingtoneFactory.getHapticOnlyRingtone()).thenReturn(mockRingtone);
+        return mockRingtone;
+    }
+
     /**
      * assert {@link Ringer#shouldRingForContact(Call, Context) } sets the Call object with suppress
      * caller
@@ -520,16 +526,6 @@
     }
 
     private void ensureRingerIsAudible() {
->>>>>>> fd9e4ad8
-        Ringtone mockRingtone = mock(Ringtone.class);
-        when(mockRingtoneFactory.getRingtone(
-                 any(Call.class), nullable(VolumeShaper.Configuration.class), anyBoolean()))
-            .thenReturn(mockRingtone);
-        when(mockRingtoneFactory.getHapticOnlyRingtone()).thenReturn(mockRingtone);
-        return mockRingtone;
-    }
-
-    private void ensureRingerIsAudible() {
         when(mockAudioManager.getRingerMode()).thenReturn(AudioManager.RINGER_MODE_NORMAL);
         when(mockAudioManager.getStreamVolume(AudioManager.STREAM_RING)).thenReturn(100);
     }
