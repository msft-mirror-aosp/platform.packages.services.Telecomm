/*
 * Copyright (C) 2013 The Android Open Source Project
 *
 * Licensed under the Apache License, Version 2.0 (the "License");
 * you may not use this file except in compliance with the License.
 * You may obtain a copy of the License at
 *
 *      http://www.apache.org/licenses/LICENSE-2.0
 *
 * Unless required by applicable law or agreed to in writing, software
 * distributed under the License is distributed on an "AS IS" BASIS,
 * WITHOUT WARRANTIES OR CONDITIONS OF ANY KIND, either express or implied.
 * See the License for the specific language governing permissions and
 * limitations under the License.
 */

package com.android.server.telecom;

import static android.provider.CallLog.Calls.AUTO_MISSED_EMERGENCY_CALL;
import static android.provider.CallLog.Calls.AUTO_MISSED_MAXIMUM_DIALING;
import static android.provider.CallLog.Calls.AUTO_MISSED_MAXIMUM_RINGING;
import static android.provider.CallLog.Calls.MISSED_REASON_NOT_MISSED;
import static android.provider.CallLog.Calls.SHORT_RING_THRESHOLD;
import static android.provider.CallLog.Calls.USER_MISSED_CALL_FILTERS_TIMEOUT;
import static android.provider.CallLog.Calls.USER_MISSED_CALL_SCREENING_SERVICE_SILENCED;
import static android.provider.CallLog.Calls.USER_MISSED_NEVER_RANG;
import static android.provider.CallLog.Calls.USER_MISSED_NO_ANSWER;
import static android.provider.CallLog.Calls.USER_MISSED_SHORT_RING;
import static android.telecom.TelecomManager.ACTION_POST_CALL;
import static android.telecom.TelecomManager.DURATION_LONG;
import static android.telecom.TelecomManager.DURATION_MEDIUM;
import static android.telecom.TelecomManager.DURATION_SHORT;
import static android.telecom.TelecomManager.DURATION_VERY_SHORT;
import static android.telecom.TelecomManager.EXTRA_CALL_DURATION;
import static android.telecom.TelecomManager.EXTRA_DISCONNECT_CAUSE;
import static android.telecom.TelecomManager.EXTRA_HANDLE;
import static android.telecom.TelecomManager.MEDIUM_CALL_TIME_MS;
import static android.telecom.TelecomManager.SHORT_CALL_TIME_MS;
import static android.telecom.TelecomManager.VERY_SHORT_CALL_TIME_MS;

import android.Manifest;
import android.annotation.NonNull;
import android.app.ActivityManager;
import android.app.AlertDialog;
import android.app.KeyguardManager;
import android.app.NotificationManager;
import android.content.BroadcastReceiver;
import android.content.ComponentName;
import android.content.Context;
import android.content.DialogInterface;
import android.content.Intent;
import android.content.IntentFilter;
import android.content.pm.PackageManager;
import android.content.pm.PackageManager.ResolveInfoFlags;
import android.content.pm.UserInfo;
import android.graphics.Color;
import android.graphics.drawable.ColorDrawable;
import android.media.AudioManager;
import android.media.AudioSystem;
import android.media.MediaPlayer;
import android.media.ToneGenerator;
import android.net.Uri;
import android.os.Bundle;
import android.os.Handler;
import android.os.HandlerThread;
import android.os.Looper;
import android.os.OutcomeReceiver;
import android.os.PersistableBundle;
import android.os.Process;
import android.os.ResultReceiver;
import android.os.SystemClock;
import android.os.SystemVibrator;
import android.os.Trace;
import android.os.UserHandle;
import android.os.UserManager;
import android.provider.BlockedNumberContract;
import android.provider.BlockedNumberContract.SystemContract;
import android.provider.CallLog.Calls;
import android.provider.DeviceConfig;
import android.provider.Settings;
import android.sysprop.TelephonyProperties;
import android.telecom.CallAttributes;
import android.telecom.CallAudioState;
import android.telecom.CallEndpoint;
import android.telecom.CallException;
import android.telecom.CallScreeningService;
import android.telecom.CallerInfo;
import android.telecom.Conference;
import android.telecom.Connection;
import android.telecom.DisconnectCause;
import android.telecom.GatewayInfo;
import android.telecom.Log;
import android.telecom.Logging.Runnable;
import android.telecom.Logging.Session;
import android.telecom.ParcelableConference;
import android.telecom.ParcelableConnection;
import android.telecom.PhoneAccount;
import android.telecom.PhoneAccountHandle;
import android.telecom.PhoneAccountSuggestion;
import android.telecom.TelecomManager;
import android.telecom.VideoProfile;
import android.telephony.CarrierConfigManager;
import android.telephony.CellIdentity;
import android.telephony.PhoneNumberUtils;
import android.telephony.SubscriptionManager;
import android.telephony.TelephonyManager;
import android.text.TextUtils;
import android.util.Pair;
import android.view.LayoutInflater;
import android.view.View;
import android.view.WindowManager;
import android.widget.Button;

import com.android.internal.annotations.VisibleForTesting;
import com.android.internal.util.IndentingPrintWriter;
import com.android.server.telecom.bluetooth.BluetoothRouteManager;
import com.android.server.telecom.bluetooth.BluetoothStateReceiver;
import com.android.server.telecom.callfiltering.BlockCheckerAdapter;
import com.android.server.telecom.callfiltering.BlockCheckerFilter;
import com.android.server.telecom.callfiltering.CallFilterResultCallback;
import com.android.server.telecom.callfiltering.CallFilteringResult;
import com.android.server.telecom.callfiltering.CallFilteringResult.Builder;
import com.android.server.telecom.callfiltering.CallScreeningServiceFilter;
import com.android.server.telecom.callfiltering.DirectToVoicemailFilter;
import com.android.server.telecom.callfiltering.DndCallFilter;
import com.android.server.telecom.callfiltering.IncomingCallFilterGraph;
import com.android.server.telecom.callfiltering.BlockedNumbersAdapter;
import com.android.server.telecom.callredirection.CallRedirectionProcessor;
import com.android.server.telecom.components.ErrorDialogActivity;
import com.android.server.telecom.components.TelecomBroadcastReceiver;
import com.android.server.telecom.settings.BlockedNumbersUtil;
import com.android.server.telecom.stats.CallFailureCause;
import com.android.server.telecom.ui.AudioProcessingNotification;
import com.android.server.telecom.ui.CallRedirectionTimeoutDialogActivity;
import com.android.server.telecom.ui.ConfirmCallDialogActivity;
import com.android.server.telecom.ui.DisconnectedCallNotifier;
import com.android.server.telecom.ui.IncomingCallNotifier;
import com.android.server.telecom.ui.ToastFactory;
<<<<<<< HEAD
=======
import com.android.server.telecom.voip.TransactionManager;
import com.android.server.telecom.voip.VoipCallMonitor;
>>>>>>> 948ef753

import java.util.ArrayList;
import java.util.Arrays;
import java.util.Collection;
import java.util.Collections;
import java.util.HashMap;
import java.util.HashSet;
import java.util.Iterator;
import java.util.LinkedList;
import java.util.List;
import java.util.Map;
import java.util.Objects;
import java.util.Optional;
import java.util.Set;
import java.util.UUID;
import java.util.concurrent.CompletableFuture;
import java.util.concurrent.ConcurrentHashMap;
import java.util.concurrent.CopyOnWriteArrayList;
import java.util.concurrent.CountDownLatch;
import java.util.concurrent.Executor;
import java.util.concurrent.Executors;
import java.util.concurrent.TimeUnit;
import java.util.stream.Collectors;
import java.util.stream.IntStream;
import java.util.stream.Stream;

/**
 * Singleton.
 *
 * NOTE: by design most APIs are package private, use the relevant adapter/s to allow
 * access from other packages specifically refraining from passing the CallsManager instance
 * beyond the com.android.server.telecom package boundary.
 */
public class CallsManager extends Call.ListenerBase
        implements VideoProviderProxy.Listener, CallFilterResultCallback, CurrentUserProxy {

    // TODO: Consider renaming this CallsManagerPlugin.
    @VisibleForTesting
    public interface CallsManagerListener {
        /**
         * Informs listeners when a {@link Call} is newly created, but not yet returned by a
         * {@link android.telecom.ConnectionService} implementation.
         * @param call the call.
         */
        default void onStartCreateConnection(Call call) {}
        void onCallAdded(Call call);
        void onCreateConnectionFailed(Call call);
        void onCallRemoved(Call call);
        void onCallStateChanged(Call call, int oldState, int newState);
        void onConnectionServiceChanged(
                Call call,
                ConnectionServiceWrapper oldService,
                ConnectionServiceWrapper newService);
        void onIncomingCallAnswered(Call call);
        void onIncomingCallRejected(Call call, boolean rejectWithMessage, String textMessage);
        void onCallAudioStateChanged(CallAudioState oldAudioState, CallAudioState newAudioState);
        void onCallEndpointChanged(CallEndpoint callEndpoint);
        void onAvailableCallEndpointsChanged(Set<CallEndpoint> availableCallEndpoints);
        void onMuteStateChanged(boolean isMuted);
        void onRingbackRequested(Call call, boolean ringback);
        void onIsConferencedChanged(Call call);
        void onIsVoipAudioModeChanged(Call call);
        void onVideoStateChanged(Call call, int previousVideoState, int newVideoState);
        void onCanAddCallChanged(boolean canAddCall);
        void onSessionModifyRequestReceived(Call call, VideoProfile videoProfile);
        void onHoldToneRequested(Call call);
        void onExternalCallChanged(Call call, boolean isExternalCall);
        void onCallStreamingStateChanged(Call call, boolean isStreaming);
        void onDisconnectedTonePlaying(boolean isTonePlaying);
        void onConnectionTimeChanged(Call call);
        void onConferenceStateChanged(Call call, boolean isConference);
        void onCdmaConferenceSwap(Call call);
        void onSetCamera(Call call, String cameraId);
    }

    /** Interface used to define the action which is executed delay under some condition. */
    interface PendingAction {
        void performAction();
    }

    private static final String TAG = "CallsManager";

    /**
     * Call filter specifier used with
     * {@link #getNumCallsWithState(int, Call, PhoneAccountHandle, int...)} to indicate only
     * self-managed calls should be included.
     */
    private static final int CALL_FILTER_SELF_MANAGED = 1;

    /**
     * Call filter specifier used with
     * {@link #getNumCallsWithState(int, Call, PhoneAccountHandle, int...)} to indicate only
     * managed calls should be included.
     */
    private static final int CALL_FILTER_MANAGED = 2;

    /**
     * Call filter specifier used with
     * {@link #getNumCallsWithState(int, Call, PhoneAccountHandle, int...)} to indicate both managed
     * and self-managed calls should be included.
     */
    private static final int CALL_FILTER_ALL = 3;

    private static final String PERMISSION_PROCESS_PHONE_ACCOUNT_REGISTRATION =
            "android.permission.PROCESS_PHONE_ACCOUNT_REGISTRATION";

    private static final int HANDLER_WAIT_TIMEOUT = 10000;
    private static final int MAXIMUM_LIVE_CALLS = 1;
    private static final int MAXIMUM_HOLD_CALLS = 1;
    private static final int MAXIMUM_RINGING_CALLS = 1;
    private static final int MAXIMUM_DIALING_CALLS = 1;
    private static final int MAXIMUM_OUTGOING_CALLS = 1;
    private static final int MAXIMUM_TOP_LEVEL_CALLS = 2;
    private static final int MAXIMUM_SELF_MANAGED_CALLS = 10;

    /**
     * Anomaly Report UUIDs and corresponding error descriptions specific to CallsManager.
     */
    public static final UUID LIVE_CALL_STUCK_CONNECTING_ERROR_UUID =
            UUID.fromString("3f95808c-9134-11ed-a1eb-0242ac120002");
    public static final String LIVE_CALL_STUCK_CONNECTING_ERROR_MSG =
            "Force disconnected a live call that was stuck in CONNECTING state.";
    public static final UUID LIVE_CALL_STUCK_CONNECTING_EMERGENCY_ERROR_UUID =
            UUID.fromString("744fdf86-9137-11ed-a1eb-0242ac120002");
    public static final String LIVE_CALL_STUCK_CONNECTING_EMERGENCY_ERROR_MSG =
            "Found a live call that was stuck in CONNECTING state while attempting to place an "
                    + "emergency call.";
    public static final UUID CALL_REMOVAL_EXECUTION_ERROR_UUID =
            UUID.fromString("030b8b16-9139-11ed-a1eb-0242ac120002");
    public static final String CALL_REMOVAL_EXECUTION_ERROR_MSG =
            "Exception thrown while executing call removal";
    public static final UUID EXCEPTION_WHILE_ESTABLISHING_CONNECTION_ERROR_UUID =
            UUID.fromString("1c4eed7c-9132-11ed-a1eb-0242ac120002");
    public static final String EXCEPTION_WHILE_ESTABLISHING_CONNECTION_ERROR_MSG =
            "Exception thrown while establishing connection.";
    public static final UUID EXCEPTION_RETRIEVING_PHONE_ACCOUNTS_ERROR_UUID =
            UUID.fromString("b68c881d-0ed8-4f31-9342-8bf416c96d18");
    public static final String EXCEPTION_RETRIEVING_PHONE_ACCOUNTS_ERROR_MSG =
            "Exception thrown while retrieving list of potential phone accounts.";
    public static final UUID EXCEPTION_RETRIEVING_PHONE_ACCOUNTS_EMERGENCY_ERROR_UUID =
            UUID.fromString("f272f89d-fb3a-4004-aa2d-20b8d679467e");
    public static final String EXCEPTION_RETRIEVING_PHONE_ACCOUNTS_EMERGENCY_ERROR_MSG =
            "Exception thrown while retrieving list of potential phone accounts when placing an "
                    + "emergency call.";
    public static final UUID EMERGENCY_CALL_DISCONNECTED_BEFORE_BEING_ADDED_ERROR_UUID =
            UUID.fromString("f9a916c8-8d61-4550-9ad3-11c2e84f6364");
    public static final String EMERGENCY_CALL_DISCONNECTED_BEFORE_BEING_ADDED_ERROR_MSG =
            "An emergency call was disconnected after the connection was created but before the "
                    + "call was successfully added to CallsManager.";
    public static final UUID EMERGENCY_CALL_ABORTED_NO_PHONE_ACCOUNTS_ERROR_UUID =
            UUID.fromString("2e994acb-1997-4345-8bf3-bad04303de26");
    public static final String EMERGENCY_CALL_ABORTED_NO_PHONE_ACCOUNTS_ERROR_MSG =
            "An emergency call was aborted since there were no available phone accounts.";

    private static final int[] OUTGOING_CALL_STATES =
            {CallState.CONNECTING, CallState.SELECT_PHONE_ACCOUNT, CallState.DIALING,
                    CallState.PULLING};

    /**
     * These states are used by {@link #makeRoomForOutgoingCall(Call, boolean)} to determine which
     * call should be ended first to make room for a new outgoing call.
     */
    private static final int[] LIVE_CALL_STATES =
            {CallState.CONNECTING, CallState.SELECT_PHONE_ACCOUNT, CallState.DIALING,
                    CallState.PULLING, CallState.ACTIVE, CallState.AUDIO_PROCESSING};

    /**
     * These states determine which calls will cause {@link TelecomManager#isInCall()} or
     * {@link TelecomManager#isInManagedCall()} to return true.
     *
     * See also {@link PhoneStateBroadcaster}, which considers a similar set of states as being
     * off-hook.
     */
    public static final int[] ONGOING_CALL_STATES =
            {CallState.SELECT_PHONE_ACCOUNT, CallState.DIALING, CallState.PULLING, CallState.ACTIVE,
                    CallState.ON_HOLD, CallState.RINGING,  CallState.SIMULATED_RINGING,
                    CallState.ANSWERED, CallState.AUDIO_PROCESSING};

    private static final int[] ANY_CALL_STATE =
            {CallState.NEW, CallState.CONNECTING, CallState.SELECT_PHONE_ACCOUNT, CallState.DIALING,
                    CallState.RINGING, CallState.SIMULATED_RINGING, CallState.ACTIVE,
                    CallState.ON_HOLD, CallState.DISCONNECTED, CallState.ABORTED,
                    CallState.DISCONNECTING, CallState.PULLING, CallState.ANSWERED,
                    CallState.AUDIO_PROCESSING};

    public static final String TELECOM_CALL_ID_PREFIX = "TC@";

    // Maps call technologies in TelephonyManager to those in Analytics.
    private static final Map<Integer, Integer> sAnalyticsTechnologyMap;
    static {
        sAnalyticsTechnologyMap = new HashMap<>(5);
        sAnalyticsTechnologyMap.put(TelephonyManager.PHONE_TYPE_CDMA, Analytics.CDMA_PHONE);
        sAnalyticsTechnologyMap.put(TelephonyManager.PHONE_TYPE_GSM, Analytics.GSM_PHONE);
        sAnalyticsTechnologyMap.put(TelephonyManager.PHONE_TYPE_IMS, Analytics.IMS_PHONE);
        sAnalyticsTechnologyMap.put(TelephonyManager.PHONE_TYPE_SIP, Analytics.SIP_PHONE);
        sAnalyticsTechnologyMap.put(TelephonyManager.PHONE_TYPE_THIRD_PARTY,
                Analytics.THIRD_PARTY_PHONE);
    }

    /**
     * The main call repository. Keeps an instance of all live calls. New incoming and outgoing
     * calls are added to the map and removed when the calls move to the disconnected state.
     *
     * ConcurrentHashMap constructor params: 8 is initial table size, 0.9f is
     * load factor before resizing, 1 means we only expect a single thread to
     * access the map so make only a single shard
     */
    private final Set<Call> mCalls = Collections.newSetFromMap(
            new ConcurrentHashMap<Call, Boolean>(8, 0.9f, 1));

    /**
     * A pending call is one which requires user-intervention in order to be placed.
     * Used by {@link #startCallConfirmation}.
     */
    private Call mPendingCall;
    /**
     * Cached latest pending redirected call which requires user-intervention in order to be placed.
     * Used by {@link #onCallRedirectionComplete}.
     */
    private Call mPendingRedirectedOutgoingCall;

    /**
     * Cached call that's been answered but will be added to mCalls pending confirmation of active
     * status from the connection service.
     */
    private Call mPendingAudioProcessingCall;

    /**
     * Cached latest pending redirected call information which require user-intervention in order
     * to be placed. Used by {@link #onCallRedirectionComplete}.
     */
    private final Map<String, Runnable> mPendingRedirectedOutgoingCallInfo =
            new ConcurrentHashMap<>();
    /**
     * Cached latest pending Unredirected call information which require user-intervention in order
     * to be placed. Used by {@link #onCallRedirectionComplete}.
     */
    private final Map<String, Runnable> mPendingUnredirectedOutgoingCallInfo =
            new ConcurrentHashMap<>();

    private CompletableFuture<Call> mPendingCallConfirm;
    private CompletableFuture<Pair<Call, PhoneAccountHandle>> mPendingAccountSelection;

    // Instance variables for testing -- we keep the latest copy of the outgoing call futures
    // here so that we can wait on them in tests
    private CompletableFuture<Call> mLatestPostSelectionProcessingFuture;
    private CompletableFuture<Pair<Call, List<PhoneAccountSuggestion>>>
            mLatestPreAccountSelectionFuture;

    /**
     * The current telecom call ID.  Used when creating new instances of {@link Call}.  Should
     * only be accessed using the {@link #getNextCallId()} method which synchronizes on the
     * {@link #mLock} sync root.
     */
    private int mCallId = 0;

    private int mRttRequestId = 0;
    /**
     * Stores the current foreground user.
     */
    private UserHandle mCurrentUserHandle = UserHandle.of(ActivityManager.getCurrentUser());

    private final ConnectionServiceRepository mConnectionServiceRepository;
    private final DtmfLocalTonePlayer mDtmfLocalTonePlayer;
    private final InCallController mInCallController;
    private final CallDiagnosticServiceController mCallDiagnosticServiceController;
    private final CallAudioManager mCallAudioManager;
    private final CallRecordingTonePlayer mCallRecordingTonePlayer;
    private RespondViaSmsManager mRespondViaSmsManager;
    private final Ringer mRinger;
    private final InCallWakeLockController mInCallWakeLockController;
    private final CopyOnWriteArrayList<CallsManagerListener> mListeners =
            new CopyOnWriteArrayList<>();
    private final HeadsetMediaButton mHeadsetMediaButton;
    private final WiredHeadsetManager mWiredHeadsetManager;
    private final SystemStateHelper mSystemStateHelper;
    private final BluetoothRouteManager mBluetoothRouteManager;
    private final DockManager mDockManager;
    private final TtyManager mTtyManager;
    private final ProximitySensorManager mProximitySensorManager;
    private final PhoneStateBroadcaster mPhoneStateBroadcaster;
    private final CallLogManager mCallLogManager;
    private final Context mContext;
    private final TelecomSystem.SyncRoot mLock;
    private final PhoneAccountRegistrar mPhoneAccountRegistrar;
    private final MissedCallNotifier mMissedCallNotifier;
    private final DisconnectedCallNotifier mDisconnectedCallNotifier;
    private IncomingCallNotifier mIncomingCallNotifier;
    private final CallerInfoLookupHelper mCallerInfoLookupHelper;
    private final DefaultDialerCache mDefaultDialerCache;
    private final Timeouts.Adapter mTimeoutsAdapter;
    private final PhoneNumberUtilsAdapter mPhoneNumberUtilsAdapter;
    private final ClockProxy mClockProxy;
    private final ToastFactory mToastFactory;
    private final Set<Call> mLocallyDisconnectingCalls = new HashSet<>();
    private final Set<Call> mPendingCallsToDisconnect = new HashSet<>();
    private final ConnectionServiceFocusManager mConnectionSvrFocusMgr;
    /* Handler tied to thread in which CallManager was initialized. */
    private final Handler mHandler = new Handler(Looper.getMainLooper());
    private final EmergencyCallHelper mEmergencyCallHelper;
    private final RoleManagerAdapter mRoleManagerAdapter;
    private final VoipCallMonitor mVoipCallMonitor;
    private final CallEndpointController mCallEndpointController;
    private final CallAnomalyWatchdog mCallAnomalyWatchdog;
    private final CallStreamingController mCallStreamingController;
    private final BlockedNumbersAdapter mBlockedNumbersAdapter;

    private final ConnectionServiceFocusManager.CallsManagerRequester mRequester =
            new ConnectionServiceFocusManager.CallsManagerRequester() {
                @Override
                public void releaseConnectionService(
                        ConnectionServiceFocusManager.ConnectionServiceFocus connectionService) {
                    mCalls.stream()
                            .filter(c -> c.getConnectionServiceWrapper().equals(connectionService))
                            .forEach(c -> c.disconnect("release " +
                                    connectionService.getComponentName().getPackageName()));
                }

                @Override
                public void setCallsManagerListener(CallsManagerListener listener) {
                    mListeners.add(listener);
                }
            };

    private boolean mCanAddCall = true;

    private Runnable mStopTone;

    private LinkedList<HandlerThread> mGraphHandlerThreads;

    // An executor that can be used to fire off async tasks that do not block Telecom in any manner.
    private final Executor mAsyncTaskExecutor;

    private boolean mHasActiveRttCall = false;

    private AnomalyReporterAdapter mAnomalyReporter = new AnomalyReporterAdapterImpl();

    /**
     * Listener to PhoneAccountRegistrar events.
     */
    private PhoneAccountRegistrar.Listener mPhoneAccountListener =
            new PhoneAccountRegistrar.Listener() {
        public void onPhoneAccountRegistered(PhoneAccountRegistrar registrar,
                                             PhoneAccountHandle handle) {
            broadcastRegisterIntent(handle);
        }
        public void onPhoneAccountUnRegistered(PhoneAccountRegistrar registrar,
                                               PhoneAccountHandle handle) {
            broadcastUnregisterIntent(handle);
        }

        @Override
        public void onPhoneAccountChanged(PhoneAccountRegistrar registrar,
                PhoneAccount phoneAccount) {
            handlePhoneAccountChanged(registrar, phoneAccount);
        }
    };

    /**
     * Receiver for enhanced call blocking feature to update the emergency call notification
     * in below cases:
     *  1) Carrier config changed.
     *  2) Blocking suppression state changed.
     */
    private final BroadcastReceiver mReceiver = new BroadcastReceiver() {
        @Override
        public void onReceive(Context context, Intent intent) {
            String action = intent.getAction();
            if (CarrierConfigManager.ACTION_CARRIER_CONFIG_CHANGED.equals(action)
                    || SystemContract.ACTION_BLOCK_SUPPRESSION_STATE_CHANGED.equals(action)) {
                updateEmergencyCallNotificationAsync(context);
            }
        }
    };

    /**
     * Initializes the required Telecom components.
     */
    @VisibleForTesting
    public CallsManager(
            Context context,
            TelecomSystem.SyncRoot lock,
            CallerInfoLookupHelper callerInfoLookupHelper,
            MissedCallNotifier missedCallNotifier,
            DisconnectedCallNotifier.Factory disconnectedCallNotifierFactory,
            PhoneAccountRegistrar phoneAccountRegistrar,
            HeadsetMediaButtonFactory headsetMediaButtonFactory,
            ProximitySensorManagerFactory proximitySensorManagerFactory,
            InCallWakeLockControllerFactory inCallWakeLockControllerFactory,
            ConnectionServiceFocusManager.ConnectionServiceFocusManagerFactory
                    connectionServiceFocusManagerFactory,
            CallAudioManager.AudioServiceFactory audioServiceFactory,
            BluetoothRouteManager bluetoothManager,
            WiredHeadsetManager wiredHeadsetManager,
            SystemStateHelper systemStateHelper,
            DefaultDialerCache defaultDialerCache,
            Timeouts.Adapter timeoutsAdapter,
            AsyncRingtonePlayer asyncRingtonePlayer,
            PhoneNumberUtilsAdapter phoneNumberUtilsAdapter,
            EmergencyCallHelper emergencyCallHelper,
            InCallTonePlayer.ToneGeneratorFactory toneGeneratorFactory,
            ClockProxy clockProxy,
            AudioProcessingNotification audioProcessingNotification,
            BluetoothStateReceiver bluetoothStateReceiver,
            CallAudioRouteStateMachine.Factory callAudioRouteStateMachineFactory,
            CallAudioModeStateMachine.Factory callAudioModeStateMachineFactory,
            InCallControllerFactory inCallControllerFactory,
            CallDiagnosticServiceController callDiagnosticServiceController,
            RoleManagerAdapter roleManagerAdapter,
            ToastFactory toastFactory,
            CallEndpointControllerFactory callEndpointControllerFactory,
            CallAnomalyWatchdog callAnomalyWatchdog,
            Ringer.AccessibilityManagerAdapter accessibilityManagerAdapter,
            Executor asyncTaskExecutor,
            BlockedNumbersAdapter blockedNumbersAdapter) {
        mContext = context;
        mLock = lock;
        mPhoneNumberUtilsAdapter = phoneNumberUtilsAdapter;
        mPhoneAccountRegistrar = phoneAccountRegistrar;
        mPhoneAccountRegistrar.addListener(mPhoneAccountListener);
        mMissedCallNotifier = missedCallNotifier;
        mDisconnectedCallNotifier = disconnectedCallNotifierFactory.create(mContext, this);
        StatusBarNotifier statusBarNotifier = new StatusBarNotifier(context, this);
        mWiredHeadsetManager = wiredHeadsetManager;
        mSystemStateHelper = systemStateHelper;
        mDefaultDialerCache = defaultDialerCache;
        mBluetoothRouteManager = bluetoothManager;
        mDockManager = new DockManager(context);
        mTimeoutsAdapter = timeoutsAdapter;
        mEmergencyCallHelper = emergencyCallHelper;
        mCallerInfoLookupHelper = callerInfoLookupHelper;

        mDtmfLocalTonePlayer =
                new DtmfLocalTonePlayer(new DtmfLocalTonePlayer.ToneGeneratorProxy());
        CallAudioRouteStateMachine callAudioRouteStateMachine =
                callAudioRouteStateMachineFactory.create(
                        context,
                        this,
                        bluetoothManager,
                        wiredHeadsetManager,
                        statusBarNotifier,
                        audioServiceFactory,
                        CallAudioRouteStateMachine.EARPIECE_AUTO_DETECT,
                        asyncTaskExecutor
                );
        callAudioRouteStateMachine.initialize();

        CallAudioRoutePeripheralAdapter callAudioRoutePeripheralAdapter =
                new CallAudioRoutePeripheralAdapter(
                        callAudioRouteStateMachine,
                        bluetoothManager,
                        wiredHeadsetManager,
                        mDockManager);
        AudioManager audioManager = (AudioManager) mContext.getSystemService(Context.AUDIO_SERVICE);
        InCallTonePlayer.MediaPlayerFactory mediaPlayerFactory =
                (resourceId, attributes) ->
                        new InCallTonePlayer.MediaPlayerAdapterImpl(
                                MediaPlayer.create(mContext, resourceId, attributes,
                                        audioManager.generateAudioSessionId()));
        InCallTonePlayer.Factory playerFactory = new InCallTonePlayer.Factory(
                callAudioRoutePeripheralAdapter, lock, toneGeneratorFactory, mediaPlayerFactory,
                () -> audioManager.getStreamVolume(AudioManager.STREAM_RING) > 0);

        SystemSettingsUtil systemSettingsUtil = new SystemSettingsUtil();
        RingtoneFactory ringtoneFactory = new RingtoneFactory(this, context);
        SystemVibrator systemVibrator = new SystemVibrator(context);
        mInCallController = inCallControllerFactory.create(context, mLock, this,
                systemStateHelper, defaultDialerCache, mTimeoutsAdapter,
                emergencyCallHelper);
        mCallEndpointController = callEndpointControllerFactory.create(context, mLock, this);
        mCallDiagnosticServiceController = callDiagnosticServiceController;
        mCallDiagnosticServiceController.setInCallTonePlayerFactory(playerFactory);
        mRinger = new Ringer(playerFactory, context, systemSettingsUtil, asyncRingtonePlayer,
                ringtoneFactory, systemVibrator,
                new Ringer.VibrationEffectProxy(), mInCallController,
                mContext.getSystemService(NotificationManager.class),
                accessibilityManagerAdapter);
        mCallRecordingTonePlayer = new CallRecordingTonePlayer(mContext, audioManager,
                mTimeoutsAdapter, mLock);
        mCallAudioManager = new CallAudioManager(callAudioRouteStateMachine,
                this, callAudioModeStateMachineFactory.create(systemStateHelper,
                (AudioManager) mContext.getSystemService(Context.AUDIO_SERVICE)),
                playerFactory, mRinger, new RingbackPlayer(playerFactory),
                bluetoothStateReceiver, mDtmfLocalTonePlayer);

        mConnectionSvrFocusMgr = connectionServiceFocusManagerFactory.create(mRequester);
        mHeadsetMediaButton = headsetMediaButtonFactory.create(context, this, mLock);
        mTtyManager = new TtyManager(context, mWiredHeadsetManager);
        mProximitySensorManager = proximitySensorManagerFactory.create(context, this);
        mPhoneStateBroadcaster = new PhoneStateBroadcaster(this);
        mCallLogManager = new CallLogManager(context, phoneAccountRegistrar, mMissedCallNotifier);
        mConnectionServiceRepository =
                new ConnectionServiceRepository(mPhoneAccountRegistrar, mContext, mLock, this);
        mInCallWakeLockController = inCallWakeLockControllerFactory.create(context, this);
        mClockProxy = clockProxy;
        mToastFactory = toastFactory;
        mRoleManagerAdapter = roleManagerAdapter;
        mCallStreamingController = new CallStreamingController(mContext);
        mBlockedNumbersAdapter = blockedNumbersAdapter;
<<<<<<< HEAD
=======
        mCallStreamingController = new CallStreamingController(mContext, mLock);
        mVoipCallMonitor = new VoipCallMonitor(mContext, mLock);
>>>>>>> 948ef753

        mListeners.add(mInCallWakeLockController);
        mListeners.add(statusBarNotifier);
        mListeners.add(mCallLogManager);
        mListeners.add(mInCallController);
        mListeners.add(mCallEndpointController);
        mListeners.add(mCallDiagnosticServiceController);
        mListeners.add(mCallAudioManager);
        mListeners.add(mCallRecordingTonePlayer);
        mListeners.add(missedCallNotifier);
        mListeners.add(mDisconnectedCallNotifier);
        mListeners.add(mHeadsetMediaButton);
        mListeners.add(mProximitySensorManager);
        mListeners.add(audioProcessingNotification);
        mListeners.add(callAnomalyWatchdog);
        mListeners.add(mCallStreamingController);

        // this needs to be after the mCallAudioManager
        mListeners.add(mPhoneStateBroadcaster);
        mListeners.add(mVoipCallMonitor);

        mVoipCallMonitor.startMonitor();

        // There is no USER_SWITCHED broadcast for user 0, handle it here explicitly.
        final UserManager userManager = UserManager.get(mContext);
        // Don't load missed call if it is run in split user model.
        if (userManager.isPrimaryUser()) {
            onUserSwitch(Process.myUserHandle());
        }
        // Register BroadcastReceiver to handle enhanced call blocking feature related event.
        IntentFilter intentFilter = new IntentFilter(
                CarrierConfigManager.ACTION_CARRIER_CONFIG_CHANGED);
        intentFilter.addAction(SystemContract.ACTION_BLOCK_SUPPRESSION_STATE_CHANGED);
        context.registerReceiver(mReceiver, intentFilter, Context.RECEIVER_EXPORTED);
        mGraphHandlerThreads = new LinkedList<>();

        mCallAnomalyWatchdog = callAnomalyWatchdog;
        mAsyncTaskExecutor = asyncTaskExecutor;
    }

    public void setIncomingCallNotifier(IncomingCallNotifier incomingCallNotifier) {
        if (mIncomingCallNotifier != null) {
            mListeners.remove(mIncomingCallNotifier);
        }
        mIncomingCallNotifier = incomingCallNotifier;
        mListeners.add(mIncomingCallNotifier);
    }

    public void setRespondViaSmsManager(RespondViaSmsManager respondViaSmsManager) {
        if (mRespondViaSmsManager != null) {
            mListeners.remove(mRespondViaSmsManager);
        }
        mRespondViaSmsManager = respondViaSmsManager;
        mListeners.add(respondViaSmsManager);
    }

    public RespondViaSmsManager getRespondViaSmsManager() {
        return mRespondViaSmsManager;
    }

    public CallerInfoLookupHelper getCallerInfoLookupHelper() {
        return mCallerInfoLookupHelper;
    }

    public RoleManagerAdapter getRoleManagerAdapter() {
        return mRoleManagerAdapter;
    }

    public CallDiagnosticServiceController getCallDiagnosticServiceController() {
        return mCallDiagnosticServiceController;
    }

    @Override
    @VisibleForTesting
    public void onSuccessfulOutgoingCall(Call call, int callState) {
        Log.v(this, "onSuccessfulOutgoingCall, %s", call);
        call.setPostCallPackageName(getRoleManagerAdapter().getDefaultCallScreeningApp(
                call.getUserHandleFromTargetPhoneAccount()));

        setCallState(call, callState, "successful outgoing call");
        if (!mCalls.contains(call)) {
            // Call was not added previously in startOutgoingCall due to it being a potential MMI
            // code, so add it now.
            addCall(call);
        }

        // The call's ConnectionService has been updated.
        for (CallsManagerListener listener : mListeners) {
            listener.onConnectionServiceChanged(call, null, call.getConnectionService());
        }

        markCallAsDialing(call);
    }

    @Override
    public void onFailedOutgoingCall(Call call, DisconnectCause disconnectCause) {
        Log.i(this, "onFailedOutgoingCall for call %s", call);
        markCallAsRemoved(call);
    }

    @Override
    public void onSuccessfulIncomingCall(Call incomingCall) {
        Log.d(this, "onSuccessfulIncomingCall");
        PhoneAccount phoneAccount = mPhoneAccountRegistrar.getPhoneAccountUnchecked(
                incomingCall.getTargetPhoneAccount());
        Bundle extras =
            phoneAccount == null || phoneAccount.getExtras() == null
                ? new Bundle()
                : phoneAccount.getExtras();
        TelephonyManager telephonyManager = getTelephonyManager();
        if (incomingCall.hasProperty(Connection.PROPERTY_EMERGENCY_CALLBACK_MODE) ||
                incomingCall.hasProperty(Connection.PROPERTY_NETWORK_IDENTIFIED_EMERGENCY_CALL) ||
                telephonyManager.isInEmergencySmsMode() ||
                incomingCall.isSelfManaged() ||
                extras.getBoolean(PhoneAccount.EXTRA_SKIP_CALL_FILTERING)) {
            Log.i(this, "Skipping call filtering for %s (ecm=%b, "
                            + "networkIdentifiedEmergencyCall = %b, emergencySmsMode = %b, "
                            + "selfMgd=%b, skipExtra=%b)",
                    incomingCall.getId(),
                    incomingCall.hasProperty(Connection.PROPERTY_EMERGENCY_CALLBACK_MODE),
                    incomingCall.hasProperty(Connection.PROPERTY_NETWORK_IDENTIFIED_EMERGENCY_CALL),
                    telephonyManager.isInEmergencySmsMode(),
                    incomingCall.isSelfManaged(),
                    extras.getBoolean(PhoneAccount.EXTRA_SKIP_CALL_FILTERING));
            onCallFilteringComplete(incomingCall, new Builder()
                    .setShouldAllowCall(true)
                    .setShouldReject(false)
                    .setShouldAddToCallLog(true)
                    .setShouldShowNotification(true)
                    .build(), false);
            incomingCall.setIsUsingCallFiltering(false);
            return;
        }

        IncomingCallFilterGraph graph = setUpCallFilterGraph(incomingCall);
        graph.performFiltering();
    }

    private IncomingCallFilterGraph setUpCallFilterGraph(Call incomingCall) {
        incomingCall.setIsUsingCallFiltering(true);
        String carrierPackageName = getCarrierPackageName();
        UserHandle userHandle = incomingCall.getUserHandleFromTargetPhoneAccount();
        String defaultDialerPackageName = TelecomManager.from(mContext).
                getDefaultDialerPackage(userHandle);
        String userChosenPackageName = getRoleManagerAdapter().
                getDefaultCallScreeningApp(userHandle);
        AppLabelProxy appLabelProxy = packageName -> AppLabelProxy.Util.getAppLabel(
                mContext.getPackageManager(), packageName);
        ParcelableCallUtils.Converter converter = new ParcelableCallUtils.Converter();

        IncomingCallFilterGraph graph = new IncomingCallFilterGraph(incomingCall,
                this::onCallFilteringComplete, mContext, mTimeoutsAdapter, mLock);
        DirectToVoicemailFilter voicemailFilter = new DirectToVoicemailFilter(incomingCall,
                mCallerInfoLookupHelper);
        BlockCheckerFilter blockCheckerFilter = new BlockCheckerFilter(mContext, incomingCall,
                mCallerInfoLookupHelper, new BlockCheckerAdapter());
        DndCallFilter dndCallFilter = new DndCallFilter(incomingCall, getRinger());
        CallScreeningServiceFilter carrierCallScreeningServiceFilter =
                new CallScreeningServiceFilter(incomingCall, carrierPackageName,
                        CallScreeningServiceFilter.PACKAGE_TYPE_CARRIER, mContext, this,
                        appLabelProxy, converter);
        CallScreeningServiceFilter callScreeningServiceFilter;
        if ((userChosenPackageName != null)
                && (!userChosenPackageName.equals(defaultDialerPackageName))) {
            callScreeningServiceFilter = new CallScreeningServiceFilter(incomingCall,
                    userChosenPackageName, CallScreeningServiceFilter.PACKAGE_TYPE_USER_CHOSEN,
                    mContext, this, appLabelProxy, converter);
        } else {
            callScreeningServiceFilter = new CallScreeningServiceFilter(incomingCall,
                    defaultDialerPackageName,
                    CallScreeningServiceFilter.PACKAGE_TYPE_DEFAULT_DIALER,
                    mContext, this, appLabelProxy, converter);
        }
        graph.addFilter(voicemailFilter);
        graph.addFilter(dndCallFilter);
        graph.addFilter(blockCheckerFilter);
        graph.addFilter(carrierCallScreeningServiceFilter);
        graph.addFilter(callScreeningServiceFilter);
        IncomingCallFilterGraph.addEdge(voicemailFilter, carrierCallScreeningServiceFilter);
        IncomingCallFilterGraph.addEdge(blockCheckerFilter, carrierCallScreeningServiceFilter);
        IncomingCallFilterGraph.addEdge(carrierCallScreeningServiceFilter,
                callScreeningServiceFilter);
        mGraphHandlerThreads.add(graph.getHandlerThread());
        return graph;
    }

    private String getCarrierPackageName() {
        ComponentName componentName = null;
        CarrierConfigManager configManager = (CarrierConfigManager) mContext.getSystemService
                (Context.CARRIER_CONFIG_SERVICE);
        PersistableBundle configBundle = configManager.getConfig();
        if (configBundle != null) {
            componentName = ComponentName.unflattenFromString(configBundle.getString
                    (CarrierConfigManager.KEY_CARRIER_CALL_SCREENING_APP_STRING, ""));
        }

        return componentName != null ? componentName.getPackageName() : null;
    }

    @Override
    public void onCallFilteringComplete(Call incomingCall, CallFilteringResult result,
            boolean timeout) {
        // Only set the incoming call as ringing if it isn't already disconnected. It is possible
        // that the connection service disconnected the call before it was even added to Telecom, in
        // which case it makes no sense to set it back to a ringing state.
        Log.i(this, "onCallFilteringComplete");
        mGraphHandlerThreads.clear();

        if (timeout) {
            Log.i(this, "onCallFilteringCompleted: Call filters timeout!");
            incomingCall.setUserMissed(USER_MISSED_CALL_FILTERS_TIMEOUT);
        }

        if (incomingCall.getState() != CallState.DISCONNECTED &&
                incomingCall.getState() != CallState.DISCONNECTING) {
            setCallState(incomingCall, CallState.RINGING,
                    result.shouldAllowCall ? "successful incoming call" : "blocking call");
        } else {
            Log.i(this, "onCallFilteringCompleted: call already disconnected.");
            return;
        }

        // Store the shouldSuppress value in the call object which will be passed to InCallServices
        incomingCall.setCallIsSuppressedByDoNotDisturb(result.shouldSuppressCallDueToDndStatus);

        // Inform our connection service that call filtering is done (if it was performed at all).
        if (incomingCall.isUsingCallFiltering()) {
            boolean isInContacts = incomingCall.getCallerInfo() != null
                    && incomingCall.getCallerInfo().contactExists;
            Connection.CallFilteringCompletionInfo completionInfo =
                    new Connection.CallFilteringCompletionInfo(!result.shouldAllowCall,
                            isInContacts,
                            result.mCallScreeningResponse == null
                                    ? null : result.mCallScreeningResponse.toCallResponse(),
                            result.mCallScreeningComponentName == null ? null
                                    : ComponentName.unflattenFromString(
                                            result.mCallScreeningComponentName));
            incomingCall.getConnectionService().onCallFilteringCompleted(incomingCall,
                    completionInfo);
        }

        // Get rid of the call composer attachments that aren't wanted
        if (result.mIsResponseFromSystemDialer && result.mCallScreeningResponse != null) {
            int attachmentMask = result.mCallScreeningResponse.getCallComposerAttachmentsToShow();
            if ((attachmentMask
                    & CallScreeningService.CallResponse.CALL_COMPOSER_ATTACHMENT_LOCATION) == 0) {
                incomingCall.getIntentExtras().remove(TelecomManager.EXTRA_LOCATION);
            }

            if ((attachmentMask
                    & CallScreeningService.CallResponse.CALL_COMPOSER_ATTACHMENT_SUBJECT) == 0) {
                incomingCall.getIntentExtras().remove(TelecomManager.EXTRA_CALL_SUBJECT);
            }

            if ((attachmentMask
                    & CallScreeningService.CallResponse.CALL_COMPOSER_ATTACHMENT_PRIORITY) == 0) {
                incomingCall.getIntentExtras().remove(TelecomManager.EXTRA_PRIORITY);
            }
        }

        if (result.shouldAllowCall) {
            incomingCall.setPostCallPackageName(
                    getRoleManagerAdapter().getDefaultCallScreeningApp(
                            incomingCall.getUserHandleFromTargetPhoneAccount()
                    ));

            Log.i(this, "onCallFilteringComplete: allow call.");
            if (hasMaximumManagedRingingCalls(incomingCall)) {
                if (shouldSilenceInsteadOfReject(incomingCall)) {
                    incomingCall.silence();
                } else {
                    Log.i(this, "onCallFilteringCompleted: Call rejected! " +
                            "Exceeds maximum number of ringing calls.");
                    incomingCall.setMissedReason(AUTO_MISSED_MAXIMUM_RINGING);
                    autoMissCallAndLog(incomingCall, result);
                    return;
                }
            } else if (hasMaximumManagedDialingCalls(incomingCall)) {
                if (shouldSilenceInsteadOfReject(incomingCall)) {
                    incomingCall.silence();
                } else {
                    Log.i(this, "onCallFilteringCompleted: Call rejected! Exceeds maximum number of " +
                            "dialing calls.");
                    incomingCall.setMissedReason(AUTO_MISSED_MAXIMUM_DIALING);
                    autoMissCallAndLog(incomingCall, result);
                    return;
                }
            } else if (result.shouldScreenViaAudio) {
                Log.i(this, "onCallFilteringCompleted: starting background audio processing");
                answerCallForAudioProcessing(incomingCall);
                incomingCall.setAudioProcessingRequestingApp(result.mCallScreeningAppName);
            } else if (result.shouldSilence) {
                Log.i(this, "onCallFilteringCompleted: setting the call to silent ringing state");
                incomingCall.setSilentRingingRequested(true);
                incomingCall.setUserMissed(USER_MISSED_CALL_SCREENING_SERVICE_SILENCED);
                incomingCall.setCallScreeningAppName(result.mCallScreeningAppName);
                incomingCall.setCallScreeningComponentName(result.mCallScreeningComponentName);
                addCall(incomingCall);
            } else {
                addCall(incomingCall);
            }
        } else {
            if (result.shouldReject) {
                Log.i(this, "onCallFilteringCompleted: blocked call, rejecting.");
                incomingCall.reject(false, null);
            }
            if (result.shouldAddToCallLog) {
                Log.i(this, "onCallScreeningCompleted: blocked call, adding to call log.");
                if (result.shouldShowNotification) {
                    Log.w(this, "onCallScreeningCompleted: blocked call, showing notification.");
                }
                mCallLogManager.logCall(incomingCall, Calls.BLOCKED_TYPE,
                        result.shouldShowNotification, result);
            }
            if (result.shouldShowNotification) {
                Log.i(this, "onCallScreeningCompleted: blocked call, showing notification.");
                mMissedCallNotifier.showMissedCallNotification(
                        new MissedCallNotifier.CallInfo(incomingCall));
            }
        }
    }

    /**
     * In the event that the maximum supported calls of a given type is reached, the
     * default behavior is to reject any additional calls of that type.  This checks
     * if the device is configured to silence instead of reject the call, provided
     * that the incoming call is from a different source (connection service).
     */
    private boolean shouldSilenceInsteadOfReject(Call incomingCall) {
        if (!mContext.getResources().getBoolean(
                R.bool.silence_incoming_when_different_service_and_maximum_ringing)) {
            return false;
        }

        for (Call call : mCalls) {
            // Only operate on top-level calls
            if (call.getParentCall() != null) {
                continue;
            }

            if (call.isExternalCall()) {
                continue;
            }

            if (call.getConnectionService() == incomingCall.getConnectionService()) {
                return false;
            }
        }

        return true;
    }

    @Override
    public void onFailedIncomingCall(Call call) {
        Log.i(this, "onFailedIncomingCall for call %s", call);
        setCallState(call, CallState.DISCONNECTED, "failed incoming call");
        call.removeListener(this);
    }

    @Override
    public void onSuccessfulUnknownCall(Call call, int callState) {
        Log.i(this, "onSuccessfulUnknownCall for call %s", call);
        setCallState(call, callState, "successful unknown call");
        addCall(call);
    }

    @Override
    public void onFailedUnknownCall(Call call) {
        Log.i(this, "onFailedUnknownCall for call %s", call);
        setCallState(call, CallState.DISCONNECTED, "failed unknown call");
        call.removeListener(this);
    }

    @Override
    public void onRingbackRequested(Call call, boolean ringback) {
        for (CallsManagerListener listener : mListeners) {
            listener.onRingbackRequested(call, ringback);
        }
    }

    @Override
    public void onPostDialWait(Call call, String remaining) {
        mInCallController.onPostDialWait(call, remaining);
    }

    @Override
    public void onPostDialChar(final Call call, char nextChar) {
        if (PhoneNumberUtils.is12Key(nextChar)) {
            // Play tone if it is one of the dialpad digits, canceling out the previously queued
            // up stopTone runnable since playing a new tone automatically stops the previous tone.
            if (mStopTone != null) {
                mHandler.removeCallbacks(mStopTone.getRunnableToCancel());
                mStopTone.cancel();
            }

            mDtmfLocalTonePlayer.playTone(call, nextChar);

            mStopTone = new Runnable("CM.oPDC", mLock) {
                @Override
                public void loggedRun() {
                    // Set a timeout to stop the tone in case there isn't another tone to
                    // follow.
                    mDtmfLocalTonePlayer.stopTone(call);
                }
            };
            mHandler.postDelayed(mStopTone.prepare(),
                    Timeouts.getDelayBetweenDtmfTonesMillis(mContext.getContentResolver()));
        } else if (nextChar == 0 || nextChar == TelecomManager.DTMF_CHARACTER_WAIT ||
                nextChar == TelecomManager.DTMF_CHARACTER_PAUSE) {
            // Stop the tone if a tone is playing, removing any other stopTone callbacks since
            // the previous tone is being stopped anyway.
            if (mStopTone != null) {
                mHandler.removeCallbacks(mStopTone.getRunnableToCancel());
                mStopTone.cancel();
            }
            mDtmfLocalTonePlayer.stopTone(call);
        } else {
            Log.w(this, "onPostDialChar: invalid value %d", nextChar);
        }
    }

    @Override
    public void onConnectionPropertiesChanged(Call call, boolean didRttChange) {
        if (didRttChange) {
            updateHasActiveRttCall();
        }
    }

    @Override
    public void onParentChanged(Call call) {
        // parent-child relationship affects which call should be foreground, so do an update.
        updateCanAddCall();
        for (CallsManagerListener listener : mListeners) {
            listener.onIsConferencedChanged(call);
        }
    }

    @Override
    public void onChildrenChanged(Call call) {
        // parent-child relationship affects which call should be foreground, so do an update.
        updateCanAddCall();
        for (CallsManagerListener listener : mListeners) {
            listener.onIsConferencedChanged(call);
        }
    }

    @Override
    public void onConferenceStateChanged(Call call, boolean isConference) {
        // Conference changed whether it is treated as a conference or not.
        updateCanAddCall();
        for (CallsManagerListener listener : mListeners) {
            listener.onConferenceStateChanged(call, isConference);
        }
    }

    @Override
    public void onCdmaConferenceSwap(Call call) {
        // SWAP was executed on a CDMA conference
        for (CallsManagerListener listener : mListeners) {
            listener.onCdmaConferenceSwap(call);
        }
    }

    @Override
    public void onIsVoipAudioModeChanged(Call call) {
        for (CallsManagerListener listener : mListeners) {
            listener.onIsVoipAudioModeChanged(call);
        }
    }

    @Override
    public void onVideoStateChanged(Call call, int previousVideoState, int newVideoState) {
        for (CallsManagerListener listener : mListeners) {
            listener.onVideoStateChanged(call, previousVideoState, newVideoState);
        }
    }

    @Override
    public boolean onCanceledViaNewOutgoingCallBroadcast(final Call call,
            long disconnectionTimeout) {
        mPendingCallsToDisconnect.add(call);
        mHandler.postDelayed(new Runnable("CM.oCVNOCB", mLock) {
            @Override
            public void loggedRun() {
                if (mPendingCallsToDisconnect.remove(call)) {
                    Log.i(this, "Delayed disconnection of call: %s", call);
                    call.disconnect();
                }
            }
        }.prepare(), disconnectionTimeout);

        return true;
    }

    /**
     * Handles changes to the {@link Connection.VideoProvider} for a call.  Adds the
     * {@link CallsManager} as a listener for the {@link VideoProviderProxy} which is created
     * in {@link Call#setVideoProvider(IVideoProvider)}.  This allows the {@link CallsManager} to
     * respond to callbacks from the {@link VideoProviderProxy}.
     *
     * @param call The call.
     */
    @Override
    public void onVideoCallProviderChanged(Call call) {
        VideoProviderProxy videoProviderProxy = call.getVideoProviderProxy();

        if (videoProviderProxy == null) {
            return;
        }

        videoProviderProxy.addListener(this);
    }

    /**
     * Handles session modification requests received via the {@link TelecomVideoCallCallback} for
     * a call.  Notifies listeners of the {@link CallsManager.CallsManagerListener} of the session
     * modification request.
     *
     * @param call The call.
     * @param videoProfile The {@link VideoProfile}.
     */
    @Override
    public void onSessionModifyRequestReceived(Call call, VideoProfile videoProfile) {
        int videoState = videoProfile != null ? videoProfile.getVideoState() :
                VideoProfile.STATE_AUDIO_ONLY;
        Log.v(TAG, "onSessionModifyRequestReceived : videoProfile = " + VideoProfile
                .videoStateToString(videoState));

        for (CallsManagerListener listener : mListeners) {
            listener.onSessionModifyRequestReceived(call, videoProfile);
        }
    }

    /**
     * Handles a change to the currently active camera for a call by notifying listeners.
     * @param call The call.
     * @param cameraId The ID of the camera in use, or {@code null} if no camera is in use.
     */
    @Override
    public void onSetCamera(Call call, String cameraId) {
        for (CallsManagerListener listener : mListeners) {
            listener.onSetCamera(call, cameraId);
        }
    }

    public Collection<Call> getCalls() {
        return Collections.unmodifiableCollection(mCalls);
    }

    /**
     * Play or stop a call hold tone for a call.  Triggered via
     * {@link Connection#sendConnectionEvent(String)} when the
     * {@link Connection#EVENT_ON_HOLD_TONE_START} event or
     * {@link Connection#EVENT_ON_HOLD_TONE_STOP} event is passed through to the
     *
     * @param call The call which requested the hold tone.
     */
    @Override
    public void onHoldToneRequested(Call call) {
        for (CallsManagerListener listener : mListeners) {
            listener.onHoldToneRequested(call);
        }
    }

    /**
     * A {@link Call} managed by the {@link CallsManager} has requested a handover to another
     * {@link PhoneAccount}.
     * @param call The call.
     * @param handoverTo The {@link PhoneAccountHandle} to handover the call to.
     * @param videoState The desired video state of the call after handover.
     * @param extras
     */
    @Override
    public void onHandoverRequested(Call call, PhoneAccountHandle handoverTo, int videoState,
                                    Bundle extras, boolean isLegacy) {
        if (isLegacy) {
            requestHandoverViaEvents(call, handoverTo, videoState, extras);
        } else {
            requestHandover(call, handoverTo, videoState, extras);
        }
    }

    public Call getForegroundCall() {
        if (mCallAudioManager == null) {
            // Happens when getForegroundCall is called before full initialization.
            return null;
        }
        return mCallAudioManager.getForegroundCall();
    }

    @VisibleForTesting
    public Set<Call> getTrackedCalls() {
        if (mCallAudioManager == null) {
            // Happens when getTrackedCalls is called before full initialization.
            return null;
        }
        return mCallAudioManager.getTrackedCalls();
    }

    @Override
    public void onCallHoldFailed(Call call) {
        markAllAnsweredCallAsRinging(call, "hold");
    }

    @Override
    public void onCallSwitchFailed(Call call) {
        markAllAnsweredCallAsRinging(call, "switch");
    }

    private void markAllAnsweredCallAsRinging(Call call, String actionName) {
        // Normally, we don't care whether a call hold or switch has failed.
        // However, if a call was held or switched in order to answer an incoming call, that
        // incoming call needs to be brought out of the ANSWERED state so that the user can
        // try the operation again.
        for (Call call1 : mCalls) {
            if (call1 != call && call1.getState() == CallState.ANSWERED) {
                setCallState(call1, CallState.RINGING, actionName + " failed on other call");
            }
        }
    }

    @Override
    public UserHandle getCurrentUserHandle() {
        return mCurrentUserHandle;
    }

    public CallAudioManager getCallAudioManager() {
        return mCallAudioManager;
    }

    InCallController getInCallController() {
        return mInCallController;
    }

    public CallEndpointController getCallEndpointController() {
        return mCallEndpointController;
    }

    EmergencyCallHelper getEmergencyCallHelper() {
        return mEmergencyCallHelper;
    }

    public DefaultDialerCache getDefaultDialerCache() {
        return mDefaultDialerCache;
    }

    @VisibleForTesting
    public PhoneAccountRegistrar.Listener getPhoneAccountListener() {
        return mPhoneAccountListener;
    }

    public boolean hasEmergencyRttCall() {
        for (Call call : mCalls) {
            if (call.isEmergencyCall() && call.isRttCall()) {
                return true;
            }
        }
        return false;
    }

    @VisibleForTesting
    public boolean hasOnlyDisconnectedCalls() {
        if (mCalls.size() == 0) {
            return false;
        }
        for (Call call : mCalls) {
            if (!call.isDisconnected()) {
                return false;
            }
        }
        return true;
    }

    public boolean hasVideoCall() {
        for (Call call : mCalls) {
            if (VideoProfile.isVideo(call.getVideoState())) {
                return true;
            }
        }
        return false;
    }

    @VisibleForTesting
    public CallAudioState getAudioState() {
        return mCallAudioManager.getCallAudioState();
    }

    boolean isTtySupported() {
        return mTtyManager.isTtySupported();
    }

    int getCurrentTtyMode() {
        return mTtyManager.getCurrentTtyMode();
    }

    @VisibleForTesting
    public void addListener(CallsManagerListener listener) {
        mListeners.add(listener);
    }

    @VisibleForTesting
    public void removeListener(CallsManagerListener listener) {
        mListeners.remove(listener);
    }

    @VisibleForTesting
    public void setAnomalyReporterAdapter(AnomalyReporterAdapter mAnomalyReporterAdapter){
        mAnomalyReporter = mAnomalyReporterAdapter;
    }

    void processIncomingConference(PhoneAccountHandle phoneAccountHandle, Bundle extras) {
        Log.d(this, "processIncomingCallConference");
        processIncomingCallIntent(phoneAccountHandle, extras, true);
    }

    /**
     * Starts the process to attach the call to a connection service.
     *
     * @param phoneAccountHandle The phone account which contains the component name of the
     *        connection service to use for this call.
     * @param extras The optional extras Bundle passed with the intent used for the incoming call.
     */
    void processIncomingCallIntent(PhoneAccountHandle phoneAccountHandle, Bundle extras) {
        processIncomingCallIntent(phoneAccountHandle, extras, false);
    }

    public Call processIncomingCallIntent(PhoneAccountHandle phoneAccountHandle, Bundle extras,
        boolean isConference) {
        Log.d(this, "processIncomingCallIntent");
        boolean isHandover = extras.getBoolean(TelecomManager.EXTRA_IS_HANDOVER);
        Uri handle = extras.getParcelable(TelecomManager.EXTRA_INCOMING_CALL_ADDRESS);
        if (handle == null) {
            // Required for backwards compatibility
            handle = extras.getParcelable(TelephonyManager.EXTRA_INCOMING_NUMBER);
        }
        Call call = new Call(
                generateNextCallId(extras),
                mContext,
                this,
                mLock,
                mConnectionServiceRepository,
                mPhoneNumberUtilsAdapter,
                handle,
                null /* gatewayInfo */,
                null /* connectionManagerPhoneAccount */,
                phoneAccountHandle,
                Call.CALL_DIRECTION_INCOMING /* callDirection */,
                false /* forceAttachToExistingConnection */,
                isConference, /* isConference */
                mClockProxy,
                mToastFactory);

        // set properties for transactional call
        if (extras.containsKey(TelecomManager.TRANSACTION_CALL_ID_KEY)) {
            call.setIsTransactionalCall(true);
            call.setOwnerPid(extras.getInt(CallAttributes.CALLER_PID, -1));
            extras.remove(CallAttributes.CALLER_PID);
            call.setConnectionCapabilities(
                    extras.getInt(CallAttributes.CALL_CAPABILITIES_KEY,
                            CallAttributes.SUPPORTS_SET_INACTIVE), true);
            call.setTargetPhoneAccount(phoneAccountHandle);
        }

        // Ensure new calls related to self-managed calls/connections are set as such. This will
        // be overridden when the actual connection is returned in startCreateConnection, however
        // doing this now ensures the logs and any other logic will treat this call as self-managed
        // from the moment it is created.
        PhoneAccount phoneAccount = mPhoneAccountRegistrar.getPhoneAccountUnchecked(
                phoneAccountHandle);
        if (phoneAccount != null) {
            Bundle phoneAccountExtras = phoneAccount.getExtras();
            call.setIsSelfManaged(phoneAccount.isSelfManaged());
            if (call.isSelfManaged()) {
                // Self managed calls will always be voip audio mode.
                call.setIsVoipAudioMode(true);
                call.setVisibleToInCallService(phoneAccountExtras == null
                        || phoneAccountExtras.getBoolean(
                        PhoneAccount.EXTRA_ADD_SELF_MANAGED_CALLS_TO_INCALLSERVICE, true));
            } else {
                // Incoming call is managed, the active call is self-managed and can't be held.
                // We need to set extras on it to indicate whether answering will cause a
                // active self-managed call to drop.
                Call activeCall = (Call) mConnectionSvrFocusMgr.getCurrentFocusCall();
                if (activeCall != null && !canHold(activeCall) && activeCall.isSelfManaged()) {
                    Bundle dropCallExtras = new Bundle();
                    dropCallExtras.putBoolean(Connection.EXTRA_ANSWERING_DROPS_FG_CALL, true);

                    // Include the name of the app which will drop the call.
                    CharSequence droppedApp = activeCall.getTargetPhoneAccountLabel();
                    dropCallExtras.putCharSequence(
                            Connection.EXTRA_ANSWERING_DROPS_FG_CALL_APP_NAME, droppedApp);
                    Log.i(this, "Incoming managed call will drop %s call.", droppedApp);
                    call.putConnectionServiceExtras(dropCallExtras);
                }
            }

            if (phoneAccountExtras != null
                    && phoneAccountExtras.getBoolean(
                            PhoneAccount.EXTRA_ALWAYS_USE_VOIP_AUDIO_MODE)) {
                Log.d(this, "processIncomingCallIntent: defaulting to voip mode for call %s",
                        call.getId());
                call.setIsVoipAudioMode(true);
            }
        }

        boolean isRttSettingOn = isRttSettingOn(phoneAccountHandle);
        if (isRttSettingOn ||
                extras.getBoolean(TelecomManager.EXTRA_START_CALL_WITH_RTT, false)) {
            Log.i(this, "Incoming call requesting RTT, rtt setting is %b", isRttSettingOn);
            call.createRttStreams();
            // Even if the phone account doesn't support RTT yet, the connection manager might
            // change that. Set this to check it later.
            call.setRequestedToStartWithRtt();
        }
        // If the extras specifies a video state, set it on the call if the PhoneAccount supports
        // video.
        int videoState = VideoProfile.STATE_AUDIO_ONLY;
        if (extras.containsKey(TelecomManager.EXTRA_INCOMING_VIDEO_STATE) &&
                phoneAccount != null && phoneAccount.hasCapabilities(
                        PhoneAccount.CAPABILITY_VIDEO_CALLING)) {
            videoState = extras.getInt(TelecomManager.EXTRA_INCOMING_VIDEO_STATE);
            call.setVideoState(videoState);
        }

        call.initAnalytics();
        if (getForegroundCall() != null) {
            getForegroundCall().getAnalytics().setCallIsInterrupted(true);
            call.getAnalytics().setCallIsAdditional(true);
        }
        setIntentExtrasAndStartTime(call, extras);
        // TODO: Move this to be a part of addCall()
        call.addListener(this);

        if (extras.containsKey(TelecomManager.EXTRA_CALL_DISCONNECT_MESSAGE)) {
          String disconnectMessage = extras.getString(TelecomManager.EXTRA_CALL_DISCONNECT_MESSAGE);
          Log.i(this, "processIncomingCallIntent Disconnect message " + disconnectMessage);
        }

        boolean isHandoverAllowed = true;
        if (isHandover) {
            if (!isHandoverInProgress() &&
                    isHandoverToPhoneAccountSupported(phoneAccountHandle)) {
                final String handleScheme = handle.getSchemeSpecificPart();
                Call fromCall = mCalls.stream()
                        .filter((c) -> mPhoneNumberUtilsAdapter.isSamePhoneNumber(
                                (c.getHandle() == null
                                        ? null : c.getHandle().getSchemeSpecificPart()),
                                handleScheme))
                        .findFirst()
                        .orElse(null);
                if (fromCall != null) {
                    if (!isHandoverFromPhoneAccountSupported(fromCall.getTargetPhoneAccount())) {
                        Log.w(this, "processIncomingCallIntent: From account doesn't support " +
                                "handover.");
                        isHandoverAllowed = false;
                    }
                } else {
                    Log.w(this, "processIncomingCallIntent: handover fail; can't find from call.");
                    isHandoverAllowed = false;
                }

                if (isHandoverAllowed) {
                    // Link the calls so we know we're handing over.
                    fromCall.setHandoverDestinationCall(call);
                    call.setHandoverSourceCall(fromCall);
                    call.setHandoverState(HandoverState.HANDOVER_TO_STARTED);
                    fromCall.setHandoverState(HandoverState.HANDOVER_FROM_STARTED);
                    Log.addEvent(fromCall, LogUtils.Events.START_HANDOVER,
                            "handOverFrom=%s, handOverTo=%s", fromCall.getId(), call.getId());
                    Log.addEvent(call, LogUtils.Events.START_HANDOVER,
                            "handOverFrom=%s, handOverTo=%s", fromCall.getId(), call.getId());
                    if (isSpeakerEnabledForVideoCalls() && VideoProfile.isVideo(videoState)) {
                        // Ensure when the call goes active that it will go to speakerphone if the
                        // handover to call is a video call.
                        call.setStartWithSpeakerphoneOn(true);
                    }
                }
            } else {
                Log.w(this, "processIncomingCallIntent: To account doesn't support handover.");
            }
        }

        CallFailureCause startFailCause =
                checkIncomingCallPermitted(call, call.getTargetPhoneAccount());
        if (!isHandoverAllowed ||
                (call.isSelfManaged() && !startFailCause.isSuccess())) {
            if (isConference) {
                notifyCreateConferenceFailed(phoneAccountHandle, call);
            } else {
                if (hasMaximumManagedRingingCalls(call)) {
                    call.setMissedReason(AUTO_MISSED_MAXIMUM_RINGING);
                    call.setStartFailCause(CallFailureCause.MAX_RINGING_CALLS);
                    mCallLogManager.logCall(call, Calls.MISSED_TYPE,
                            true /*showNotificationForMissedCall*/, null /*CallFilteringResult*/);
                }
                call.setStartFailCause(startFailCause);
                notifyCreateConnectionFailed(phoneAccountHandle, call);
            }
        } else if (isInEmergencyCall()) {
            // The incoming call is implicitly being rejected so the user does not get any incoming
            // call UI during an emergency call. In this case, log the call as missed instead of
            // rejected since the user did not explicitly reject.
            call.setMissedReason(AUTO_MISSED_EMERGENCY_CALL);
            call.getAnalytics().setMissedReason(call.getMissedReason());
            call.setStartFailCause(CallFailureCause.IN_EMERGENCY_CALL);
            mCallLogManager.logCall(call, Calls.MISSED_TYPE,
                    true /*showNotificationForMissedCall*/, null /*CallFilteringResult*/);
            if (isConference) {
                notifyCreateConferenceFailed(phoneAccountHandle, call);
            } else {
                notifyCreateConnectionFailed(phoneAccountHandle, call);
            }
        } else if (call.isTransactionalCall()) {
            // transactional calls should skip Call#startCreateConnection below
            // as that is meant for Call objects with a ConnectionServiceWrapper
            call.setState(CallState.RINGING, "explicitly set new incoming to ringing");
            // Transactional calls don't get created via a connection service; they are added now.
            call.setIsCreateConnectionComplete(true);
            addCall(call);
        } else {
            notifyStartCreateConnection(call);
            call.startCreateConnection(mPhoneAccountRegistrar);
        }
        return call;
    }

    void addNewUnknownCall(PhoneAccountHandle phoneAccountHandle, Bundle extras) {
        Uri handle = extras.getParcelable(TelecomManager.EXTRA_UNKNOWN_CALL_HANDLE);
        Log.i(this, "addNewUnknownCall with handle: %s", Log.pii(handle));
        Call call = new Call(
                getNextCallId(),
                mContext,
                this,
                mLock,
                mConnectionServiceRepository,
                mPhoneNumberUtilsAdapter,
                handle,
                null /* gatewayInfo */,
                null /* connectionManagerPhoneAccount */,
                phoneAccountHandle,
                Call.CALL_DIRECTION_UNKNOWN /* callDirection */,
                // Use onCreateIncomingConnection in TelephonyConnectionService, so that we attach
                // to the existing connection instead of trying to create a new one.
                true /* forceAttachToExistingConnection */,
                false, /* isConference */
                mClockProxy,
                mToastFactory);
        call.initAnalytics();

        setIntentExtrasAndStartTime(call, extras);
        call.addListener(this);
        notifyStartCreateConnection(call);
        call.startCreateConnection(mPhoneAccountRegistrar);
    }

    private boolean areHandlesEqual(Uri handle1, Uri handle2) {
        if (handle1 == null || handle2 == null) {
            return handle1 == handle2;
        }

        if (!TextUtils.equals(handle1.getScheme(), handle2.getScheme())) {
            return false;
        }

        final String number1 = PhoneNumberUtils.normalizeNumber(handle1.getSchemeSpecificPart());
        final String number2 = PhoneNumberUtils.normalizeNumber(handle2.getSchemeSpecificPart());
        return TextUtils.equals(number1, number2);
    }

    private Call reuseOutgoingCall(Uri handle) {
        // Check to see if we can reuse any of the calls that are waiting to disconnect.
        // See {@link Call#abort} and {@link #onCanceledViaNewOutgoingCall} for more information.
        Call reusedCall = null;
        for (Iterator<Call> callIter = mPendingCallsToDisconnect.iterator(); callIter.hasNext();) {
            Call pendingCall = callIter.next();
            if (reusedCall == null && areHandlesEqual(pendingCall.getHandle(), handle)) {
                callIter.remove();
                Log.i(this, "Reusing disconnected call %s", pendingCall);
                reusedCall = pendingCall;
            } else {
                Log.i(this, "Not reusing disconnected call %s", pendingCall);
                callIter.remove();
                pendingCall.disconnect();
            }
        }

        return reusedCall;
    }

    /**
     * Kicks off the first steps to creating an outgoing call.
     *
     * For managed connections, this is the first step to launching the Incall UI.
     * For self-managed connections, we don't expect the Incall UI to launch, but this is still a
     * first step in getting the self-managed ConnectionService to create the connection.
     * @param handle Handle to connect the call with.
     * @param requestedAccountHandle The phone account which contains the component name of the
     *        connection service to use for this call.
     * @param extras The optional extras Bundle passed with the intent used for the incoming call.
     * @param initiatingUser {@link UserHandle} of user that place the outgoing call.
     * @param originalIntent
     * @param callingPackage the package name of the app which initiated the outgoing call.
     */
    @VisibleForTesting
    public @NonNull
    CompletableFuture<Call> startOutgoingCall(Uri handle,
            PhoneAccountHandle requestedAccountHandle,
            Bundle extras, UserHandle initiatingUser, Intent originalIntent,
            String callingPackage) {
        final List<Uri> callee = new ArrayList<>();
        callee.add(handle);
        return startOutgoingCall(callee, requestedAccountHandle, extras, initiatingUser,
                originalIntent, callingPackage, false);
    }

    private String generateNextCallId(Bundle extras) {
        if (extras != null && extras.containsKey(TelecomManager.TRANSACTION_CALL_ID_KEY)) {
            return extras.getString(TelecomManager.TRANSACTION_CALL_ID_KEY);
        } else {
            return getNextCallId();
        }
    }

    private CompletableFuture<Call> startOutgoingCall(List<Uri> participants,
            PhoneAccountHandle requestedAccountHandle,
            Bundle extras, UserHandle initiatingUser, Intent originalIntent,
            String callingPackage, boolean isConference) {
        boolean isReusedCall;
        Uri handle = isConference ? Uri.parse("tel:conf-factory") : participants.get(0);
        Call call = reuseOutgoingCall(handle);

        PhoneAccount account =
                mPhoneAccountRegistrar.getPhoneAccount(requestedAccountHandle, initiatingUser);
        Bundle phoneAccountExtra = account != null ? account.getExtras() : null;
        boolean isSelfManaged = account != null && account.isSelfManaged();

        StringBuffer creationLogs = new StringBuffer();
        creationLogs.append("requestedAcct:");
        if (requestedAccountHandle == null) {
            creationLogs.append("none");
        } else {
            creationLogs.append(requestedAccountHandle);
        }
        creationLogs.append(", selfMgd:");
        creationLogs.append(isSelfManaged);

        // Create a call with original handle. The handle may be changed when the call is attached
        // to a connection service, but in most cases will remain the same.
        if (call == null) {
            call = new Call(generateNextCallId(extras), mContext,
                    this,
                    mLock,
                    mConnectionServiceRepository,
                    mPhoneNumberUtilsAdapter,
                    handle,
                    isConference ? participants : null,
                    null /* gatewayInfo */,
                    null /* connectionManagerPhoneAccount */,
                    null /* requestedAccountHandle */,
                    Call.CALL_DIRECTION_OUTGOING /* callDirection */,
                    false /* forceAttachToExistingConnection */,
                    isConference, /* isConference */
                    mClockProxy,
                    mToastFactory);

            if (extras.containsKey(TelecomManager.TRANSACTION_CALL_ID_KEY)) {
                call.setIsTransactionalCall(true);
                call.setOwnerPid(extras.getInt(CallAttributes.CALLER_PID, -1));
                extras.remove(CallAttributes.CALLER_PID);
                call.setConnectionCapabilities(
                        extras.getInt(CallAttributes.CALL_CAPABILITIES_KEY,
                                CallAttributes.SUPPORTS_SET_INACTIVE), true);
                call.setTargetPhoneAccount(requestedAccountHandle);
            }

            call.initAnalytics(callingPackage, creationLogs.toString());

            // Log info for emergency call
            if (call.isEmergencyCall()) {
                String simNumeric = "";
                String networkNumeric = "";
                int defaultVoiceSubId = SubscriptionManager.getDefaultVoiceSubscriptionId();
                if (defaultVoiceSubId != SubscriptionManager.INVALID_SUBSCRIPTION_ID) {
                    TelephonyManager tm = getTelephonyManager().createForSubscriptionId(
                            defaultVoiceSubId);
                    CellIdentity cellIdentity = tm.getLastKnownCellIdentity();
                    simNumeric = tm.getSimOperatorNumeric();
                    networkNumeric = (cellIdentity != null) ? cellIdentity.getPlmn() : "";
                }
                TelecomStatsLog.write(TelecomStatsLog.EMERGENCY_NUMBER_DIALED,
                            handle.getSchemeSpecificPart(),
                            callingPackage, simNumeric, networkNumeric);
            }

            // Ensure new calls related to self-managed calls/connections are set as such.  This
            // will be overridden when the actual connection is returned in startCreateConnection,
            // however doing this now ensures the logs and any other logic will treat this call as
            // self-managed from the moment it is created.
            call.setIsSelfManaged(isSelfManaged);
            if (isSelfManaged) {
                // Self-managed calls will ALWAYS use voip audio mode.
                call.setIsVoipAudioMode(true);
                call.setVisibleToInCallService(phoneAccountExtra == null
                        || phoneAccountExtra.getBoolean(
                                PhoneAccount.EXTRA_ADD_SELF_MANAGED_CALLS_TO_INCALLSERVICE, true));
            }
            call.setInitiatingUser(initiatingUser);
            isReusedCall = false;
        } else {
            isReusedCall = true;
        }

        int videoState = VideoProfile.STATE_AUDIO_ONLY;
        if (extras != null) {
            // Set the video state on the call early so that when it is added to the InCall UI the
            // UI knows to configure itself as a video call immediately.
            videoState = extras.getInt(TelecomManager.EXTRA_START_CALL_WITH_VIDEO_STATE,
                    VideoProfile.STATE_AUDIO_ONLY);

            // If this is an emergency video call, we need to check if the phone account supports
            // emergency video calling.
            // Also, ensure we don't try to place an outgoing call with video if video is not
            // supported.
            if (VideoProfile.isVideo(videoState)) {
                if (call.isEmergencyCall() && account != null &&
                        !account.hasCapabilities(PhoneAccount.CAPABILITY_EMERGENCY_VIDEO_CALLING)) {
                    // Phone account doesn't support emergency video calling, so fallback to
                    // audio-only now to prevent the InCall UI from setting up video surfaces
                    // needlessly.
                    Log.i(this, "startOutgoingCall - emergency video calls not supported; " +
                            "falling back to audio-only");
                    videoState = VideoProfile.STATE_AUDIO_ONLY;
                } else if (account != null &&
                        !account.hasCapabilities(PhoneAccount.CAPABILITY_VIDEO_CALLING)) {
                    // Phone account doesn't support video calling, so fallback to audio-only.
                    Log.i(this, "startOutgoingCall - video calls not supported; fallback to " +
                            "audio-only.");
                    videoState = VideoProfile.STATE_AUDIO_ONLY;
                }
            }

            call.setVideoState(videoState);
        }

        final int finalVideoState = videoState;
        final Call finalCall = call;
        Handler outgoingCallHandler = new Handler(Looper.getMainLooper());
        // Create a empty CompletableFuture and compose it with findOutgoingPhoneAccount to get
        // a first guess at the list of suitable outgoing PhoneAccounts.
        // findOutgoingPhoneAccount returns a CompletableFuture which is either already complete
        // (in the case where we don't need to do the per-contact lookup) or a CompletableFuture
        // that completes once the contact lookup via CallerInfoLookupHelper is complete.
        CompletableFuture<List<PhoneAccountHandle>> accountsForCall =
                CompletableFuture.completedFuture((Void) null).thenComposeAsync((x) ->
                                findOutgoingCallPhoneAccount(requestedAccountHandle, handle,
                                        VideoProfile.isVideo(finalVideoState),
                                        finalCall.isEmergencyCall(), initiatingUser,
                                        isConference),
                        new LoggedHandlerExecutor(outgoingCallHandler, "CM.fOCP", mLock));

        // This is a block of code that executes after the list of potential phone accts has been
        // retrieved.
        CompletableFuture<List<PhoneAccountHandle>> setAccountHandle =
                accountsForCall.whenCompleteAsync((potentialPhoneAccounts, exception) -> {
                    if (exception != null){
                        Log.e(TAG, exception, "Error retrieving list of potential phone accounts.");
                        if (finalCall.isEmergencyCall()) {
                            mAnomalyReporter.reportAnomaly(
                                    EXCEPTION_RETRIEVING_PHONE_ACCOUNTS_EMERGENCY_ERROR_UUID,
                                    EXCEPTION_RETRIEVING_PHONE_ACCOUNTS_EMERGENCY_ERROR_MSG);
                        } else {
                            mAnomalyReporter.reportAnomaly(
                                    EXCEPTION_RETRIEVING_PHONE_ACCOUNTS_ERROR_UUID,
                                    EXCEPTION_RETRIEVING_PHONE_ACCOUNTS_ERROR_MSG);
                        }
                    }
                    Log.i(CallsManager.this, "set outgoing call phone acct; potentialAccts=%s",
                            potentialPhoneAccounts);
                    PhoneAccountHandle phoneAccountHandle;
                    if (potentialPhoneAccounts.size() == 1) {
                        phoneAccountHandle = potentialPhoneAccounts.get(0);
                    } else {
                        phoneAccountHandle = null;
                    }
                    finalCall.setTargetPhoneAccount(phoneAccountHandle);
                }, new LoggedHandlerExecutor(outgoingCallHandler, "CM.sOCPA", mLock));


        // This composes the future containing the potential phone accounts with code that queries
        // the suggestion service if necessary (i.e. if the list is longer than 1).
        // If the suggestion service is queried, the inner lambda will return a future that
        // completes when the suggestion service calls the callback.
        CompletableFuture<List<PhoneAccountSuggestion>> suggestionFuture = accountsForCall.
                thenComposeAsync(potentialPhoneAccounts -> {
                    Log.i(CallsManager.this, "call outgoing call suggestion service stage");
                    if (potentialPhoneAccounts.size() == 1) {
                        PhoneAccountSuggestion suggestion =
                                new PhoneAccountSuggestion(potentialPhoneAccounts.get(0),
                                        PhoneAccountSuggestion.REASON_NONE, true);
                        return CompletableFuture.completedFuture(
                                Collections.singletonList(suggestion));
                    }
                    return PhoneAccountSuggestionHelper.bindAndGetSuggestions(mContext,
                            finalCall.getHandle(), potentialPhoneAccounts);
                }, new LoggedHandlerExecutor(outgoingCallHandler, "CM.cOCSS", mLock));


        // This future checks the status of existing calls and attempts to make room for the
        // outgoing call. The future returned by the inner method will usually be pre-completed --
        // we only pause here if user interaction is required to disconnect a self-managed call.
        // It runs after the account handle is set, independently of the phone account suggestion
        // future.
        CompletableFuture<Call> makeRoomForCall = setAccountHandle.thenComposeAsync(
                potentialPhoneAccounts -> {
                    Log.i(CallsManager.this, "make room for outgoing call stage");
                    if (isPotentialInCallMMICode(handle) && !isSelfManaged) {
                        return CompletableFuture.completedFuture(finalCall);
                    }
                    // If a call is being reused, then it has already passed the
                    // makeRoomForOutgoingCall check once and will fail the second time due to the
                    // call transitioning into the CONNECTING state.
                    if (isReusedCall) {
                        return CompletableFuture.completedFuture(finalCall);
                    } else {
                        Call reusableCall = reuseOutgoingCall(handle);
                        if (reusableCall != null) {
                            Log.i(CallsManager.this,
                                    "reusable call %s came in later; disconnect it.",
                                    reusableCall.getId());
                            mPendingCallsToDisconnect.remove(reusableCall);
                            reusableCall.disconnect();
                            markCallAsDisconnected(reusableCall,
                                    new DisconnectCause(DisconnectCause.CANCELED));
                        }
                    }

                    if (!finalCall.isEmergencyCall() && isInEmergencyCall()) {
                        Log.i(CallsManager.this, "Aborting call since there's an"
                                + " ongoing emergency call");
                        // If the ongoing call is a managed call, we will prevent the outgoing
                        // call from dialing.
                        if (isConference) {
                            notifyCreateConferenceFailed(finalCall.getTargetPhoneAccount(),
                                    finalCall);
                        } else {
                            notifyCreateConnectionFailed(
                                    finalCall.getTargetPhoneAccount(), finalCall);
                        }
                        finalCall.setStartFailCause(CallFailureCause.IN_EMERGENCY_CALL);
                        return CompletableFuture.completedFuture(null);
                    }

                    // If we can not supportany more active calls, our options are to move a call
                    // to hold, disconnect a call, or cancel this call altogether.
                    boolean isRoomForCall = finalCall.isEmergencyCall() ?
                            makeRoomForOutgoingEmergencyCall(finalCall) :
                            makeRoomForOutgoingCall(finalCall);
                    if (!isRoomForCall) {
                        Call foregroundCall = getForegroundCall();
                        Log.d(CallsManager.this, "No more room for outgoing call %s ", finalCall);
                        if (foregroundCall.isSelfManaged()) {
                            // If the ongoing call is a self-managed call, then prompt the user to
                            // ask if they'd like to disconnect their ongoing call and place the
                            // outgoing call.
                            Log.i(CallsManager.this, "Prompting user to disconnect "
                                    + "self-managed call");
                            finalCall.setOriginalCallIntent(originalIntent);
                            CompletableFuture<Call> completionFuture = new CompletableFuture<>();
                            startCallConfirmation(finalCall, completionFuture);
                            return completionFuture;
                        } else {
                            // If the ongoing call is a managed call, we will prevent the outgoing
                            // call from dialing.
                            if (isConference) {
                                notifyCreateConferenceFailed(finalCall.getTargetPhoneAccount(),
                                    finalCall);
                            } else {
                                notifyCreateConnectionFailed(
                                        finalCall.getTargetPhoneAccount(), finalCall);
                            }
                        }
                        Log.i(CallsManager.this, "Aborting call since there's no room");
                        return CompletableFuture.completedFuture(null);
                    }
                    return CompletableFuture.completedFuture(finalCall);
        }, new LoggedHandlerExecutor(outgoingCallHandler, "CM.dSMCP", mLock));

        // The outgoing call can be placed, go forward. This future glues together the results of
        // the account suggestion stage and the make room for call stage.
        CompletableFuture<Pair<Call, List<PhoneAccountSuggestion>>> preSelectStage =
                makeRoomForCall.thenCombine(suggestionFuture, Pair::create);
        mLatestPreAccountSelectionFuture = preSelectStage;

        // This future takes the list of suggested accounts and the call and determines if more
        // user interaction in the form of a phone account selection screen is needed. If so, it
        // will set the call to SELECT_PHONE_ACCOUNT, add it to our internal list/send it to dialer,
        // and then execution will pause pending the dialer calling phoneAccountSelected.
        CompletableFuture<Pair<Call, PhoneAccountHandle>> dialerSelectPhoneAccountFuture =
                preSelectStage.thenComposeAsync(
                        (args) -> {
                            Log.i(CallsManager.this, "dialer phone acct select stage");
                            Call callToPlace = args.first;
                            List<PhoneAccountSuggestion> accountSuggestions = args.second;
                            if (callToPlace == null) {
                                return CompletableFuture.completedFuture(null);
                            }
                            if (accountSuggestions == null || accountSuggestions.isEmpty()) {
                                if (isSwitchToManagedProfileDialogFlagEnabled()) {
                                    Uri callUri = callToPlace.getHandle();
                                    if (PhoneAccount.SCHEME_TEL.equals(callUri.getScheme())) {
                                        int managedProfileUserId = getManagedProfileUserId(mContext,
                                                initiatingUser.getIdentifier());
                                        if (managedProfileUserId != UserHandle.USER_NULL
                                                &&
                                                mPhoneAccountRegistrar.getCallCapablePhoneAccounts(
                                                        handle.getScheme(), false,
                                                        UserHandle.of(managedProfileUserId),
                                                        false).size()
                                                        != 0) {
                                            boolean dialogShown = showSwitchToManagedProfileDialog(
                                                    callUri, initiatingUser, managedProfileUserId);
                                            if (dialogShown) {
                                                return CompletableFuture.completedFuture(null);
                                            }
                                        }
                                    }
                                }

                                Log.i(CallsManager.this, "Aborting call since there are no"
                                        + " available accounts.");
                                showErrorMessage(R.string.cant_call_due_to_no_supported_service);
                                mListeners.forEach(l -> l.onCreateConnectionFailed(callToPlace));
                                if (callToPlace.isEmergencyCall()){
                                    mAnomalyReporter.reportAnomaly(
                                            EMERGENCY_CALL_ABORTED_NO_PHONE_ACCOUNTS_ERROR_UUID,
                                            EMERGENCY_CALL_ABORTED_NO_PHONE_ACCOUNTS_ERROR_MSG);
                                }
                                return CompletableFuture.completedFuture(null);
                            }
                            boolean needsAccountSelection = accountSuggestions.size() > 1
                                    && !callToPlace.isEmergencyCall() && !isSelfManaged;
                            if (!needsAccountSelection) {
                                return CompletableFuture.completedFuture(Pair.create(callToPlace,
                                        accountSuggestions.get(0).getPhoneAccountHandle()));
                            }
                            // This is the state where the user is expected to select an account
                            callToPlace.setState(CallState.SELECT_PHONE_ACCOUNT,
                                    "needs account selection");
                            // Create our own instance to modify (since extras may be Bundle.EMPTY)
                            Bundle newExtras = new Bundle(extras);
                            List<PhoneAccountHandle> accountsFromSuggestions = accountSuggestions
                                    .stream()
                                    .map(PhoneAccountSuggestion::getPhoneAccountHandle)
                                    .collect(Collectors.toList());
                            newExtras.putParcelableList(
                                    android.telecom.Call.AVAILABLE_PHONE_ACCOUNTS,
                                    accountsFromSuggestions);
                            newExtras.putParcelableList(
                                    android.telecom.Call.EXTRA_SUGGESTED_PHONE_ACCOUNTS,
                                    accountSuggestions);
                            // Set a future in place so that we can proceed once the dialer replies.
                            mPendingAccountSelection = new CompletableFuture<>();
                            callToPlace.setIntentExtras(newExtras);

                            addCall(callToPlace);
                            return mPendingAccountSelection;
                        }, new LoggedHandlerExecutor(outgoingCallHandler, "CM.dSPA", mLock));

        // Potentially perform call identification for dialed TEL scheme numbers.
        if (PhoneAccount.SCHEME_TEL.equals(handle.getScheme())) {
            // Perform an asynchronous contacts lookup in this stage; ensure post-dial digits are
            // not included.
            CompletableFuture<Pair<Uri, CallerInfo>> contactLookupFuture =
                    mCallerInfoLookupHelper.startLookup(Uri.fromParts(handle.getScheme(),
                            PhoneNumberUtils.extractNetworkPortion(handle.getSchemeSpecificPart()),
                            null));

            // Once the phone account selection stage has completed, we can handle the results from
            // that with the contacts lookup in order to determine if we should lookup bind to the
            // CallScreeningService in order for it to potentially provide caller ID.
            dialerSelectPhoneAccountFuture.thenAcceptBothAsync(contactLookupFuture,
                    (callPhoneAccountHandlePair, uriCallerInfoPair) -> {
                        Call theCall = callPhoneAccountHandlePair.first;
                        UserHandle userHandleForCallScreening = theCall.
                                getUserHandleFromTargetPhoneAccount();
                        boolean isInContacts = uriCallerInfoPair.second != null
                                && uriCallerInfoPair.second.contactExists;
                        Log.d(CallsManager.this, "outgoingCallIdStage: isInContacts=%s",
                                isInContacts);

                        // We only want to provide a CallScreeningService with a call if its not in
                        // contacts or the package has READ_CONTACT permission.
                        PackageManager packageManager = mContext.getPackageManager();
                        int permission = packageManager.checkPermission(
                                Manifest.permission.READ_CONTACTS,
                                mRoleManagerAdapter.
                                        getDefaultCallScreeningApp(userHandleForCallScreening));
                        Log.d(CallsManager.this,
                                "default call screening service package %s has permissions=%s",
                                mRoleManagerAdapter.
                                        getDefaultCallScreeningApp(userHandleForCallScreening),
                                permission == PackageManager.PERMISSION_GRANTED);
                        if ((!isInContacts) || (permission == PackageManager.PERMISSION_GRANTED)) {
                            bindForOutgoingCallerId(theCall);
                        }
            }, new LoggedHandlerExecutor(outgoingCallHandler, "CM.pCSB", mLock));
        }

        // Finally, after all user interaction is complete, we execute this code to finish setting
        // up the outgoing call. The inner method always returns a completed future containing the
        // call that we've finished setting up.
        mLatestPostSelectionProcessingFuture = dialerSelectPhoneAccountFuture
                .thenComposeAsync(args -> {
                    if (args == null) {
                        return CompletableFuture.completedFuture(null);
                    }
                    Log.i(CallsManager.this, "post acct selection stage");
                    Call callToUse = args.first;
                    PhoneAccountHandle phoneAccountHandle = args.second;
                    PhoneAccount accountToUse = mPhoneAccountRegistrar
                            .getPhoneAccount(phoneAccountHandle, initiatingUser);
                    callToUse.setTargetPhoneAccount(phoneAccountHandle);
                    if (accountToUse != null && accountToUse.getExtras() != null) {
                        if (accountToUse.getExtras()
                                .getBoolean(PhoneAccount.EXTRA_ALWAYS_USE_VOIP_AUDIO_MODE)) {
                            Log.d(this, "startOutgoingCall: defaulting to voip mode for call %s",
                                    callToUse.getId());
                            callToUse.setIsVoipAudioMode(true);
                        }
                    }

                    callToUse.setState(
                            CallState.CONNECTING,
                            phoneAccountHandle == null ? "no-handle"
                                    : phoneAccountHandle.toString());

                    boolean isVoicemail = isVoicemail(callToUse.getHandle(), accountToUse);

                    boolean isRttSettingOn = isRttSettingOn(phoneAccountHandle);
                    if (!isVoicemail && (isRttSettingOn || (extras != null
                            && extras.getBoolean(TelecomManager.EXTRA_START_CALL_WITH_RTT,
                            false)))) {
                        Log.d(this, "Outgoing call requesting RTT, rtt setting is %b",
                                isRttSettingOn);
                        if (callToUse.isEmergencyCall() || (accountToUse != null
                                && accountToUse.hasCapabilities(PhoneAccount.CAPABILITY_RTT))) {
                            // If the call requested RTT and it's an emergency call, ignore the
                            // capability and hope that the modem will deal with it somehow.
                            callToUse.createRttStreams();
                        }
                        // Even if the phone account doesn't support RTT yet,
                        // the connection manager might change that. Set this to check it later.
                        callToUse.setRequestedToStartWithRtt();
                    }

                    setIntentExtrasAndStartTime(callToUse, extras);
                    setCallSourceToAnalytics(callToUse, originalIntent);

                    if (isPotentialMMICode(handle) && !isSelfManaged) {
                        // Do not add the call if it is a potential MMI code.
                        callToUse.addListener(this);
                    } else if (!mCalls.contains(callToUse)) {
                        // We check if mCalls already contains the call because we could
                        // potentially be reusing
                        // a call which was previously added (See {@link #reuseOutgoingCall}).
                        addCall(callToUse);
                    }
                    return CompletableFuture.completedFuture(callToUse);
                }, new LoggedHandlerExecutor(outgoingCallHandler, "CM.pASP", mLock));
        return mLatestPostSelectionProcessingFuture;
    }

    private static int getManagedProfileUserId(Context context, int userId) {
        UserManager um = context.getSystemService(UserManager.class);
        List<UserInfo> userProfiles = um.getProfiles(userId);
        for (UserInfo uInfo : userProfiles) {
            if (uInfo.id == userId) {
                continue;
            }
            if (uInfo.isManagedProfile()) {
                return uInfo.id;
            }
        }
        return UserHandle.USER_NULL;
    }

    private boolean isSwitchToManagedProfileDialogFlagEnabled() {
        return DeviceConfig.getBoolean(DeviceConfig.NAMESPACE_DEVICE_POLICY_MANAGER,
                "enable_switch_to_managed_profile_dialog", false);
    }

    private boolean showSwitchToManagedProfileDialog(Uri callUri, UserHandle initiatingUser,
            int managedProfileUserId) {
        try {
            Intent showErrorIntent = new Intent(
                    TelecomManager.ACTION_SHOW_SWITCH_TO_WORK_PROFILE_FOR_CALL_DIALOG, callUri);
            showErrorIntent.addCategory(Intent.CATEGORY_DEFAULT);
            showErrorIntent.setFlags(Intent.FLAG_ACTIVITY_NEW_TASK);
            showErrorIntent.putExtra(TelecomManager.EXTRA_MANAGED_PROFILE_USER_ID,
                    managedProfileUserId);

            if (mContext.getPackageManager().queryIntentActivitiesAsUser(showErrorIntent,
                    ResolveInfoFlags.of(0), initiatingUser).size() != 0) {
                mContext.startActivityAsUser(showErrorIntent, initiatingUser);
                return true;
            }
        } catch (Exception e) {
            Log.w(this, "Failed to launch switch to managed profile dialog");
        }
        return false;
    }

    public void startConference(List<Uri> participants, Bundle clientExtras, String callingPackage,
            UserHandle initiatingUser) {

         if (clientExtras == null) {
             clientExtras = new Bundle();
         }

         PhoneAccountHandle phoneAccountHandle = clientExtras.getParcelable(
                 TelecomManager.EXTRA_PHONE_ACCOUNT_HANDLE);
         CompletableFuture<Call> callFuture = startOutgoingCall(participants, phoneAccountHandle,
                 clientExtras, initiatingUser, null/* originalIntent */, callingPackage,
                 true/* isconference*/);

         final boolean speakerphoneOn = clientExtras.getBoolean(
                 TelecomManager.EXTRA_START_CALL_WITH_SPEAKERPHONE);
         final int videoState = clientExtras.getInt(
                 TelecomManager.EXTRA_START_CALL_WITH_VIDEO_STATE);

         final Session logSubsession = Log.createSubsession();
         callFuture.thenAccept((call) -> {
             if (call != null) {
                 Log.continueSession(logSubsession, "CM.pOGC");
                 try {
                     placeOutgoingCall(call, call.getHandle(), null/* gatewayInfo */,
                             speakerphoneOn, videoState);
                 } finally {
                     Log.endSession();
                 }
             }
         });
    }

    /**
     * Performs call identification for an outgoing phone call.
     * @param theCall The outgoing call to perform identification.
     */
    private void bindForOutgoingCallerId(Call theCall) {
        // Find the user chosen call screening app.
        String callScreeningApp =
                mRoleManagerAdapter.getDefaultCallScreeningApp(
                        theCall.getUserHandleFromTargetPhoneAccount());

        CompletableFuture future =
                new CallScreeningServiceHelper(mContext,
                mLock,
                callScreeningApp,
                new ParcelableCallUtils.Converter(),
                mCurrentUserHandle,
                theCall,
                new AppLabelProxy() {
                    @Override
                    public CharSequence getAppLabel(String packageName) {
                        return Util.getAppLabel(mContext.getPackageManager(), packageName);
                    }
                }).process();
        future.thenApply( v -> {
            Log.i(this, "Outgoing caller ID complete");
            return null;
        });
    }

    /**
     * Finds the {@link PhoneAccountHandle}(s) which could potentially be used to place an outgoing
     * call.  Takes into account the following:
     * 1. Any pre-chosen {@link PhoneAccountHandle} which was specified on the
     * {@link Intent#ACTION_CALL} intent.  If one was chosen it will be used if possible.
     * 2. Whether the call is a video call.  If the call being placed is a video call, an attempt is
     * first made to consider video capable phone accounts.  If no video capable phone accounts are
     * found, the usual non-video capable phone accounts will be considered.
     * 3. Whether there is a user-chosen default phone account; that one will be used if possible.
     *
     * @param targetPhoneAccountHandle The pre-chosen {@link PhoneAccountHandle} passed in when the
     *                                 call was placed.  Will be {@code null} if the
     *                                 {@link Intent#ACTION_CALL} intent did not specify a target
     *                                 phone account.
     * @param handle The handle of the outgoing call; used to determine the SIP scheme when matching
     *               phone accounts.
     * @param isVideo {@code true} if the call is a video call, {@code false} otherwise.
     * @param isEmergency {@code true} if the call is an emergency call.
     * @param initiatingUser The {@link UserHandle} the call is placed on.
     * @return
     */
    @VisibleForTesting
    public CompletableFuture<List<PhoneAccountHandle>> findOutgoingCallPhoneAccount(
            PhoneAccountHandle targetPhoneAccountHandle, Uri handle, boolean isVideo,
            boolean isEmergency, UserHandle initiatingUser) {
       return findOutgoingCallPhoneAccount(targetPhoneAccountHandle, handle, isVideo,
               isEmergency, initiatingUser, false/* isConference */);
    }

    public CompletableFuture<List<PhoneAccountHandle>> findOutgoingCallPhoneAccount(
            PhoneAccountHandle targetPhoneAccountHandle, Uri handle, boolean isVideo,
            boolean isEmergency, UserHandle initiatingUser, boolean isConference) {

        if (isSelfManaged(targetPhoneAccountHandle, initiatingUser)) {
            return CompletableFuture.completedFuture(Arrays.asList(targetPhoneAccountHandle));
        }

        List<PhoneAccountHandle> accounts;
        // Try to find a potential phone account, taking into account whether this is a video
        // call.
        accounts = constructPossiblePhoneAccounts(handle, initiatingUser, isVideo, isEmergency,
                isConference);
        if (isVideo && accounts.size() == 0) {
            // Placing a video call but no video capable accounts were found, so consider any
            // call capable accounts (we can fallback to audio).
            accounts = constructPossiblePhoneAccounts(handle, initiatingUser,
                    false /* isVideo */, isEmergency /* isEmergency */, isConference);
        }
        Log.v(this, "findOutgoingCallPhoneAccount: accounts = " + accounts);

        // Only dial with the requested phoneAccount if it is still valid. Otherwise treat this
        // call as if a phoneAccount was not specified (does the default behavior instead).
        // Note: We will not attempt to dial with a requested phoneAccount if it is disabled.
        if (targetPhoneAccountHandle != null) {
            if (accounts.contains(targetPhoneAccountHandle)) {
                // The target phone account is valid and was found.
                return CompletableFuture.completedFuture(Arrays.asList(targetPhoneAccountHandle));
            }
        }
        if (accounts.isEmpty() || accounts.size() == 1) {
            return CompletableFuture.completedFuture(accounts);
        }

        // Do the query for whether there's a preferred contact
        final CompletableFuture<PhoneAccountHandle> userPreferredAccountForContact =
                new CompletableFuture<>();
        final List<PhoneAccountHandle> possibleAccounts = accounts;
        mCallerInfoLookupHelper.startLookup(handle,
                new CallerInfoLookupHelper.OnQueryCompleteListener() {
                    @Override
                    public void onCallerInfoQueryComplete(Uri handle, CallerInfo info) {
                        if (info != null &&
                                info.preferredPhoneAccountComponent != null &&
                                info.preferredPhoneAccountId != null &&
                                !info.preferredPhoneAccountId.isEmpty()) {
                            PhoneAccountHandle contactDefaultHandle = new PhoneAccountHandle(
                                    info.preferredPhoneAccountComponent,
                                    info.preferredPhoneAccountId,
                                    initiatingUser);
                            userPreferredAccountForContact.complete(contactDefaultHandle);
                        } else {
                            userPreferredAccountForContact.complete(null);
                        }
                    }

                    @Override
                    public void onContactPhotoQueryComplete(Uri handle, CallerInfo info) {
                        // ignore this
                    }
                });

        return userPreferredAccountForContact.thenApply(phoneAccountHandle -> {
            if (phoneAccountHandle != null) {
                Log.i(CallsManager.this, "findOutgoingCallPhoneAccount; contactPrefAcct=%s",
                        phoneAccountHandle);
                return Collections.singletonList(phoneAccountHandle);
            }
            // No preset account, check if default exists that supports the URI scheme for the
            // handle and verify it can be used.
            PhoneAccountHandle defaultPhoneAccountHandle =
                    mPhoneAccountRegistrar.getOutgoingPhoneAccountForScheme(
                            handle.getScheme(), initiatingUser);
            if (defaultPhoneAccountHandle != null &&
                    possibleAccounts.contains(defaultPhoneAccountHandle)) {
                Log.i(CallsManager.this, "findOutgoingCallPhoneAccount; defaultAcctForScheme=%s",
                        defaultPhoneAccountHandle);
                return Collections.singletonList(defaultPhoneAccountHandle);
            }
            return possibleAccounts;
        });
    }

    /**
     * Determines if a {@link PhoneAccountHandle} is for a self-managed ConnectionService.
     * @param targetPhoneAccountHandle The phone account to check.
     * @param initiatingUser The user associated with the account.
     * @return {@code true} if the phone account is self-managed, {@code false} otherwise.
     */
    public boolean isSelfManaged(PhoneAccountHandle targetPhoneAccountHandle,
            UserHandle initiatingUser) {
        PhoneAccount targetPhoneAccount = mPhoneAccountRegistrar.getPhoneAccount(
                targetPhoneAccountHandle, initiatingUser);
        return targetPhoneAccount != null && targetPhoneAccount.isSelfManaged();
    }

    public void onCallRedirectionComplete(Call call, Uri handle,
                                          PhoneAccountHandle phoneAccountHandle,
                                          GatewayInfo gatewayInfo, boolean speakerphoneOn,
                                          int videoState, boolean shouldCancelCall,
                                          String uiAction) {
        Log.i(this, "onCallRedirectionComplete for Call %s with handle %s" +
                " and phoneAccountHandle %s", call, Log.pii(handle), phoneAccountHandle);

        boolean endEarly = false;
        String disconnectReason = "";
        String callRedirectionApp = mRoleManagerAdapter.getDefaultCallRedirectionApp(
                phoneAccountHandle.getUserHandle());
        PhoneAccount phoneAccount = mPhoneAccountRegistrar
                .getPhoneAccountUnchecked(phoneAccountHandle);
        if (phoneAccount != null
                && !phoneAccount.hasCapabilities(PhoneAccount.CAPABILITY_MULTI_USER)) {
            // Note that mCurrentUserHandle may not actually be the current user, i.e.
            // in the case of work profiles
            UserHandle currentUserHandle = call.getUserHandleFromTargetPhoneAccount();
            // Check if the phoneAccountHandle belongs to the current user
            if (phoneAccountHandle != null &&
                    !phoneAccountHandle.getUserHandle().equals(currentUserHandle)) {
                phoneAccountHandle = null;
            }
        }

        boolean isEmergencyNumber;
        try {
            isEmergencyNumber =
                    handle != null && getTelephonyManager().isEmergencyNumber(
                            handle.getSchemeSpecificPart());
        } catch (IllegalStateException ise) {
            isEmergencyNumber = false;
        } catch (RuntimeException r) {
            isEmergencyNumber = false;
        }

        if (shouldCancelCall) {
            Log.w(this, "onCallRedirectionComplete: call is canceled");
            endEarly = true;
            disconnectReason = "Canceled from Call Redirection Service";

            // Show UX when user-defined call redirection service does not response; the UX
            // is not needed to show if the call is disconnected (e.g. by the user)
            if (uiAction.equals(CallRedirectionProcessor.UI_TYPE_USER_DEFINED_TIMEOUT)
                    && !call.isDisconnected()) {
                Intent timeoutIntent = new Intent(mContext,
                        CallRedirectionTimeoutDialogActivity.class);
                timeoutIntent.putExtra(
                        CallRedirectionTimeoutDialogActivity.EXTRA_REDIRECTION_APP_NAME,
                        mRoleManagerAdapter.getApplicationLabelForPackageName(callRedirectionApp));
                timeoutIntent.setFlags(Intent.FLAG_ACTIVITY_NEW_TASK);
                mContext.startActivityAsUser(timeoutIntent, UserHandle.CURRENT);
            }
        } else if (handle == null) {
            Log.w(this, "onCallRedirectionComplete: handle is null");
            endEarly = true;
            disconnectReason = "Null handle from Call Redirection Service";
        } else if (phoneAccountHandle == null) {
            Log.w(this, "onCallRedirectionComplete: phoneAccountHandle is unavailable");
            endEarly = true;
            disconnectReason = "Unavailable phoneAccountHandle from Call Redirection Service";
        } else if (isEmergencyNumber) {
            Log.w(this, "onCallRedirectionComplete: emergency number %s is redirected from Call"
                    + " Redirection Service", handle.getSchemeSpecificPart());
            endEarly = true;
            disconnectReason = "Emergency number is redirected from Call Redirection Service";
        }
        if (endEarly) {
            if (call != null) {
                call.disconnect(disconnectReason);
            }
            return;
        }

        // If this call is already disconnected then we have nothing more to do.
        if (call.isDisconnected()) {
            Log.w(this, "onCallRedirectionComplete: Call has already been disconnected,"
                    + " ignore the call redirection %s", call);
            return;
        }

        final PhoneAccountHandle finalPhoneAccountHandle = phoneAccountHandle;
        if (uiAction.equals(CallRedirectionProcessor.UI_TYPE_USER_DEFINED_ASK_FOR_CONFIRM)) {
            Log.addEvent(call, LogUtils.Events.REDIRECTION_USER_CONFIRMATION);
            mPendingRedirectedOutgoingCall = call;

            mPendingRedirectedOutgoingCallInfo.put(call.getId(),
                    new Runnable("CM.oCRC", mLock) {
                        @Override
                        public void loggedRun() {
                            Log.addEvent(call, LogUtils.Events.REDIRECTION_USER_CONFIRMED);
                            call.setTargetPhoneAccount(finalPhoneAccountHandle);
                            placeOutgoingCall(call, handle, gatewayInfo, speakerphoneOn,
                                    videoState);
                        }
                    });

            mPendingUnredirectedOutgoingCallInfo.put(call.getId(),
                    new Runnable("CM.oCRC", mLock) {
                        @Override
                        public void loggedRun() {
                            call.setTargetPhoneAccount(finalPhoneAccountHandle);
                            placeOutgoingCall(call, handle, null, speakerphoneOn,
                                    videoState);
                        }
                    });

            Log.i(this, "onCallRedirectionComplete: UI_TYPE_USER_DEFINED_ASK_FOR_CONFIRM "
                            + "callId=%s, callRedirectionAppName=%s",
                    call.getId(), callRedirectionApp);

            showRedirectionDialog(call.getId(),
                    mRoleManagerAdapter.getApplicationLabelForPackageName(callRedirectionApp));
        } else {
            call.setTargetPhoneAccount(phoneAccountHandle);
            placeOutgoingCall(call, handle, gatewayInfo, speakerphoneOn, videoState);
        }
    }

    /**
     * Shows the call redirection confirmation dialog.  This is explicitly done here instead of in
     * an activity class such as {@link ConfirmCallDialogActivity}.  This was originally done with
     * an activity class, however due to the fact that the InCall UI is being spun up at the same
     * time as the dialog activity, there is a potential race condition where the InCall UI will
     * often be shown instead of the dialog.  Activity manager chooses not to show the redirection
     * dialog in that case since the new top activity from dialer is going to show.
     * By showing the dialog here we're able to set the dialog's window type to
     * {@link WindowManager.LayoutParams#TYPE_SYSTEM_ALERT} which guarantees it shows above other
     * content on the screen.
     * @param callId The ID of the call to show the redirection dialog for.
     */
    private void showRedirectionDialog(@NonNull String callId, @NonNull CharSequence appName) {
        AlertDialog confirmDialog = (new AlertDialog.Builder(mContext)).create();
        LayoutInflater layoutInflater = LayoutInflater.from(mContext);
        View dialogView = layoutInflater.inflate(R.layout.call_redirection_confirm_dialog, null);

        Button buttonFirstLine = (Button) dialogView.findViewById(R.id.buttonFirstLine);
        buttonFirstLine.setOnClickListener(new View.OnClickListener() {
            @Override
            public void onClick(View v) {
                Intent proceedWithoutRedirectedCall = new Intent(
                        TelecomBroadcastIntentProcessor.ACTION_PLACE_UNREDIRECTED_CALL,
                        null, mContext,
                        TelecomBroadcastReceiver.class);
                proceedWithoutRedirectedCall.putExtra(
                        TelecomBroadcastIntentProcessor.EXTRA_REDIRECTION_OUTGOING_CALL_ID,
                        callId);
                mContext.sendBroadcast(proceedWithoutRedirectedCall);
                confirmDialog.dismiss();
            }
        });

        Button buttonSecondLine = (Button) dialogView.findViewById(R.id.buttonSecondLine);
        buttonSecondLine.setText(mContext.getString(
                R.string.alert_place_outgoing_call_with_redirection, appName));
        buttonSecondLine.setOnClickListener(new View.OnClickListener() {
            @Override
            public void onClick(View v) {
                Intent proceedWithRedirectedCall = new Intent(
                        TelecomBroadcastIntentProcessor.ACTION_PLACE_REDIRECTED_CALL, null,
                        mContext,
                        TelecomBroadcastReceiver.class);
                proceedWithRedirectedCall.putExtra(
                        TelecomBroadcastIntentProcessor.EXTRA_REDIRECTION_OUTGOING_CALL_ID,
                        callId);
                mContext.sendBroadcast(proceedWithRedirectedCall);
                confirmDialog.dismiss();
            }
        });

        Button buttonThirdLine = (Button) dialogView.findViewById(R.id.buttonThirdLine);
        buttonThirdLine.setOnClickListener(new View.OnClickListener() {
            public void onClick(View v) {
                cancelRedirection(callId);
                confirmDialog.dismiss();
            }
        });

        confirmDialog.setOnCancelListener(new DialogInterface.OnCancelListener() {
            @Override
            public void onCancel(DialogInterface dialog) {
                cancelRedirection(callId);
                confirmDialog.dismiss();
            }
        });

        confirmDialog.getWindow().setBackgroundDrawable(new ColorDrawable(Color.TRANSPARENT));
        confirmDialog.getWindow().setType(WindowManager.LayoutParams.TYPE_SYSTEM_ALERT);

        confirmDialog.setCancelable(false);
        confirmDialog.setCanceledOnTouchOutside(false);
        confirmDialog.setView(dialogView);

        confirmDialog.show();
    }

    /**
     * Signals to Telecom that redirection of the call is to be cancelled.
     */
    private void cancelRedirection(String callId) {
        Intent cancelRedirectedCall = new Intent(
                TelecomBroadcastIntentProcessor.ACTION_CANCEL_REDIRECTED_CALL,
                null, mContext,
                TelecomBroadcastReceiver.class);
        cancelRedirectedCall.putExtra(
                TelecomBroadcastIntentProcessor.EXTRA_REDIRECTION_OUTGOING_CALL_ID, callId);
        mContext.sendBroadcastAsUser(cancelRedirectedCall, UserHandle.CURRENT);
    }

    public void processRedirectedOutgoingCallAfterUserInteraction(String callId, String action) {
        Log.i(this, "processRedirectedOutgoingCallAfterUserInteraction for Call ID %s, action=%s",
                callId, action);
        if (mPendingRedirectedOutgoingCall != null) {
            String pendingCallId = mPendingRedirectedOutgoingCall.getId();
            if (!pendingCallId.equals(callId)) {
                Log.i(this, "processRedirectedOutgoingCallAfterUserInteraction for new Call ID %s, "
                        + "cancel the previous pending Call with ID %s", callId, pendingCallId);
                mPendingRedirectedOutgoingCall.disconnect("Another call redirection requested");
                mPendingRedirectedOutgoingCallInfo.remove(pendingCallId);
                mPendingUnredirectedOutgoingCallInfo.remove(pendingCallId);
            }
            switch (action) {
                case TelecomBroadcastIntentProcessor.ACTION_PLACE_REDIRECTED_CALL: {
                    Runnable r = mPendingRedirectedOutgoingCallInfo.get(callId);
                    if (r != null) {
                        mHandler.post(r.prepare());
                    } else {
                        Log.w(this, "Processing %s for canceled Call ID %s",
                                action, callId);
                    }
                    break;
                }
                case TelecomBroadcastIntentProcessor.ACTION_PLACE_UNREDIRECTED_CALL: {
                    Runnable r = mPendingUnredirectedOutgoingCallInfo.get(callId);
                    if (r != null) {
                        mHandler.post(r.prepare());
                    } else {
                        Log.w(this, "Processing %s for canceled Call ID %s",
                                action, callId);
                    }
                    break;
                }
                case TelecomBroadcastIntentProcessor.ACTION_CANCEL_REDIRECTED_CALL: {
                    Log.addEvent(mPendingRedirectedOutgoingCall,
                            LogUtils.Events.REDIRECTION_USER_CANCELLED);
                    mPendingRedirectedOutgoingCall.disconnect("User canceled the redirected call.");
                    break;
                }
                default: {
                    // Unexpected, ignore
                }

            }
            mPendingRedirectedOutgoingCall = null;
            mPendingRedirectedOutgoingCallInfo.remove(callId);
            mPendingUnredirectedOutgoingCallInfo.remove(callId);
        } else {
            Log.w(this, "processRedirectedOutgoingCallAfterUserInteraction for non-matched Call ID"
                    + " %s", callId);
        }
    }

    /**
     * Attempts to issue/connect the specified call.
     *
     * @param handle Handle to connect the call with.
     * @param gatewayInfo Optional gateway information that can be used to route the call to the
     *        actual dialed handle via a gateway provider. May be null.
     * @param speakerphoneOn Whether or not to turn the speakerphone on once the call connects.
     * @param videoState The desired video state for the outgoing call.
     */
    @VisibleForTesting
    public void placeOutgoingCall(Call call, Uri handle, GatewayInfo gatewayInfo,
            boolean speakerphoneOn, int videoState) {
        if (call == null) {
            // don't do anything if the call no longer exists
            Log.i(this, "Canceling unknown call.");
            return;
        }

        final Uri uriHandle = (gatewayInfo == null) ? handle : gatewayInfo.getGatewayAddress();

        if (gatewayInfo == null) {
            Log.i(this, "Creating a new outgoing call with handle: %s", Log.piiHandle(uriHandle));
        } else {
            Log.i(this, "Creating a new outgoing call with gateway handle: %s, original handle: %s",
                    Log.pii(uriHandle), Log.pii(handle));
        }

        call.setHandle(uriHandle);
        call.setGatewayInfo(gatewayInfo);

        final boolean useSpeakerWhenDocked = mContext.getResources().getBoolean(
                R.bool.use_speaker_when_docked);
        final boolean useSpeakerForDock = isSpeakerphoneEnabledForDock();
        final boolean useSpeakerForVideoCall = isSpeakerphoneAutoEnabledForVideoCalls(videoState);

        // Auto-enable speakerphone if the originating intent specified to do so, if the call
        // is a video call, of if using speaker when docked
        PhoneAccount account = mPhoneAccountRegistrar.getPhoneAccount(
                call.getTargetPhoneAccount(), call.getInitiatingUser());
        boolean allowVideo = false;
        if (account != null) {
            allowVideo = account.hasCapabilities(PhoneAccount.CAPABILITY_VIDEO_CALLING);
        }
        call.setStartWithSpeakerphoneOn(speakerphoneOn || (useSpeakerForVideoCall && allowVideo)
                || (useSpeakerWhenDocked && useSpeakerForDock));
        call.setVideoState(videoState);

        if (speakerphoneOn) {
            Log.i(this, "%s Starting with speakerphone as requested", call);
        } else if (useSpeakerWhenDocked && useSpeakerForDock) {
            Log.i(this, "%s Starting with speakerphone because car is docked.", call);
        } else if (useSpeakerForVideoCall) {
            Log.i(this, "%s Starting with speakerphone because its a video call.", call);
        }

        if (call.isEmergencyCall()) {
            Executors.defaultThreadFactory().newThread(() ->
                    BlockedNumberContract.SystemContract.notifyEmergencyContact(mContext))
                    .start();
        }

        final boolean requireCallCapableAccountByHandle = mContext.getResources().getBoolean(
                com.android.internal.R.bool.config_requireCallCapableAccountForHandle);
        final boolean isOutgoingCallPermitted = isOutgoingCallPermitted(call,
                call.getTargetPhoneAccount());
        final String callHandleScheme =
                call.getHandle() == null ? null : call.getHandle().getScheme();
        if (call.getTargetPhoneAccount() != null || call.isEmergencyCall()) {
            // If the account has been set, proceed to place the outgoing call.
            // Otherwise the connection will be initiated when the account is set by the user.
            if (call.isSelfManaged() && !isOutgoingCallPermitted) {
                if (call.isAdhocConferenceCall()) {
                    notifyCreateConferenceFailed(call.getTargetPhoneAccount(), call);
                } else {
                    notifyCreateConnectionFailed(call.getTargetPhoneAccount(), call);
                }
            } else {
                if (call.isEmergencyCall()) {
                    // Drop any ongoing self-managed calls to make way for an emergency call.
                    disconnectSelfManagedCalls("place emerg call" /* reason */);
                }
                try {
                    notifyStartCreateConnection(call);
                    call.startCreateConnection(mPhoneAccountRegistrar);
                } catch (Exception exception) {
                    // If an exceptions is thrown while creating the connection, prompt the user to
                    // generate a bugreport and force disconnect.
                    Log.e(TAG, exception, "Exception thrown while establishing connection.");
                    mAnomalyReporter.reportAnomaly(
                            EXCEPTION_WHILE_ESTABLISHING_CONNECTION_ERROR_UUID,
                            EXCEPTION_WHILE_ESTABLISHING_CONNECTION_ERROR_MSG);
                    markCallAsDisconnected(call,
                            new DisconnectCause(DisconnectCause.ERROR,
                            "Failed to create the connection."));
                    markCallAsRemoved(call);
                }

            }
        } else if (mPhoneAccountRegistrar.getCallCapablePhoneAccounts(
                requireCallCapableAccountByHandle ? callHandleScheme : null, false,
                call.getInitiatingUser(), false).isEmpty()) {
            // If there are no call capable accounts, disconnect the call.
            markCallAsDisconnected(call, new DisconnectCause(DisconnectCause.CANCELED,
                    "No registered PhoneAccounts"));
            markCallAsRemoved(call);
        }
    }

    /**
     * Attempts to start a conference call for the specified call.
     *
     * @param call The call to conference.
     * @param otherCall The other call to conference with.
     */
    @VisibleForTesting
    public void conference(Call call, Call otherCall) {
        call.conferenceWith(otherCall);
    }

    /**
     * Instructs Telecom to answer the specified call. Intended to be invoked by the in-call
     * app through {@link InCallAdapter} after Telecom notifies it of an incoming call followed by
     * the user opting to answer said call.
     *
     * @param call The call to answer.
     * @param videoState The video state in which to answer the call.
     */
    @VisibleForTesting
    public void answerCall(Call call, int videoState) {
        if (!mCalls.contains(call)) {
            Log.i(this, "Request to answer a non-existent call %s", call);
        } else if (call.isTransactionalCall()) {
            // InCallAdapter is requesting to answer the given transactioanl call. Must get an ack
            // from the client via a transaction before answering.
            call.answer(videoState);
        } else {
            // Hold or disconnect the active call and request call focus for the incoming call.
            Call activeCall = (Call) mConnectionSvrFocusMgr.getCurrentFocusCall();
            Log.d(this, "answerCall: Incoming call = %s Ongoing call %s", call, activeCall);
            holdActiveCallForNewCall(call);
            mConnectionSvrFocusMgr.requestFocus(
                    call,
                    new RequestCallback(new ActionAnswerCall(call, videoState)));
        }
    }

    private void answerCallForAudioProcessing(Call call) {
        // We don't check whether the call has been added to the internal lists yet -- it's optional
        // until the call is actually in the AUDIO_PROCESSING state.
        Call activeCall = (Call) mConnectionSvrFocusMgr.getCurrentFocusCall();
        if (activeCall != null && activeCall != call) {
            Log.w(this, "answerCallForAudioProcessing: another active call already exists. "
                    + "Ignoring request for audio processing and letting the incoming call "
                    + "through.");
            // The call should already be in the RINGING state, so all we have to do is add the
            // call to the internal tracker.
            addCall(call);
            return;
        }
        Log.d(this, "answerCallForAudioProcessing: Incoming call = %s", call);
        mConnectionSvrFocusMgr.requestFocus(
                call,
                new RequestCallback(() -> {
                    synchronized (mLock) {
                        Log.d(this, "answering call %s for audio processing with cs focus", call);
                        call.answerForAudioProcessing();
                        // Skip setting the call state to ANSWERED -- that's only for calls that
                        // were answered by user intervention.
                        mPendingAudioProcessingCall = call;
                    }
                }));

    }

    /**
     * Instructs Telecom to bring a call into the AUDIO_PROCESSING state.
     *
     * Used by the background audio call screener (also the default dialer) to signal that
     * they want to manually enter the AUDIO_PROCESSING state. The user will be aware that there is
     * an ongoing call at this time.
     *
     * @param call The call to manipulate
     */
    public void enterBackgroundAudioProcessing(Call call, String requestingPackageName) {
        if (!mCalls.contains(call)) {
            Log.w(this, "Trying to exit audio processing on an untracked call");
            return;
        }

        Call activeCall = getActiveCall();
        if (activeCall != null && activeCall != call) {
            Log.w(this, "Ignoring enter audio processing because there's already a call active");
            return;
        }

        CharSequence requestingAppName = AppLabelProxy.Util.getAppLabel(
                mContext.getPackageManager(), requestingPackageName);
        if (requestingAppName == null) {
            requestingAppName = requestingPackageName;
        }

        // We only want this to work on active or ringing calls
        if (call.getState() == CallState.RINGING) {
            // After the connection service sets up the call with the other end, it'll set the call
            // state to AUDIO_PROCESSING
            answerCallForAudioProcessing(call);
            call.setAudioProcessingRequestingApp(requestingAppName);
        } else if (call.getState() == CallState.ACTIVE) {
            setCallState(call, CallState.AUDIO_PROCESSING,
                    "audio processing set by dialer request");
            call.setAudioProcessingRequestingApp(requestingAppName);
        }
    }

    /**
     * Instructs Telecom to bring a call out of the AUDIO_PROCESSING state.
     *
     * Used by the background audio call screener (also the default dialer) to signal that it's
     * finished doing its thing and the user should be made aware of the call.
     *
     * @param call The call to manipulate
     * @param shouldRing if true, puts the call into SIMULATED_RINGING. Otherwise, makes the call
     *                   active.
     */
    public void exitBackgroundAudioProcessing(Call call, boolean shouldRing) {
        if (!mCalls.contains(call)) {
            Log.w(this, "Trying to exit audio processing on an untracked call");
            return;
        }

        Call activeCall = getActiveCall();
        if (activeCall != null) {
            Log.w(this, "Ignoring exit audio processing because there's already a call active");
        }

        if (shouldRing) {
            setCallState(call, CallState.SIMULATED_RINGING, "exitBackgroundAudioProcessing");
        } else {
            setCallState(call, CallState.ACTIVE, "exitBackgroundAudioProcessing");
        }
    }

    /**
     * Instructs Telecom to deflect the specified call. Intended to be invoked by the in-call
     * app through {@link InCallAdapter} after Telecom notifies it of an incoming call followed by
     * the user opting to deflect said call.
     */
    @VisibleForTesting
    public void deflectCall(Call call, Uri address) {
        if (!mCalls.contains(call)) {
            Log.i(this, "Request to deflect a non-existent call %s", call);
        } else {
            call.deflect(address);
        }
    }

    /**
     * Determines if the speakerphone should be automatically enabled for the call.  Speakerphone
     * should be enabled if the call is a video call and bluetooth or the wired headset are not in
     * use.
     *
     * @param videoState The video state of the call.
     * @return {@code true} if the speakerphone should be enabled.
     */
    public boolean isSpeakerphoneAutoEnabledForVideoCalls(int videoState) {
        return VideoProfile.isVideo(videoState) &&
            !mWiredHeadsetManager.isPluggedIn() &&
            !mBluetoothRouteManager.isBluetoothAvailable() &&
            isSpeakerEnabledForVideoCalls();
    }

    /**
     * Determines if the speakerphone should be enabled for when docked.  Speakerphone
     * should be enabled if the device is docked and bluetooth or the wired headset are
     * not in use.
     *
     * @return {@code true} if the speakerphone should be enabled for the dock.
     */
    private boolean isSpeakerphoneEnabledForDock() {
        return mDockManager.isDocked() &&
            !mWiredHeadsetManager.isPluggedIn() &&
            !mBluetoothRouteManager.isBluetoothAvailable();
    }

    /**
     * Determines if the speakerphone should be automatically enabled for video calls.
     *
     * @return {@code true} if the speakerphone should automatically be enabled.
     */
    private static boolean isSpeakerEnabledForVideoCalls() {
        return TelephonyProperties.videocall_audio_output()
                .orElse(TelecomManager.AUDIO_OUTPUT_DEFAULT)
                == TelecomManager.AUDIO_OUTPUT_ENABLE_SPEAKER;
    }

    /**
     * Instructs Telecom to reject the specified call. Intended to be invoked by the in-call
     * app through {@link InCallAdapter} after Telecom notifies it of an incoming call followed by
     * the user opting to reject said call.
     */
    @VisibleForTesting
    public void rejectCall(Call call, boolean rejectWithMessage, String textMessage) {
        if (!mCalls.contains(call)) {
            Log.i(this, "Request to reject a non-existent call %s", call);
        } else {
            for (CallsManagerListener listener : mListeners) {
                listener.onIncomingCallRejected(call, rejectWithMessage, textMessage);
            }
            call.reject(rejectWithMessage, textMessage);
        }
    }

    /**
     * Instructs Telecom to reject the specified call. Intended to be invoked by the in-call
     * app through {@link InCallAdapter} after Telecom notifies it of an incoming call followed by
     * the user opting to reject said call.
     */
    @VisibleForTesting
    public void rejectCall(Call call, @android.telecom.Call.RejectReason int rejectReason) {
        if (!mCalls.contains(call)) {
            Log.i(this, "Request to reject a non-existent call %s", call);
        } else {
            for (CallsManagerListener listener : mListeners) {
                listener.onIncomingCallRejected(call, false /* rejectWithMessage */,
                        null /* textMessage */);
            }
            call.reject(rejectReason);
        }
    }

    /**
     * Instructs Telecom to transfer the specified call. Intended to be invoked by the in-call
     * app through {@link InCallAdapter} after the user opts to transfer the said call.
     */
    @VisibleForTesting
    public void transferCall(Call call, Uri number, boolean isConfirmationRequired) {
        if (!mCalls.contains(call)) {
            Log.i(this, "transferCall - Request to transfer a non-existent call %s", call);
        } else {
            call.transfer(number, isConfirmationRequired);
        }
    }

    /**
     * Instructs Telecom to transfer the specified call to another ongoing call.
     * Intended to be invoked by the in-call app through {@link InCallAdapter} after the user opts
     * to transfer the said call (consultative transfer).
     */
    @VisibleForTesting
    public void transferCall(Call call, Call otherCall) {
        if (!mCalls.contains(call) || !mCalls.contains(otherCall)) {
            Log.i(this, "transferCall - Non-existent call %s or %s", call, otherCall);
        } else {
            call.transfer(otherCall);
        }
    }

    /**
     * Instructs Telecom to play the specified DTMF tone within the specified call.
     *
     * @param digit The DTMF digit to play.
     */
    @VisibleForTesting
    public void playDtmfTone(Call call, char digit) {
        if (!mCalls.contains(call)) {
            Log.i(this, "Request to play DTMF in a non-existent call %s", call);
        } else {
            if (call.getState() != CallState.ON_HOLD) {
                call.playDtmfTone(digit);
                mDtmfLocalTonePlayer.playTone(call, digit);
            } else {
                Log.i(this, "Request to play DTMF tone for held call %s", call.getId());
            }
        }
    }

    /**
     * Instructs Telecom to stop the currently playing DTMF tone, if any.
     */
    @VisibleForTesting
    public void stopDtmfTone(Call call) {
        if (!mCalls.contains(call)) {
            Log.i(this, "Request to stop DTMF in a non-existent call %s", call);
        } else {
            call.stopDtmfTone();
            mDtmfLocalTonePlayer.stopTone(call);
        }
    }

    /**
     * Instructs Telecom to continue (or not) the current post-dial DTMF string, if any.
     */
    void postDialContinue(Call call, boolean proceed) {
        if (!mCalls.contains(call)) {
            Log.i(this, "Request to continue post-dial string in a non-existent call %s", call);
        } else {
            call.postDialContinue(proceed);
        }
    }

    /**
     * Instructs Telecom to disconnect the specified call. Intended to be invoked by the
     * in-call app through {@link InCallAdapter} for an ongoing call. This is usually triggered by
     * the user hitting the end-call button.
     */
    @VisibleForTesting
    public void disconnectCall(Call call) {
        Log.v(this, "disconnectCall %s", call);

        if (!mCalls.contains(call)) {
            Log.w(this, "Unknown call (%s) asked to disconnect", call);
        } else {
            mLocallyDisconnectingCalls.add(call);
            int previousState = call.getState();
            call.disconnect();
            for (CallsManagerListener listener : mListeners) {
                listener.onCallStateChanged(call, previousState, call.getState());
            }
            // Cancel any of the outgoing call futures if they're still around.
            if (mPendingCallConfirm != null && !mPendingCallConfirm.isDone()) {
                mPendingCallConfirm.complete(null);
                mPendingCallConfirm = null;
            }
            if (mPendingAccountSelection != null && !mPendingAccountSelection.isDone()) {
                mPendingAccountSelection.complete(null);
                mPendingAccountSelection = null;
            }
        }
    }

    /**
     * Instructs Telecom to disconnect all calls.
     */
    void disconnectAllCalls() {
        Log.v(this, "disconnectAllCalls");

        for (Call call : mCalls) {
            disconnectCall(call);
        }
    }

    /**
     * Disconnects calls for any other {@link PhoneAccountHandle} but the one specified.
     * Note: As a protective measure, will NEVER disconnect an emergency call.  Although that
     * situation should never arise, its a good safeguard.
     * @param phoneAccountHandle Calls owned by {@link PhoneAccountHandle}s other than this one will
     *                          be disconnected.
     */
    private void disconnectOtherCalls(PhoneAccountHandle phoneAccountHandle) {
        mCalls.stream()
                .filter(c -> !c.isEmergencyCall() &&
                        !c.getTargetPhoneAccount().equals(phoneAccountHandle))
                .forEach(c -> disconnectCall(c));
    }

    /**
     * Instructs Telecom to put the specified call on hold. Intended to be invoked by the
     * in-call app through {@link InCallAdapter} for an ongoing call. This is usually triggered by
     * the user hitting the hold button during an active call.
     */
    @VisibleForTesting
    public void holdCall(Call call) {
        if (!mCalls.contains(call)) {
            Log.w(this, "Unknown call (%s) asked to be put on hold", call);
        } else {
            Log.d(this, "Putting call on hold: (%s)", call);
            call.hold();
        }
    }

    /**
     * Instructs Telecom to release the specified call from hold. Intended to be invoked by
     * the in-call app through {@link InCallAdapter} for an ongoing call. This is usually triggered
     * by the user hitting the hold button during a held call.
     */
    @VisibleForTesting
    public void unholdCall(Call call) {
        if (!mCalls.contains(call)) {
            Log.w(this, "Unknown call (%s) asked to be removed from hold", call);
        } else {
            if (getOutgoingCall() != null) {
                Log.w(this, "There is an outgoing call, so it is unable to unhold this call %s",
                        call);
                return;
            }
            Call activeCall = (Call) mConnectionSvrFocusMgr.getCurrentFocusCall();
            String activeCallId = null;
            if (activeCall != null && !activeCall.isLocallyDisconnecting()) {
                activeCallId = activeCall.getId();
                if (canHold(activeCall)) {
                    activeCall.hold("Swap to " + call.getId());
                    Log.addEvent(activeCall, LogUtils.Events.SWAP, "To " + call.getId());
                    Log.addEvent(call, LogUtils.Events.SWAP, "From " + activeCall.getId());
                } else {
                    // This call does not support hold. If it is from a different connection
                    // service or connection manager, then disconnect it, otherwise invoke
                    // call.hold() and allow the connection service or connection manager to handle
                    // the situation.
                    if (!areFromSameSource(activeCall, call)) {
                        if (!activeCall.isEmergencyCall()) {
                            activeCall.disconnect("Swap to " + call.getId());
                        } else {
                            Log.w(this, "unholdCall: % is an emergency call, aborting swap to %s",
                                    activeCall.getId(), call.getId());
                            // Don't unhold the call as requested; we don't want to drop an
                            // emergency call.
                            return;
                        }
                    } else {
                        activeCall.hold("Swap to " + call.getId());
                    }
                }
            }
            mConnectionSvrFocusMgr.requestFocus(
                    call,
                    new RequestCallback(new ActionUnHoldCall(call, activeCallId)));
        }
    }

    @Override
    public void onExtrasRemoved(Call c, int source, List<String> keys) {
        if (source != Call.SOURCE_CONNECTION_SERVICE) {
            return;
        }
        updateCanAddCall();
    }

    @Override
    public void onExtrasChanged(Call c, int source, Bundle extras, String requestingPackageName) {
        if (source != Call.SOURCE_CONNECTION_SERVICE) {
            return;
        }
        handleCallTechnologyChange(c);
        handleChildAddressChange(c);
        updateCanAddCall();
    }

    @Override
    public void onRemoteRttRequest(Call call, int requestId) {
        Log.i(this, "onRemoteRttRequest: call %s", call.getId());
        playRttUpgradeToneForCall(call);
    }

    public void playRttUpgradeToneForCall(Call call) {
        mCallAudioManager.playRttUpgradeTone(call);
    }

    // Construct the list of possible PhoneAccounts that the outgoing call can use based on the
    // active calls in CallsManager. If any of the active calls are on a SIM based PhoneAccount,
    // then include only that SIM based PhoneAccount and any non-SIM PhoneAccounts, such as SIP.
    @VisibleForTesting
    public List<PhoneAccountHandle> constructPossiblePhoneAccounts(Uri handle, UserHandle user,
            boolean isVideo, boolean isEmergency) {
        return constructPossiblePhoneAccounts(handle, user, isVideo, isEmergency, false);
    }

    // Returns whether the device is capable of 2 simultaneous active voice calls on different subs.
    private boolean isDsdaCallingPossible() {
        try {
            return getTelephonyManager().getMaxNumberOfSimultaneouslyActiveSims() > 1
                    || getTelephonyManager().getPhoneCapability()
                           .getMaxActiveVoiceSubscriptions() > 1;
        } catch (Exception e) {
            Log.w(this, "exception in isDsdaCallingPossible(): ", e);
            return false;
        }
    }

    public List<PhoneAccountHandle> constructPossiblePhoneAccounts(Uri handle, UserHandle user,
            boolean isVideo, boolean isEmergency, boolean isConference) {

        if (handle == null) {
            return Collections.emptyList();
        }
        // If we're specifically looking for video capable accounts, then include that capability,
        // otherwise specify no additional capability constraints. When handling the emergency call,
        // it also needs to find the phone accounts excluded by CAPABILITY_EMERGENCY_CALLS_ONLY.
        int capabilities = isVideo ? PhoneAccount.CAPABILITY_VIDEO_CALLING : 0;
        capabilities |= isConference ? PhoneAccount.CAPABILITY_ADHOC_CONFERENCE_CALLING : 0;
        List<PhoneAccountHandle> allAccounts =
                mPhoneAccountRegistrar.getCallCapablePhoneAccounts(handle.getScheme(), false, user,
                        capabilities,
                        isEmergency ? 0 : PhoneAccount.CAPABILITY_EMERGENCY_CALLS_ONLY,
                        isEmergency);
        // Only one SIM PhoneAccount can be active at one time for DSDS. Only that SIM PhoneAccount
        // should be available if a call is already active on the SIM account.
        if (!isDsdaCallingPossible()) {
            List<PhoneAccountHandle> simAccounts =
                    mPhoneAccountRegistrar.getSimPhoneAccountsOfCurrentUser();
            PhoneAccountHandle ongoingCallAccount = null;
            for (Call c : mCalls) {
                if (!c.isDisconnected() && !c.isNew() && simAccounts.contains(
                        c.getTargetPhoneAccount())) {
                    ongoingCallAccount = c.getTargetPhoneAccount();
                    break;
                }
            }
            if (ongoingCallAccount != null) {
                // Remove all SIM accounts that are not the active SIM from the list.
                simAccounts.remove(ongoingCallAccount);
                allAccounts.removeAll(simAccounts);
            }
        }
        return allAccounts;
    }

    private TelephonyManager getTelephonyManager() {
        return mContext.getSystemService(TelephonyManager.class);
    }

    /**
     * Informs listeners (notably {@link CallAudioManager} of a change to the call's external
     * property.
     * .
     * @param call The call whose external property changed.
     * @param isExternalCall {@code True} if the call is now external, {@code false} otherwise.
     */
    @Override
    public void onExternalCallChanged(Call call, boolean isExternalCall) {
        Log.v(this, "onConnectionPropertiesChanged: %b", isExternalCall);
        for (CallsManagerListener listener : mListeners) {
            listener.onExternalCallChanged(call, isExternalCall);
        }
    }

    @Override
    public void onCallStreamingStateChanged(Call call, boolean isStreaming) {
        Log.v(this, "onCallStreamingStateChanged: %b", isStreaming);
        for (CallsManagerListener listener : mListeners) {
            listener.onCallStreamingStateChanged(call, isStreaming);
        }
    }

    private void handleCallTechnologyChange(Call call) {
        if (call.getExtras() != null
                && call.getExtras().containsKey(TelecomManager.EXTRA_CALL_TECHNOLOGY_TYPE)) {

            Integer analyticsCallTechnology = sAnalyticsTechnologyMap.get(
                    call.getExtras().getInt(TelecomManager.EXTRA_CALL_TECHNOLOGY_TYPE));
            if (analyticsCallTechnology == null) {
                analyticsCallTechnology = Analytics.THIRD_PARTY_PHONE;
            }
            call.getAnalytics().addCallTechnology(analyticsCallTechnology);
        }
    }

    public void handleChildAddressChange(Call call) {
        if (call.getExtras() != null
                && call.getExtras().containsKey(Connection.EXTRA_CHILD_ADDRESS)) {

            String viaNumber = call.getExtras().getString(Connection.EXTRA_CHILD_ADDRESS);
            call.setViaNumber(viaNumber);
        }
    }

    /** Called by the in-call UI to change the mute state. */
    void mute(boolean shouldMute) {
        if (isInEmergencyCall() && shouldMute) {
            Log.i(this, "Refusing to turn on mute because we're in an emergency call");
            shouldMute = false;
        }
        mCallAudioManager.mute(shouldMute);
    }

    /**
      * Called by the in-call UI to change the audio route, for example to change from earpiece to
      * speaker phone.
      */
    void setAudioRoute(int route, String bluetoothAddress) {
        mCallAudioManager.setAudioRoute(route, bluetoothAddress);
    }

    /**
      * Called by the in-call UI to change the CallEndpoint
      */
    @VisibleForTesting(visibility = VisibleForTesting.Visibility.PACKAGE)
    public void requestCallEndpointChange(CallEndpoint endpoint, ResultReceiver callback) {
        mCallEndpointController.requestCallEndpointChange(endpoint, callback);
    }

    /** Called by the in-call UI to turn the proximity sensor on. */
    void turnOnProximitySensor() {
        mProximitySensorManager.turnOn();
    }

    /**
     * Called by the in-call UI to turn the proximity sensor off.
     * @param screenOnImmediately If true, the screen will be turned on immediately. Otherwise,
     *        the screen will be kept off until the proximity sensor goes negative.
     */
    void turnOffProximitySensor(boolean screenOnImmediately) {
        mProximitySensorManager.turnOff(screenOnImmediately);
    }

    private boolean isRttSettingOn(PhoneAccountHandle handle) {
        boolean isRttModeSettingOn = Settings.Secure.getIntForUser(mContext.getContentResolver(),
                Settings.Secure.RTT_CALLING_MODE, 0, mContext.getUserId()) != 0;
        // If the carrier config says that we should ignore the RTT mode setting from the user,
        // assume that it's off (i.e. only make an RTT call if it's requested through the extra).
        boolean shouldIgnoreRttModeSetting = getCarrierConfigForPhoneAccount(handle)
                .getBoolean(CarrierConfigManager.KEY_IGNORE_RTT_MODE_SETTING_BOOL, false);
        return isRttModeSettingOn && !shouldIgnoreRttModeSetting;
    }

    private PersistableBundle getCarrierConfigForPhoneAccount(PhoneAccountHandle handle) {
        int subscriptionId = mPhoneAccountRegistrar.getSubscriptionIdForPhoneAccount(handle);
        CarrierConfigManager carrierConfigManager =
                mContext.getSystemService(CarrierConfigManager.class);
        PersistableBundle result = carrierConfigManager.getConfigForSubId(subscriptionId);
        return result == null ? new PersistableBundle() : result;
    }

    void phoneAccountSelected(Call call, PhoneAccountHandle account, boolean setDefault) {
        if (!mCalls.contains(call)) {
            Log.i(this, "Attempted to add account to unknown call %s", call);
        } else {
            if (setDefault) {
                mPhoneAccountRegistrar
                        .setUserSelectedOutgoingPhoneAccount(account, call.getInitiatingUser());
            }

            if (mPendingAccountSelection != null) {
                mPendingAccountSelection.complete(Pair.create(call, account));
                mPendingAccountSelection = null;
            }
        }
    }

    /** Called when the audio state changes. */
    @VisibleForTesting
    public void onCallAudioStateChanged(CallAudioState oldAudioState, CallAudioState
            newAudioState) {
        Log.v(this, "onAudioStateChanged, audioState: %s -> %s", oldAudioState, newAudioState);
        for (CallsManagerListener listener : mListeners) {
            listener.onCallAudioStateChanged(oldAudioState, newAudioState);
        }
    }

    @VisibleForTesting(visibility = VisibleForTesting.Visibility.PACKAGE)
    public void updateCallEndpoint(CallEndpoint callEndpoint) {
        Log.v(this, "updateCallEndpoint");
        for (CallsManagerListener listener : mListeners) {
            listener.onCallEndpointChanged(callEndpoint);
        }
    }

    @VisibleForTesting(visibility = VisibleForTesting.Visibility.PACKAGE)
    public void updateAvailableCallEndpoints(Set<CallEndpoint> availableCallEndpoints) {
        Log.v(this, "updateAvailableCallEndpoints");
        for (CallsManagerListener listener : mListeners) {
            listener.onAvailableCallEndpointsChanged(availableCallEndpoints);
        }
    }

    @VisibleForTesting(visibility = VisibleForTesting.Visibility.PACKAGE)
    public void updateMuteState(boolean isMuted) {
        Log.v(this, "updateMuteState");
        for (CallsManagerListener listener : mListeners) {
            listener.onMuteStateChanged(isMuted);
        }
    }

    /**
     * Called when disconnect tone is started or stopped, including any InCallTone
     * after disconnected call.
     *
     * @param isTonePlaying true if the disconnected tone is started, otherwise the disconnected
     * tone is stopped.
     */
    @VisibleForTesting
    public void onDisconnectedTonePlaying(boolean isTonePlaying) {
        Log.v(this, "onDisconnectedTonePlaying, %s", isTonePlaying ? "started" : "stopped");
        for (CallsManagerListener listener : mListeners) {
            listener.onDisconnectedTonePlaying(isTonePlaying);
        }
    }

    void markCallAsRinging(Call call) {
        setCallState(call, CallState.RINGING, "ringing set explicitly");
    }

    @VisibleForTesting
    public void markCallAsDialing(Call call) {
        setCallState(call, CallState.DIALING, "dialing set explicitly");
        maybeMoveToSpeakerPhone(call);
        maybeTurnOffMute(call);
        ensureCallAudible();
    }

    void markCallAsPulling(Call call) {
        setCallState(call, CallState.PULLING, "pulling set explicitly");
        maybeMoveToSpeakerPhone(call);
    }

    /**
     * Returns true if the active call is held.
     */
    boolean holdActiveCallForNewCall(Call call) {
        Call activeCall = (Call) mConnectionSvrFocusMgr.getCurrentFocusCall();
        Log.i(this, "holdActiveCallForNewCall, newCall: %s, activeCall: %s", call, activeCall);
        if (activeCall != null && activeCall != call) {
            if (canHold(activeCall)) {
                activeCall.hold();
                return true;
            } else if (supportsHold(activeCall)
                    && areFromSameSource(activeCall, call)) {

                // Handle the case where the active call and the new call are from the same CS or
                // connection manager, and the currently active call supports hold but cannot
                // currently be held.
                // In this case we'll look for the other held call for this connectionService and
                // disconnect it prior to holding the active call.
                // E.g.
                // Call A - Held   (Supports hold, can't hold)
                // Call B - Active (Supports hold, can't hold)
                // Call C - Incoming
                // Here we need to disconnect A prior to holding B so that C can be answered.
                // This case is driven by telephony requirements ultimately.
                Call heldCall = getHeldCallByConnectionService(call.getTargetPhoneAccount());
                if (heldCall != null) {
                    heldCall.disconnect();
                    Log.i(this, "holdActiveCallForNewCall: Disconnect held call %s before "
                                    + "holding active call %s.",
                            heldCall.getId(), activeCall.getId());
                }
                Log.i(this, "holdActiveCallForNewCall: Holding active %s before making %s active.",
                        activeCall.getId(), call.getId());
                activeCall.hold();
                call.increaseHeldByThisCallCount();
                return true;
            } else {
                // This call does not support hold. If it is from a different connection
                // service or connection manager, then disconnect it, otherwise allow the connection
                // service or connection manager to figure out the right states.
                if (!areFromSameSource(activeCall, call)) {
                    Log.i(this, "holdActiveCallForNewCall: disconnecting %s so that %s can be "
                            + "made active.", activeCall.getId(), call.getId());
                    if (!activeCall.isEmergencyCall()) {
                        activeCall.disconnect();
                    } else {
                        // It's not possible to hold the active call, and its an emergency call so
                        // we will silently reject the incoming call instead of answering it.
                        Log.w(this, "holdActiveCallForNewCall: rejecting incoming call %s as "
                                + "the active call is an emergency call and it cannot be held.",
                                call.getId());
                        call.reject(false /* rejectWithMessage */, "" /* message */,
                                "active emergency call can't be held");
                    }
                }
            }
        }
        return false;
    }

    // attempt to hold the requested call and complete the callback on the result
    public void transactionHoldPotentialActiveCallForNewCall(Call newCall,
            OutcomeReceiver<Boolean, CallException> callback) {
        Call activeCall = (Call) mConnectionSvrFocusMgr.getCurrentFocusCall();
        Log.i(this, "transactionHoldPotentialActiveCallForNewCall: "
                + "newCall=[%s], activeCall=[%s]", newCall, activeCall);

        // early exit if there is no need to hold an active call
        if (activeCall == null || activeCall == newCall) {
            Log.i(this, "transactionHoldPotentialActiveCallForNewCall:"
                    + " no need to hold activeCall");
            callback.onResult(true);
            return;
        }

        // before attempting CallsManager#holdActiveCallForNewCall(Call), check if it'll fail early
        if (!canHold(activeCall) &&
                !(supportsHold(activeCall) && areFromSameSource(activeCall, newCall))) {
            Log.i(this, "transactionHoldPotentialActiveCallForNewCall: "
                    + "conditions show the call cannot be held.");
            callback.onError(new CallException("call does not support hold",
                    CallException.CODE_CANNOT_HOLD_CURRENT_ACTIVE_CALL));
            return;
        }

        // attempt to hold the active call
        if (!holdActiveCallForNewCall(newCall)) {
            Log.i(this, "transactionHoldPotentialActiveCallForNewCall: "
                    + "attempted to hold call but failed.");
            callback.onError(new CallException("cannot hold active call failed",
                    CallException.CODE_CANNOT_HOLD_CURRENT_ACTIVE_CALL));
            return;
        }

        // officially mark the activeCall as held
        markCallAsOnHold(activeCall);
        callback.onResult(true);
    }

    @VisibleForTesting
    public void markCallAsActive(Call call) {
        Log.i(this, "markCallAsActive, isSelfManaged: " + call.isSelfManaged());
        if (call.isSelfManaged()) {
            // backward compatibility, the self-managed connection service will set the call state
            // to active directly. We should hold or disconnect the current active call based on the
            // holdability, and request the call focus for the self-managed call before the state
            // change.
            holdActiveCallForNewCall(call);
            mConnectionSvrFocusMgr.requestFocus(
                    call,
                    new RequestCallback(new ActionSetCallState(
                            call,
                            CallState.ACTIVE,
                            "active set explicitly for self-managed")));
        } else {
            if (mPendingAudioProcessingCall == call) {
                if (mCalls.contains(call)) {
                    setCallState(call, CallState.AUDIO_PROCESSING, "active set explicitly");
                } else {
                    call.setState(CallState.AUDIO_PROCESSING, "active set explicitly and adding");
                    addCall(call);
                }
                // Clear mPendingAudioProcessingCall so that future attempts to mark the call as
                // active (e.g. coming off of hold) don't put the call into audio processing instead
                mPendingAudioProcessingCall = null;
                return;
            }
            setCallState(call, CallState.ACTIVE, "active set explicitly");
            maybeMoveToSpeakerPhone(call);
            ensureCallAudible();
        }
    }

    public void markCallAsOnHold(Call call) {
        setCallState(call, CallState.ON_HOLD, "on-hold set explicitly");
    }

    /**
     * Marks the specified call as STATE_DISCONNECTED and notifies the in-call app. If this was the
     * last live call, then also disconnect from the in-call controller.
     *
     * @param disconnectCause The disconnect cause, see {@link android.telecom.DisconnectCause}.
     */
    public void markCallAsDisconnected(Call call, DisconnectCause disconnectCause) {
        Log.i(this, "markCallAsDisconnected: call=%s; disconnectCause=%s",
                call.toString(), disconnectCause.toString());
        int oldState = call.getState();
        if (call.getState() == CallState.SIMULATED_RINGING
                && disconnectCause.getCode() == DisconnectCause.REMOTE) {
            // If the remote end hangs up while in SIMULATED_RINGING, the call should
            // be marked as missed.
            call.setOverrideDisconnectCauseCode(new DisconnectCause(DisconnectCause.MISSED));
        }
        if (call.getState() == CallState.NEW
                && disconnectCause.getCode() == DisconnectCause.MISSED) {
            Log.i(this, "markCallAsDisconnected: missed call never rang ", call.getId());
            call.setMissedReason(USER_MISSED_NEVER_RANG);
        }
        if (call.getState() == CallState.RINGING
                || call.getState() == CallState.SIMULATED_RINGING) {
            if (call.getStartRingTime() > 0
                    && (mClockProxy.elapsedRealtime() - call.getStartRingTime())
                    < SHORT_RING_THRESHOLD) {
                Log.i(this, "markCallAsDisconnected; callid=%s, short ring.", call.getId());
                call.setUserMissed(USER_MISSED_SHORT_RING);
            } else if (call.getStartRingTime() > 0) {
                call.setUserMissed(USER_MISSED_NO_ANSWER);
            }
        }

        // Notify listeners that the call was disconnected before being added to CallsManager.
        // Listeners will not receive onAdded or onRemoved callbacks.
        if (!mCalls.contains(call)) {
            if (call.isEmergencyCall()) {
                mAnomalyReporter.reportAnomaly(
                        EMERGENCY_CALL_DISCONNECTED_BEFORE_BEING_ADDED_ERROR_UUID,
                        EMERGENCY_CALL_DISCONNECTED_BEFORE_BEING_ADDED_ERROR_MSG);
            }
            mListeners.forEach(l -> l.onCreateConnectionFailed(call));
        }

        // If a call diagnostic service is in use, we will log the original telephony-provided
        // disconnect cause, inform the CDS of the disconnection, and then chain the update of the
        // call state until AFTER the CDS reports it's result back.
        if ((oldState == CallState.ACTIVE || oldState == CallState.DIALING)
                && disconnectCause.getCode() != DisconnectCause.MISSED
                && mCallDiagnosticServiceController.isConnected()
                && mCallDiagnosticServiceController.onCallDisconnected(call, disconnectCause)) {
            Log.i(this, "markCallAsDisconnected; callid=%s, postingToFuture.", call.getId());

            // Log the original disconnect reason prior to calling into the
            // CallDiagnosticService.
            Log.addEvent(call, LogUtils.Events.SET_DISCONNECTED_ORIG, disconnectCause);

            // Setup the future with a timeout so that the CDS is time boxed.
            CompletableFuture<Boolean> future = call.initializeDisconnectFuture(
                    mTimeoutsAdapter.getCallDiagnosticServiceTimeoutMillis(
                            mContext.getContentResolver()));

            // Post the disconnection updates to the future for completion once the CDS returns
            // with it's overridden disconnect message.
            future.thenRunAsync(() -> {
                call.setDisconnectCause(disconnectCause);
                setCallState(call, CallState.DISCONNECTED, "disconnected set explicitly");
            }, new LoggedHandlerExecutor(mHandler, "CM.mCAD", mLock))
                    .exceptionally((throwable) -> {
                        Log.e(TAG, throwable, "Error while executing disconnect future.");
                        return null;
                    });
        } else {
            // No CallDiagnosticService, or it doesn't handle this call, so just do this
            // synchronously as always.
            call.setDisconnectCause(disconnectCause);
            setCallState(call, CallState.DISCONNECTED, "disconnected set explicitly");
        }

        if (oldState == CallState.NEW && disconnectCause.getCode() == DisconnectCause.MISSED) {
            Log.i(this, "markCallAsDisconnected: logging missed call ");
            mCallLogManager.logCall(call, Calls.MISSED_TYPE, true, null);
        }
    }

    /**
     * Removes an existing disconnected call, and notifies the in-call app.
     */
    public void markCallAsRemoved(Call call) {
        if (call.isDisconnectHandledViaFuture()) {
            Log.i(this, "markCallAsRemoved; callid=%s, postingToFuture.", call.getId());
            // A future is being used due to a CallDiagnosticService handling the call.  We will
            // chain the removal operation to the end of any outstanding disconnect work.
            call.getDisconnectFuture().thenRunAsync(() -> {
                performRemoval(call);
            }, new LoggedHandlerExecutor(mHandler, "CM.mCAR", mLock))
                    .exceptionally((throwable) -> {
                        Log.e(TAG, throwable, "Error while executing disconnect future");
                        return null;
                    });

        } else {
            Log.i(this, "markCallAsRemoved; callid=%s, immediate.", call.getId());
            performRemoval(call);
        }
    }

    /**
     * Work which is completed when a call is to be removed. Can either be be run synchronously or
     * posted to a {@link Call#getDisconnectFuture()}.
     * @param call The call.
     */
    private void performRemoval(Call call) {
        mInCallController.getBindingFuture().thenRunAsync(() -> {
            call.maybeCleanupHandover();
            removeCall(call);
            Call foregroundCall = mCallAudioManager.getPossiblyHeldForegroundCall();
            if (mLocallyDisconnectingCalls.contains(call)) {
                boolean isDisconnectingChildCall = call.isDisconnectingChildCall();
                Log.v(this, "performRemoval: isDisconnectingChildCall = "
                        + isDisconnectingChildCall + "call -> %s", call);
                mLocallyDisconnectingCalls.remove(call);
                // Auto-unhold the foreground call due to a locally disconnected call, except if the
                // call which was disconnected is a member of a conference (don't want to auto
                // un-hold the conference if we remove a member of the conference).
                if (!isDisconnectingChildCall && foregroundCall != null
                        && foregroundCall.getState() == CallState.ON_HOLD) {
                    foregroundCall.unhold();
                }
            } else if (foregroundCall != null &&
                    !foregroundCall.can(Connection.CAPABILITY_SUPPORT_HOLD) &&
                    foregroundCall.getState() == CallState.ON_HOLD) {

                // The new foreground call is on hold, however the carrier does not display the hold
                // button in the UI.  Therefore, we need to auto unhold the held call since the user
                // has no means of unholding it themselves.
                Log.i(this, "performRemoval: Auto-unholding held foreground call (call doesn't "
                        + "support hold)");
                foregroundCall.unhold();
            }
        }, new LoggedHandlerExecutor(mHandler, "CM.pR", mLock))
                .exceptionally((throwable) -> {
                    Log.e(TAG, throwable, "Error while executing call removal");
                    mAnomalyReporter.reportAnomaly(CALL_REMOVAL_EXECUTION_ERROR_UUID,
                            CALL_REMOVAL_EXECUTION_ERROR_MSG);
                    return null;
                });
    }

    /**
     * Given a call, marks the call as disconnected and removes it.  Set the error message to
     * indicate to the user that the call cannot me placed due to an ongoing call in another app.
     *
     * Used when there are ongoing self-managed calls and the user tries to make an outgoing managed
     * call.  Called by {@link #startCallConfirmation} when the user is already confirming an
     * outgoing call.  Realistically this should almost never be called since in practice the user
     * won't make multiple outgoing calls at the same time.
     *
     * @param call The call to mark as disconnected.
     */
    void markCallDisconnectedDueToSelfManagedCall(Call call) {
        Call activeCall = getActiveCall();
        CharSequence errorMessage;
        if (activeCall == null) {
            // Realistically this shouldn't happen, but best to handle gracefully
            errorMessage = mContext.getText(R.string.cant_call_due_to_ongoing_unknown_call);
        } else {
            errorMessage = mContext.getString(R.string.cant_call_due_to_ongoing_call,
                    activeCall.getTargetPhoneAccountLabel());
        }
        // Call is managed and there are ongoing self-managed calls.
        markCallAsDisconnected(call, new DisconnectCause(DisconnectCause.ERROR,
                errorMessage, errorMessage, "Ongoing call in another app."));
        markCallAsRemoved(call);
    }

    /**
     * Cleans up any calls currently associated with the specified connection service when the
     * service binder disconnects unexpectedly.
     *
     * @param service The connection service that disconnected.
     */
    void handleConnectionServiceDeath(ConnectionServiceWrapper service) {
        if (service != null) {
            Log.i(this, "handleConnectionServiceDeath: service %s died", service);
            for (Call call : mCalls) {
                if (call.getConnectionService() == service) {
                    if (call.getState() != CallState.DISCONNECTED) {
                        markCallAsDisconnected(call, new DisconnectCause(DisconnectCause.ERROR,
                                null /* message */, null /* description */, "CS_DEATH",
                                ToneGenerator.TONE_PROP_PROMPT));
                    }
                    markCallAsRemoved(call);
                }
            }
        }
    }

    /**
     * Determines if the {@link CallsManager} has any non-external calls.
     *
     * @return {@code True} if there are any non-external calls, {@code false} otherwise.
     */
    public boolean hasAnyCalls() {
        if (mCalls.isEmpty()) {
            return false;
        }

        for (Call call : mCalls) {
            if (!call.isExternalCall()) {
                return true;
            }
        }
        return false;
    }

    boolean hasRingingCall() {
        return getFirstCallWithState(CallState.RINGING, CallState.ANSWERED) != null;
    }

    boolean hasRingingOrSimulatedRingingCall() {
        return getFirstCallWithState(
                CallState.SIMULATED_RINGING, CallState.RINGING, CallState.ANSWERED) != null;
    }

    @VisibleForTesting
    public boolean onMediaButton(int type) {
        if (hasAnyCalls()) {
            Call ringingCall = getFirstCallWithState(CallState.RINGING,
                    CallState.SIMULATED_RINGING);
            if (HeadsetMediaButton.SHORT_PRESS == type) {
                if (ringingCall == null) {
                    Call activeCall = getFirstCallWithState(CallState.ACTIVE);
                    Call onHoldCall = getFirstCallWithState(CallState.ON_HOLD);
                    if (activeCall != null && onHoldCall != null) {
                        // Two calls, short-press -> switch calls
                        Log.addEvent(onHoldCall, LogUtils.Events.INFO,
                                "two calls, media btn short press - switch call.");
                        unholdCall(onHoldCall);
                        return true;
                    }

                    Call callToHangup = getFirstCallWithState(CallState.RINGING, CallState.DIALING,
                            CallState.PULLING, CallState.ACTIVE, CallState.ON_HOLD);
                    Log.addEvent(callToHangup, LogUtils.Events.INFO,
                            "media btn short press - end call.");
                    if (callToHangup != null) {
                        disconnectCall(callToHangup);
                        return true;
                    }
                } else {
                    answerCall(ringingCall, VideoProfile.STATE_AUDIO_ONLY);
                    return true;
                }
            } else if (HeadsetMediaButton.LONG_PRESS == type) {
                if (ringingCall != null) {
                    Log.addEvent(getForegroundCall(),
                            LogUtils.Events.INFO, "media btn long press - reject");
                    ringingCall.reject(false, null);
                } else {
                    Call activeCall = getFirstCallWithState(CallState.ACTIVE);
                    Call onHoldCall = getFirstCallWithState(CallState.ON_HOLD);
                    if (activeCall != null && onHoldCall != null) {
                        // Two calls, long-press -> end current call
                        Log.addEvent(activeCall, LogUtils.Events.INFO,
                                "two calls, media btn long press - end current call.");
                        disconnectCall(activeCall);
                        return true;
                    }

                    Log.addEvent(getForegroundCall(), LogUtils.Events.INFO,
                            "media btn long press - mute");
                    mCallAudioManager.toggleMute();
                }
                return true;
            }
        }
        return false;
    }

    /**
     * Returns true if telecom supports adding another top-level call.
     */
    @VisibleForTesting
    public boolean canAddCall() {
        boolean isDeviceProvisioned = Settings.Global.getInt(mContext.getContentResolver(),
                Settings.Global.DEVICE_PROVISIONED, 0) != 0;
        if (!isDeviceProvisioned) {
            Log.d(TAG, "Device not provisioned, canAddCall is false.");
            return false;
        }

        if (getFirstCallWithState(OUTGOING_CALL_STATES) != null) {
            return false;
        }

        int count = 0;
        for (Call call : mCalls) {
            if (call.isEmergencyCall()) {
                // We never support add call if one of the calls is an emergency call.
                return false;
            } else if (call.isExternalCall()) {
                // External calls don't count.
                continue;
            } else if (call.getParentCall() == null) {
                count++;
            }
            Bundle extras = call.getExtras();
            if (extras != null) {
                if (extras.getBoolean(Connection.EXTRA_DISABLE_ADD_CALL, false)) {
                    return false;
                }
            }

            // We do not check states for canAddCall. We treat disconnected calls the same
            // and wait until they are removed instead. If we didn't count disconnected calls,
            // we could put InCallServices into a state where they are showing two calls but
            // also support add-call. Technically it's right, but overall looks better (UI-wise)
            // and acts better if we wait until the call is removed.
            if (count >= MAXIMUM_TOP_LEVEL_CALLS) {
                return false;
            }
        }

        return true;
    }

    @VisibleForTesting
    public Call getRingingOrSimulatedRingingCall() {
        return getFirstCallWithState(CallState.RINGING,
                CallState.ANSWERED, CallState.SIMULATED_RINGING);
    }

    public Call getActiveCall() {
        return getFirstCallWithState(CallState.ACTIVE);
    }

    public Call getHeldCallByConnectionService(PhoneAccountHandle targetPhoneAccount) {
        Optional<Call> heldCall = mCalls.stream()
                .filter(call -> PhoneAccountHandle.areFromSamePackage(call.getTargetPhoneAccount(),
                        targetPhoneAccount)
                        && call.getParentCall() == null
                        && call.getState() == CallState.ON_HOLD)
                .findFirst();
        return heldCall.isPresent() ? heldCall.get() : null;
    }

    @VisibleForTesting
    public int getNumHeldCalls() {
        int count = 0;
        for (Call call : mCalls) {
            if (call.getParentCall() == null && call.getState() == CallState.ON_HOLD) {
                count++;
            }
        }
        return count;
    }

    @VisibleForTesting
    public Call getOutgoingCall() {
        return getFirstCallWithState(OUTGOING_CALL_STATES);
    }

    @VisibleForTesting
    public Call getFirstCallWithState(int... states) {
        return getFirstCallWithState(null, states);
    }

    @VisibleForTesting
    public PhoneNumberUtilsAdapter getPhoneNumberUtilsAdapter() {
        return mPhoneNumberUtilsAdapter;
    }

    @VisibleForTesting
    public CompletableFuture<Call> getLatestPostSelectionProcessingFuture() {
        return mLatestPostSelectionProcessingFuture;
    }

    @VisibleForTesting
    public CompletableFuture getLatestPreAccountSelectionFuture() {
        return mLatestPreAccountSelectionFuture;
    }

    /**
     * Returns the first call that it finds with the given states. The states are treated as having
     * priority order so that any call with the first state will be returned before any call with
     * states listed later in the parameter list.
     *
     * @param callToSkip Call that this method should skip while searching
     */
    Call getFirstCallWithState(Call callToSkip, int... states) {
        for (int currentState : states) {
            // check the foreground first
            Call foregroundCall = getForegroundCall();
            if (foregroundCall != null && foregroundCall.getState() == currentState) {
                return foregroundCall;
            }

            for (Call call : mCalls) {
                if (Objects.equals(callToSkip, call)) {
                    continue;
                }

                // Only operate on top-level calls
                if (call.getParentCall() != null) {
                    continue;
                }

                if (call.isExternalCall()) {
                    continue;
                }

                if (currentState == call.getState()) {
                    return call;
                }
            }
        }
        return null;
    }

    Call createConferenceCall(
            String callId,
            PhoneAccountHandle phoneAccount,
            ParcelableConference parcelableConference) {

        // If the parceled conference specifies a connect time, use it; otherwise default to 0,
        // which is the default value for new Calls.
        long connectTime =
                parcelableConference.getConnectTimeMillis() ==
                        Conference.CONNECT_TIME_NOT_SPECIFIED ? 0 :
                        parcelableConference.getConnectTimeMillis();
        long connectElapsedTime =
                parcelableConference.getConnectElapsedTimeMillis() ==
                        Conference.CONNECT_TIME_NOT_SPECIFIED ? 0 :
                        parcelableConference.getConnectElapsedTimeMillis();

        int callDirection = Call.getRemappedCallDirection(parcelableConference.getCallDirection());

        PhoneAccountHandle connectionMgr =
                    mPhoneAccountRegistrar.getSimCallManagerFromHandle(phoneAccount,
                            mCurrentUserHandle);
        Call call = new Call(
                callId,
                mContext,
                this,
                mLock,
                mConnectionServiceRepository,
                mPhoneNumberUtilsAdapter,
                null /* handle */,
                null /* gatewayInfo */,
                connectionMgr,
                phoneAccount,
                callDirection,
                false /* forceAttachToExistingConnection */,
                true /* isConference */,
                connectTime,
                connectElapsedTime,
                mClockProxy,
                mToastFactory);

        // Unlike connections, conferences are not created first and then notified as create
        // connection complete from the CS.  They originate from the CS and are reported directly to
        // telecom where they're added (see below).
        call.setIsCreateConnectionComplete(true);

        setCallState(call, Call.getStateFromConnectionState(parcelableConference.getState()),
                "new conference call");
        call.setHandle(parcelableConference.getHandle(),
                parcelableConference.getHandlePresentation());
        call.setConnectionCapabilities(parcelableConference.getConnectionCapabilities());
        call.setConnectionProperties(parcelableConference.getConnectionProperties());
        call.setVideoState(parcelableConference.getVideoState());
        call.setVideoProvider(parcelableConference.getVideoProvider());
        call.setStatusHints(parcelableConference.getStatusHints());
        call.putConnectionServiceExtras(parcelableConference.getExtras());
        // In case this Conference was added via a ConnectionManager, keep track of the original
        // Connection ID as created by the originating ConnectionService.
        Bundle extras = parcelableConference.getExtras();
        if (extras != null && extras.containsKey(Connection.EXTRA_ORIGINAL_CONNECTION_ID)) {
            call.setOriginalConnectionId(extras.getString(Connection.EXTRA_ORIGINAL_CONNECTION_ID));
        }

        // TODO: Move this to be a part of addCall()
        call.addListener(this);
        addCall(call);
        return call;
    }

    /**
     * @return the call state currently tracked by {@link PhoneStateBroadcaster}
     */
    int getCallState() {
        return mPhoneStateBroadcaster.getCallState();
    }

    /**
     * Retrieves the {@link PhoneAccountRegistrar}.
     *
     * @return The {@link PhoneAccountRegistrar}.
     */
    @VisibleForTesting
    public PhoneAccountRegistrar getPhoneAccountRegistrar() {
        return mPhoneAccountRegistrar;
    }

    /**
     * Retrieves the {@link DisconnectedCallNotifier}
     * @return The {@link DisconnectedCallNotifier}.
     */
    DisconnectedCallNotifier getDisconnectedCallNotifier() {
        return mDisconnectedCallNotifier;
    }

    /**
     * Retrieves the {@link MissedCallNotifier}
     * @return The {@link MissedCallNotifier}.
     */
    MissedCallNotifier getMissedCallNotifier() {
        return mMissedCallNotifier;
    }

    /**
     * Retrieves the {@link IncomingCallNotifier}.
     * @return The {@link IncomingCallNotifier}.
     */
    IncomingCallNotifier getIncomingCallNotifier() {
        return mIncomingCallNotifier;
    }

    /**
     * Reject an incoming call and manually add it to the Call Log.
     * @param incomingCall Incoming call that has been rejected
     */
    private void autoMissCallAndLog(Call incomingCall, CallFilteringResult result) {
        incomingCall.getAnalytics().setMissedReason(incomingCall.getMissedReason());
        if (incomingCall.getConnectionService() != null) {
            // Only reject the call if it has not already been destroyed.  If a call ends while
            // incoming call filtering is taking place, it is possible that the call has already
            // been destroyed, and as such it will be impossible to send the reject to the
            // associated ConnectionService.
            incomingCall.reject(false, null);
        } else {
            Log.i(this, "rejectCallAndLog - call already destroyed.");
        }

        // Since the call was not added to the list of calls, we have to call the missed
        // call notifier and the call logger manually.
        // Do we need missed call notification for direct to Voicemail calls?
        mCallLogManager.logCall(incomingCall, Calls.MISSED_TYPE,
                true /*showNotificationForMissedCall*/, result);
    }

    /**
     * Adds the specified call to the main list of live calls.
     *
     * @param call The call to add.
     */
    @VisibleForTesting
    public void addCall(Call call) {
        if (mCalls.contains(call)) {
            Log.i(this, "addCall(%s) is already added");
            return;
        }
        Trace.beginSection("addCall");
        Log.i(this, "addCall(%s)", call);
        call.addListener(this);
        mCalls.add(call);

        // Specifies the time telecom finished routing the call. This is used by the dialer for
        // analytics.
        Bundle extras = call.getIntentExtras();
        extras.putLong(TelecomManager.EXTRA_CALL_TELECOM_ROUTING_END_TIME_MILLIS,
                SystemClock.elapsedRealtime());

        updateCanAddCall();
        updateHasActiveRttCall();
        updateExternalCallCanPullSupport();
        // onCallAdded for calls which immediately take the foreground (like the first call).
        for (CallsManagerListener listener : mListeners) {
            if (LogUtils.SYSTRACE_DEBUG) {
                Trace.beginSection(listener.getClass().toString() + " addCall");
            }
            listener.onCallAdded(call);
            if (LogUtils.SYSTRACE_DEBUG) {
                Trace.endSection();
            }
        }
        Trace.endSection();
    }

    @VisibleForTesting
    public void removeCall(Call call) {
        Trace.beginSection("removeCall");
        Log.v(this, "removeCall(%s)", call);

        if (call.isTransactionalCall() && call.getTransactionServiceWrapper() != null) {
            // remove call from wrappers
            call.getTransactionServiceWrapper().removeCallFromWrappers(call);
        }

        call.setParentAndChildCall(null);  // clean up parent relationship before destroying.
        call.removeListener(this);
        call.clearConnectionService();
        // TODO: clean up RTT pipes

        boolean shouldNotify = false;
        if (mCalls.contains(call)) {
            mCalls.remove(call);
            shouldNotify = true;
        }

        call.destroy();
        updateExternalCallCanPullSupport();
        // Only broadcast changes for calls that are being tracked.
        if (shouldNotify) {
            updateCanAddCall();
            updateHasActiveRttCall();
            for (CallsManagerListener listener : mListeners) {
                if (LogUtils.SYSTRACE_DEBUG) {
                    Trace.beginSection(listener.getClass().toString() + " onCallRemoved");
                }
                listener.onCallRemoved(call);
                if (LogUtils.SYSTRACE_DEBUG) {
                    Trace.endSection();
                }
            }
        }
        Trace.endSection();
    }

    private void updateHasActiveRttCall() {
        boolean hasActiveRttCall = hasActiveRttCall();
        if (hasActiveRttCall != mHasActiveRttCall) {
            Log.i(this, "updateHasActiveRttCall %s -> %s", mHasActiveRttCall, hasActiveRttCall);
            AudioManager.setRttEnabled(hasActiveRttCall);
            mHasActiveRttCall = hasActiveRttCall;
        }
    }

    private boolean hasActiveRttCall() {
        for (Call call : mCalls) {
            if (call.isActive() && call.isRttCall()) {
                return true;
            }
        }
        return false;
    }

    /**
     * Sets the specified state on the specified call.
     *
     * @param call The call.
     * @param newState The new state of the call.
     */
    private void setCallState(Call call, int newState, String tag) {
        if (call == null) {
            return;
        }
        int oldState = call.getState();
        Log.i(this, "setCallState %s -> %s, call: %s",
                CallState.toString(call.getParcelableCallState()),
                CallState.toString(newState), call);
        if (newState != oldState) {
            // If the call switches to held state while a DTMF tone is playing, stop the tone to
            // ensure that the tone generator stops playing the tone.
            if (newState == CallState.ON_HOLD && call.isDtmfTonePlaying()) {
                stopDtmfTone(call);
            }

            // Unfortunately, in the telephony world the radio is king. So if the call notifies
            // us that the call is in a particular state, we allow it even if it doesn't make
            // sense (e.g., STATE_ACTIVE -> STATE_RINGING).
            // TODO: Consider putting a stop to the above and turning CallState
            // into a well-defined state machine.
            // TODO: Define expected state transitions here, and log when an
            // unexpected transition occurs.
            if (call.setState(newState, tag)) {
                if ((oldState != CallState.AUDIO_PROCESSING) &&
                        (newState == CallState.DISCONNECTED)) {
                    maybeSendPostCallScreenIntent(call);
                }
                int disconnectCode = call.getDisconnectCause().getCode();
                if ((newState == CallState.ABORTED || newState == CallState.DISCONNECTED)
                        && ((disconnectCode != DisconnectCause.MISSED)
                        && (disconnectCode != DisconnectCause.CANCELED))) {
                    call.setMissedReason(MISSED_REASON_NOT_MISSED);
                }
                call.getAnalytics().setMissedReason(call.getMissedReason());

                maybeShowErrorDialogOnDisconnect(call);

                Trace.beginSection("onCallStateChanged");

                maybeHandleHandover(call, newState);
                notifyCallStateChanged(call, oldState, newState);

                Trace.endSection();
            } else {
                Log.i(this, "failed in setting the state to new state");
            }
        }
    }

    private void notifyCallStateChanged(Call call, int oldState, int newState) {
        // Only broadcast state change for calls that are being tracked.
        if (mCalls.contains(call)) {
            updateCanAddCall();
            updateHasActiveRttCall();
            for (CallsManagerListener listener : mListeners) {
                if (LogUtils.SYSTRACE_DEBUG) {
                    Trace.beginSection(listener.getClass().toString() +
                            " onCallStateChanged");
                }
                listener.onCallStateChanged(call, oldState, newState);
                if (LogUtils.SYSTRACE_DEBUG) {
                    Trace.endSection();
                }
            }
        }
    }

    /**
     * Identifies call state transitions for a call which trigger handover events.
     * - If this call has a handover to it which just started and this call goes active, treat
     * this as if the user accepted the handover.
     * - If this call has a handover to it which just started and this call is disconnected, treat
     * this as if the user rejected the handover.
     * - If this call has a handover from it which just started and this call is disconnected, do
     * nothing as the call prematurely disconnected before the user accepted the handover.
     * - If this call has a handover from it which was already accepted by the user and this call is
     * disconnected, mark the handover as complete.
     *
     * @param call A call whose state is changing.
     * @param newState The new state of the call.
     */
    private void maybeHandleHandover(Call call, int newState) {
        if (call.getHandoverSourceCall() != null) {
            // We are handing over another call to this one.
            if (call.getHandoverState() == HandoverState.HANDOVER_TO_STARTED) {
                // A handover to this call has just been initiated.
                if (newState == CallState.ACTIVE) {
                    // This call went active, so the user has accepted the handover.
                    Log.i(this, "setCallState: handover to accepted");
                    acceptHandoverTo(call);
                } else if (newState == CallState.DISCONNECTED) {
                    // The call was disconnected, so the user has rejected the handover.
                    Log.i(this, "setCallState: handover to rejected");
                    rejectHandoverTo(call);
                }
            }
        // If this call was disconnected because it was handed over TO another call, report the
        // handover as complete.
        } else if (call.getHandoverDestinationCall() != null
                && newState == CallState.DISCONNECTED) {
            int handoverState = call.getHandoverState();
            if (handoverState == HandoverState.HANDOVER_FROM_STARTED) {
                // Disconnect before handover was accepted.
                Log.i(this, "setCallState: disconnect before handover accepted");
                // Let the handover destination know that the source has disconnected prior to
                // completion of the handover.
                call.getHandoverDestinationCall().sendCallEvent(
                        android.telecom.Call.EVENT_HANDOVER_SOURCE_DISCONNECTED, null);
            } else if (handoverState == HandoverState.HANDOVER_ACCEPTED) {
                Log.i(this, "setCallState: handover from complete");
                completeHandoverFrom(call);
            }
        }
    }

    private void completeHandoverFrom(Call call) {
        Call handoverTo = call.getHandoverDestinationCall();
        Log.addEvent(handoverTo, LogUtils.Events.HANDOVER_COMPLETE, "from=%s, to=%s",
                call.getId(), handoverTo.getId());
        Log.addEvent(call, LogUtils.Events.HANDOVER_COMPLETE, "from=%s, to=%s",
                call.getId(), handoverTo.getId());

        // Inform the "from" Call (ie the source call) that the handover from it has
        // completed; this allows the InCallService to be notified that a handover it
        // initiated completed.
        call.onConnectionEvent(Connection.EVENT_HANDOVER_COMPLETE, null);
        call.onHandoverComplete();

        // Inform the "to" ConnectionService that handover to it has completed.
        handoverTo.sendCallEvent(android.telecom.Call.EVENT_HANDOVER_COMPLETE, null);
        handoverTo.onHandoverComplete();
        answerCall(handoverTo, handoverTo.getVideoState());
        call.markFinishedHandoverStateAndCleanup(HandoverState.HANDOVER_COMPLETE);

        // If the call we handed over to is self-managed, we need to disconnect the calls for other
        // ConnectionServices.
        if (handoverTo.isSelfManaged()) {
            disconnectOtherCalls(handoverTo.getTargetPhoneAccount());
        }
    }

    private void rejectHandoverTo(Call handoverTo) {
        Call handoverFrom = handoverTo.getHandoverSourceCall();
        Log.i(this, "rejectHandoverTo: from=%s, to=%s", handoverFrom.getId(), handoverTo.getId());
        Log.addEvent(handoverFrom, LogUtils.Events.HANDOVER_FAILED, "from=%s, to=%s, rejected",
                handoverTo.getId(), handoverFrom.getId());
        Log.addEvent(handoverTo, LogUtils.Events.HANDOVER_FAILED, "from=%s, to=%s, rejected",
                handoverTo.getId(), handoverFrom.getId());

        // Inform the "from" Call (ie the source call) that the handover from it has
        // failed; this allows the InCallService to be notified that a handover it
        // initiated failed.
        handoverFrom.onConnectionEvent(Connection.EVENT_HANDOVER_FAILED, null);
        handoverFrom.onHandoverFailed(android.telecom.Call.Callback.HANDOVER_FAILURE_USER_REJECTED);

        // Inform the "to" ConnectionService that handover to it has failed.  This
        // allows the ConnectionService the call was being handed over
        if (handoverTo.getConnectionService() != null) {
            // Only attempt if the call has a bound ConnectionService if handover failed
            // early on in the handover process, the CS will be unbound and we won't be
            // able to send the call event.
            handoverTo.sendCallEvent(android.telecom.Call.EVENT_HANDOVER_FAILED, null);
            handoverTo.getConnectionService().handoverFailed(handoverTo,
                    android.telecom.Call.Callback.HANDOVER_FAILURE_USER_REJECTED);
        }
        handoverTo.markFinishedHandoverStateAndCleanup(HandoverState.HANDOVER_FAILED);
    }

    private void acceptHandoverTo(Call handoverTo) {
        Call handoverFrom = handoverTo.getHandoverSourceCall();
        Log.i(this, "acceptHandoverTo: from=%s, to=%s", handoverFrom.getId(), handoverTo.getId());
        handoverTo.setHandoverState(HandoverState.HANDOVER_ACCEPTED);
        handoverTo.onHandoverComplete();
        handoverFrom.setHandoverState(HandoverState.HANDOVER_ACCEPTED);
        handoverFrom.onHandoverComplete();

        Log.addEvent(handoverTo, LogUtils.Events.ACCEPT_HANDOVER, "from=%s, to=%s",
                handoverFrom.getId(), handoverTo.getId());
        Log.addEvent(handoverFrom, LogUtils.Events.ACCEPT_HANDOVER, "from=%s, to=%s",
                handoverFrom.getId(), handoverTo.getId());

        // Disconnect the call we handed over from.
        disconnectCall(handoverFrom);
        // If we handed over to a self-managed ConnectionService, we need to disconnect calls for
        // other ConnectionServices.
        if (handoverTo.isSelfManaged()) {
            disconnectOtherCalls(handoverTo.getTargetPhoneAccount());
        }
    }

    private void updateCanAddCall() {
        boolean newCanAddCall = canAddCall();
        if (newCanAddCall != mCanAddCall) {
            mCanAddCall = newCanAddCall;
            for (CallsManagerListener listener : mListeners) {
                if (LogUtils.SYSTRACE_DEBUG) {
                    Trace.beginSection(listener.getClass().toString() + " updateCanAddCall");
                }
                listener.onCanAddCallChanged(mCanAddCall);
                if (LogUtils.SYSTRACE_DEBUG) {
                    Trace.endSection();
                }
            }
        }
    }

    private boolean isPotentialMMICode(Uri handle) {
        return (handle != null && handle.getSchemeSpecificPart() != null
                && handle.getSchemeSpecificPart().contains("#"));
    }

    /**
     * Determines if a dialed number is potentially an In-Call MMI code.  In-Call MMI codes are
     * MMI codes which can be dialed when one or more calls are in progress.
     * <P>
     * Checks for numbers formatted similar to the MMI codes defined in:
     * {@link com.android.internal.telephony.Phone#handleInCallMmiCommands(String)}
     *
     * @param handle The URI to call.
     * @return {@code True} if the URI represents a number which could be an in-call MMI code.
     */
    private boolean isPotentialInCallMMICode(Uri handle) {
        if (handle != null && handle.getSchemeSpecificPart() != null &&
                handle.getScheme() != null &&
                handle.getScheme().equals(PhoneAccount.SCHEME_TEL)) {

            String dialedNumber = handle.getSchemeSpecificPart();
            return (dialedNumber.equals("0") ||
                    (dialedNumber.startsWith("1") && dialedNumber.length() <= 2) ||
                    (dialedNumber.startsWith("2") && dialedNumber.length() <= 2) ||
                    dialedNumber.equals("3") ||
                    dialedNumber.equals("4") ||
                    dialedNumber.equals("5"));
        }
        return false;
    }

    /**
     * Determines if there are any ongoing self managed calls for the given package/user.
     * @param packageName The package name to check.
     * @param userHandle The userhandle to check.
     * @return {@code true} if the app has ongoing calls, or {@code false} otherwise.
     */
    public boolean isInSelfManagedCall(String packageName, UserHandle userHandle) {
        return mCalls.stream().anyMatch(
                c -> c.isSelfManaged()
                && c.getTargetPhoneAccount().getComponentName().getPackageName().equals(packageName)
                && c.getTargetPhoneAccount().getUserHandle().equals(userHandle));
    }

    @VisibleForTesting
    public int getNumCallsWithState(final boolean isSelfManaged, Call excludeCall,
                                    PhoneAccountHandle phoneAccountHandle, int... states) {
        return getNumCallsWithState(isSelfManaged ? CALL_FILTER_SELF_MANAGED : CALL_FILTER_MANAGED,
                excludeCall, phoneAccountHandle, states);
    }

    /**
     * Determines the number of calls matching the specified criteria.
     * @param callFilter indicates whether to include just managed calls
     *                   ({@link #CALL_FILTER_MANAGED}), self-managed calls
     *                   ({@link #CALL_FILTER_SELF_MANAGED}), or all calls
     *                   ({@link #CALL_FILTER_ALL}).
     * @param excludeCall Where {@code non-null}, this call is excluded from the count.
     * @param phoneAccountHandle Where {@code non-null}, calls for this {@link PhoneAccountHandle}
     *                           are excluded from the count.
     * @param states The list of {@link CallState}s to include in the count.
     * @return Count of calls matching criteria.
     */
    @VisibleForTesting
    public int getNumCallsWithState(final int callFilter, Call excludeCall,
                                    PhoneAccountHandle phoneAccountHandle, int... states) {

        Set<Integer> desiredStates = IntStream.of(states).boxed().collect(Collectors.toSet());

        Stream<Call> callsStream = mCalls.stream()
                .filter(call -> desiredStates.contains(call.getState()) &&
                        call.getParentCall() == null && !call.isExternalCall());

        if (callFilter == CALL_FILTER_MANAGED) {
            callsStream = callsStream.filter(call -> !call.isSelfManaged());
        } else if (callFilter == CALL_FILTER_SELF_MANAGED) {
            callsStream = callsStream.filter(call -> call.isSelfManaged());
        }

        // If a call to exclude was specified, filter it out.
        if (excludeCall != null) {
            callsStream = callsStream.filter(call -> call != excludeCall);
        }

        // If a phone account handle was specified, only consider calls for that phone account.
        if (phoneAccountHandle != null) {
            callsStream = callsStream.filter(
                    call -> phoneAccountHandle.equals(call.getTargetPhoneAccount()));
        }

        return (int) callsStream.count();
    }

    /**
     * Determines the number of calls (visible to the calling user) matching the specified criteria.
     * This is an overloaded method which is being used in a security patch to fix up the call
     * state type APIs which are acting across users when they should not be.
     *
     * See {@link TelecomManager#isInCall()} and {@link TelecomManager#isInManagedCall()}.
     *
     * @param callFilter indicates whether to include just managed calls
     *                   ({@link #CALL_FILTER_MANAGED}), self-managed calls
     *                   ({@link #CALL_FILTER_SELF_MANAGED}), or all calls
     *                   ({@link #CALL_FILTER_ALL}).
     * @param excludeCall Where {@code non-null}, this call is excluded from the count.
     * @param callingUser Where {@code non-null}, call visibility is scoped to this
     *                    {@link UserHandle}.
     * @param hasCrossUserAccess indicates if calling user has the INTERACT_ACROSS_USERS permission.
     * @param phoneAccountHandle Where {@code non-null}, calls for this {@link PhoneAccountHandle}
     *                           are excluded from the count.
     * @param states The list of {@link CallState}s to include in the count.
     * @return Count of calls matching criteria.
     */
    @VisibleForTesting
    public int getNumCallsWithState(final int callFilter, Call excludeCall,
            UserHandle callingUser, boolean hasCrossUserAccess,
            PhoneAccountHandle phoneAccountHandle, int... states) {

        Set<Integer> desiredStates = IntStream.of(states).boxed().collect(Collectors.toSet());

        Stream<Call> callsStream = mCalls.stream()
                .filter(call -> desiredStates.contains(call.getState()) &&
                        call.getParentCall() == null && !call.isExternalCall());

        if (callFilter == CALL_FILTER_MANAGED) {
            callsStream = callsStream.filter(call -> !call.isSelfManaged());
        } else if (callFilter == CALL_FILTER_SELF_MANAGED) {
            callsStream = callsStream.filter(call -> call.isSelfManaged());
        }

        // If a call to exclude was specified, filter it out.
        if (excludeCall != null) {
            callsStream = callsStream.filter(call -> call != excludeCall);
        }

        // If a phone account handle was specified, only consider calls for that phone account.
        if (phoneAccountHandle != null) {
            callsStream = callsStream.filter(
                    call -> phoneAccountHandle.equals(call.getTargetPhoneAccount()));
        }

        callsStream = callsStream.filter(
                call -> hasCrossUserAccess || isCallVisibleForUser(call, callingUser));

        return (int) callsStream.count();
    }

    private boolean hasMaximumLiveCalls(Call exceptCall) {
        return MAXIMUM_LIVE_CALLS <= getNumCallsWithState(CALL_FILTER_ALL,
                exceptCall, null /* phoneAccountHandle*/, LIVE_CALL_STATES);
    }

    private boolean hasMaximumManagedLiveCalls(Call exceptCall) {
        return MAXIMUM_LIVE_CALLS <= getNumCallsWithState(false /* isSelfManaged */,
                exceptCall, null /* phoneAccountHandle */, LIVE_CALL_STATES);
    }

    private boolean hasMaximumSelfManagedCalls(Call exceptCall,
                                                   PhoneAccountHandle phoneAccountHandle) {
        return MAXIMUM_SELF_MANAGED_CALLS <= getNumCallsWithState(true /* isSelfManaged */,
                exceptCall, phoneAccountHandle, ANY_CALL_STATE);
    }

    private boolean hasMaximumManagedHoldingCalls(Call exceptCall) {
        return MAXIMUM_HOLD_CALLS <= getNumCallsWithState(false /* isSelfManaged */, exceptCall,
                null /* phoneAccountHandle */, CallState.ON_HOLD);
    }

    private boolean hasMaximumManagedRingingCalls(Call exceptCall) {
        return MAXIMUM_RINGING_CALLS <= getNumCallsWithState(false /* isSelfManaged */, exceptCall,
                null /* phoneAccountHandle */, CallState.RINGING, CallState.ANSWERED);
    }

    private boolean hasMaximumSelfManagedRingingCalls(Call exceptCall,
                                                      PhoneAccountHandle phoneAccountHandle) {
        return MAXIMUM_RINGING_CALLS <= getNumCallsWithState(true /* isSelfManaged */, exceptCall,
                phoneAccountHandle, CallState.RINGING, CallState.ANSWERED);
    }

    private boolean hasMaximumOutgoingCalls(Call exceptCall) {
        return MAXIMUM_LIVE_CALLS <= getNumCallsWithState(CALL_FILTER_ALL,
                exceptCall, null /* phoneAccountHandle */, OUTGOING_CALL_STATES);
    }

    private boolean hasMaximumManagedOutgoingCalls(Call exceptCall) {
        return MAXIMUM_OUTGOING_CALLS <= getNumCallsWithState(false /* isSelfManaged */, exceptCall,
                null /* phoneAccountHandle */, OUTGOING_CALL_STATES);
    }

    private boolean hasMaximumManagedDialingCalls(Call exceptCall) {
        return MAXIMUM_DIALING_CALLS <= getNumCallsWithState(false /* isSelfManaged */, exceptCall,
                null /* phoneAccountHandle */, CallState.DIALING, CallState.PULLING);
    }

    /**
     * Given a {@link PhoneAccountHandle} determines if there are other unholdable calls owned by
     * another connection service.
     * @param phoneAccountHandle The {@link PhoneAccountHandle} to check.
     * @return {@code true} if there are other unholdable calls, {@code false} otherwise.
     */
    public boolean hasUnholdableCallsForOtherConnectionService(
            PhoneAccountHandle phoneAccountHandle) {
        return getNumUnholdableCallsForOtherConnectionService(phoneAccountHandle) > 0;
    }

    /**
     * Determines the number of unholdable calls present in a connection service other than the one
     * the passed phone account belonds to.
     * @param phoneAccountHandle The handle of the PhoneAccount.
     * @return Number of unholdable calls owned by other connection service.
     */
    public int getNumUnholdableCallsForOtherConnectionService(
            PhoneAccountHandle phoneAccountHandle) {
        return (int) mCalls.stream().filter(call ->
                !phoneAccountHandle.getComponentName().equals(
                        call.getTargetPhoneAccount().getComponentName())
                        && call.getParentCall() == null
                        && !call.isExternalCall()
                        && !canHold(call)).count();
    }

    /**
     * Determines if there are any managed calls.
     * @return {@code true} if there are managed calls, {@code false} otherwise.
     */
    public boolean hasManagedCalls() {
        return mCalls.stream().filter(call -> !call.isSelfManaged() &&
                !call.isExternalCall()).count() > 0;
    }

    /**
     * Determines if there are any self-managed calls.
     * @return {@code true} if there are self-managed calls, {@code false} otherwise.
     */
    public boolean hasSelfManagedCalls() {
        return mCalls.stream().filter(call -> call.isSelfManaged()).count() > 0;
    }

    /**
     * Determines if there are any ongoing managed or self-managed calls.
     * Note: The {@link #ONGOING_CALL_STATES} are
     * @param callingUser The user to scope the calls to.
     * @param hasCrossUserAccess indicates if user has the INTERACT_ACROSS_USERS permission.
     * @return {@code true} if there are ongoing managed or self-managed calls, {@code false}
     *      otherwise.
     */
    public boolean hasOngoingCalls(UserHandle callingUser, boolean hasCrossUserAccess) {
        return getNumCallsWithState(
                CALL_FILTER_ALL, null /* excludeCall */,
                callingUser, hasCrossUserAccess,
                null /* phoneAccountHandle */,
                ONGOING_CALL_STATES) > 0;
    }

    /**
     * Determines if there are any ongoing managed calls.
     * @param callingUser The user to scope the calls to.
     * @param hasCrossUserAccess indicates if user has the INTERACT_ACROSS_USERS permission.
     * @return {@code true} if there are ongoing managed calls, {@code false} otherwise.
     */
    public boolean hasOngoingManagedCalls(UserHandle callingUser, boolean hasCrossUserAccess) {
        return getNumCallsWithState(
                CALL_FILTER_MANAGED, null /* excludeCall */,
                callingUser, hasCrossUserAccess,
                null /* phoneAccountHandle */,
                ONGOING_CALL_STATES) > 0;
    }

    /**
     * Determines if the system incoming call UI should be shown.
     * The system incoming call UI will be shown if the new incoming call is self-managed, and there
     * are ongoing calls for another PhoneAccount.
     * @param incomingCall The incoming call.
     * @return {@code true} if the system incoming call UI should be shown, {@code false} otherwise.
     */
    public boolean shouldShowSystemIncomingCallUi(Call incomingCall) {
        return incomingCall.isIncoming() && incomingCall.isSelfManaged()
                && hasUnholdableCallsForOtherConnectionService(incomingCall.getTargetPhoneAccount())
                && incomingCall.getHandoverSourceCall() == null;
    }

    @VisibleForTesting
    public boolean makeRoomForOutgoingEmergencyCall(Call emergencyCall) {
        // Always disconnect any ringing/incoming calls when an emergency call is placed to minimize
        // distraction. This does not affect live call count.
        if (hasRingingOrSimulatedRingingCall()) {
            Call ringingCall = getRingingOrSimulatedRingingCall();
            ringingCall.getAnalytics().setCallIsAdditional(true);
            ringingCall.getAnalytics().setCallIsInterrupted(true);
            if (ringingCall.getState() == CallState.SIMULATED_RINGING) {
                if (!ringingCall.hasGoneActiveBefore()) {
                    // If this is an incoming call that is currently in SIMULATED_RINGING only
                    // after a call screen, disconnect to make room and mark as missed, since
                    // the user didn't get a chance to accept/reject.
                    ringingCall.disconnect("emergency call dialed during simulated ringing "
                            + "after screen.");
                } else {
                    // If this is a simulated ringing call after being active and put in
                    // AUDIO_PROCESSING state again, disconnect normally.
                    ringingCall.reject(false, null, "emergency call dialed during simulated "
                            + "ringing.");
                }
            } else { // normal incoming ringing call.
                // Hang up the ringing call to make room for the emergency call and mark as missed,
                // since the user did not reject.
                ringingCall.setOverrideDisconnectCauseCode(
                        new DisconnectCause(DisconnectCause.MISSED));
                ringingCall.reject(false, null, "emergency call dialed during ringing.");
            }
        }

        // There is already room!
        if (!hasMaximumLiveCalls(emergencyCall)) return true;

        Call liveCall = getFirstCallWithState(LIVE_CALL_STATES);
        Log.i(this, "makeRoomForOutgoingEmergencyCall call = " + emergencyCall
                + " livecall = " + liveCall);

        if (emergencyCall == liveCall) {
            // Not likely, but a good correctness check.
            return true;
        }

        if (hasMaximumOutgoingCalls(emergencyCall)) {
            Call outgoingCall = getFirstCallWithState(OUTGOING_CALL_STATES);
            if (!outgoingCall.isEmergencyCall()) {
                emergencyCall.getAnalytics().setCallIsAdditional(true);
                outgoingCall.getAnalytics().setCallIsInterrupted(true);
                outgoingCall.disconnect("Disconnecting dialing call in favor of new dialing"
                        + " emergency call.");
                return true;
            }
            if (outgoingCall.getState() == CallState.SELECT_PHONE_ACCOUNT) {
                // Correctness check: if there is an orphaned emergency call in the
                // {@link CallState#SELECT_PHONE_ACCOUNT} state, just disconnect it since the user
                // has explicitly started a new call.
                emergencyCall.getAnalytics().setCallIsAdditional(true);
                outgoingCall.getAnalytics().setCallIsInterrupted(true);
                outgoingCall.disconnect("Disconnecting call in SELECT_PHONE_ACCOUNT in favor"
                        + " of new outgoing call.");
                return true;
            }
            //  If the user tries to make two outgoing calls to different emergency call numbers,
            //  we will try to connect the first outgoing call and reject the second.
            emergencyCall.setStartFailCause(CallFailureCause.IN_EMERGENCY_CALL);
            return false;
        }

        if (liveCall.getState() == CallState.AUDIO_PROCESSING) {
            emergencyCall.getAnalytics().setCallIsAdditional(true);
            liveCall.getAnalytics().setCallIsInterrupted(true);
            liveCall.disconnect("disconnecting audio processing call for emergency");
            return true;
        }

        // If the live call is stuck in a connecting state, prompt the user to generate a bugreport.
        if (liveCall.getState() == CallState.CONNECTING) {
            mAnomalyReporter.reportAnomaly(LIVE_CALL_STUCK_CONNECTING_EMERGENCY_ERROR_UUID,
                    LIVE_CALL_STUCK_CONNECTING_EMERGENCY_ERROR_MSG);
        }

        // If we have the max number of held managed calls and we're placing an emergency call,
        // we'll disconnect the ongoing call if it cannot be held.
        if (hasMaximumManagedHoldingCalls(emergencyCall) && !canHold(liveCall)) {
            emergencyCall.getAnalytics().setCallIsAdditional(true);
            liveCall.getAnalytics().setCallIsInterrupted(true);
            // Disconnect the active call instead of the holding call because it is historically
            // easier to do, rather than disconnect a held call.
            liveCall.disconnect("disconnecting to make room for emergency call "
                    + emergencyCall.getId());
            return true;
        }

        // TODO: Remove once b/23035408 has been corrected.
        // If the live call is a conference, it will not have a target phone account set.  This
        // means the check to see if the live call has the same target phone account as the new
        // call will not cause us to bail early.  As a result, we'll end up holding the
        // ongoing conference call.  However, the ConnectionService is already doing that.  This
        // has caused problems with some carriers.  As a workaround until b/23035408 is
        // corrected, we will try and get the target phone account for one of the conference's
        // children and use that instead.
        PhoneAccountHandle liveCallPhoneAccount = liveCall.getTargetPhoneAccount();
        if (liveCallPhoneAccount == null && liveCall.isConference() &&
                !liveCall.getChildCalls().isEmpty()) {
            liveCallPhoneAccount = getFirstChildPhoneAccount(liveCall);
            Log.i(this, "makeRoomForOutgoingEmergencyCall: using child call PhoneAccount = " +
                    liveCallPhoneAccount);
        }

        // We may not know which PhoneAccount the emergency call will be placed on yet, but if
        // the liveCall PhoneAccount does not support placing emergency calls, then we know it
        // will not be that one and we do not want multiple PhoneAccounts active during an
        // emergency call if possible. Disconnect the active call in favor of the emergency call
        // instead of trying to hold.
        if (liveCall.getTargetPhoneAccount() != null) {
            PhoneAccount pa = mPhoneAccountRegistrar.getPhoneAccountUnchecked(
                    liveCall.getTargetPhoneAccount());
            if((pa.getCapabilities() & PhoneAccount.CAPABILITY_PLACE_EMERGENCY_CALLS) == 0) {
                liveCall.setOverrideDisconnectCauseCode(new DisconnectCause(
                        DisconnectCause.LOCAL, DisconnectCause.REASON_EMERGENCY_CALL_PLACED));
                liveCall.disconnect("outgoing call does not support emergency calls, "
                        + "disconnecting.");
            }
            return true;
        }

        // First thing, if we are trying to make an emergency call with the same package name as
        // the live call, then allow it so that the connection service can make its own decision
        // about how to handle the new call relative to the current one.
        // By default, for telephony, it will try to hold the existing call before placing the new
        // emergency call except for if the carrier does not support holding calls for emergency.
        // In this case, telephony will disconnect the call.
        if (PhoneAccountHandle.areFromSamePackage(liveCallPhoneAccount,
                emergencyCall.getTargetPhoneAccount())) {
            Log.i(this, "makeRoomForOutgoingEmergencyCall: phoneAccount matches.");
            emergencyCall.getAnalytics().setCallIsAdditional(true);
            liveCall.getAnalytics().setCallIsInterrupted(true);
            return true;
        } else if (emergencyCall.getTargetPhoneAccount() == null) {
            // Without a phone account, we can't say reliably that the call will fail.
            // If the user chooses the same phone account as the live call, then it's
            // still possible that the call can be made (like with CDMA calls not supporting
            // hold but they still support adding a call by going immediately into conference
            // mode). Return true here and we'll run this code again after user chooses an
            // account.
            return true;
        }

        // Hold the live call if possible before attempting the new outgoing emergency call.
        if (canHold(liveCall)) {
            Log.i(this, "makeRoomForOutgoingEmergencyCall: holding live call.");
            emergencyCall.getAnalytics().setCallIsAdditional(true);
            emergencyCall.increaseHeldByThisCallCount();
            liveCall.getAnalytics().setCallIsInterrupted(true);
            liveCall.hold("calling " + emergencyCall.getId());
            return true;
        }

        // The live call cannot be held so we're out of luck here.  There's no room.
        emergencyCall.setStartFailCause(CallFailureCause.CANNOT_HOLD_CALL);
        return false;
    }

    @VisibleForTesting
    public boolean makeRoomForOutgoingCall(Call call) {
        // Already room!
        if (!hasMaximumLiveCalls(call)) return true;

        // NOTE: If the amount of live calls changes beyond 1, this logic will probably
        // have to change.
        Call liveCall = getFirstCallWithState(LIVE_CALL_STATES);
        Log.i(this, "makeRoomForOutgoingCall call = " + call + " livecall = " +
               liveCall);

        if (call == liveCall) {
            // If the call is already the foreground call, then we are golden.
            // This can happen after the user selects an account in the SELECT_PHONE_ACCOUNT
            // state since the call was already populated into the list.
            return true;
        }

        // If the live call is stuck in a connecting state, then we should disconnect it in favor
        // of the new outgoing call and prompt the user to generate a bugreport.
        if (liveCall.getState() == CallState.CONNECTING) {
            mAnomalyReporter.reportAnomaly(LIVE_CALL_STUCK_CONNECTING_ERROR_UUID,
                    LIVE_CALL_STUCK_CONNECTING_ERROR_MSG);
            liveCall.disconnect("Force disconnect CONNECTING call.");
            return true;
        }

        if (hasMaximumOutgoingCalls(call)) {
            Call outgoingCall = getFirstCallWithState(OUTGOING_CALL_STATES);
            if (outgoingCall.getState() == CallState.SELECT_PHONE_ACCOUNT) {
                // If there is an orphaned call in the {@link CallState#SELECT_PHONE_ACCOUNT}
                // state, just disconnect it since the user has explicitly started a new call.
                call.getAnalytics().setCallIsAdditional(true);
                outgoingCall.getAnalytics().setCallIsInterrupted(true);
                outgoingCall.disconnect("Disconnecting call in SELECT_PHONE_ACCOUNT in favor"
                        + " of new outgoing call.");
                return true;
            }
            call.setStartFailCause(CallFailureCause.MAX_OUTGOING_CALLS);
            return false;
        }

        // TODO: Remove once b/23035408 has been corrected.
        // If the live call is a conference, it will not have a target phone account set.  This
        // means the check to see if the live call has the same target phone account as the new
        // call will not cause us to bail early.  As a result, we'll end up holding the
        // ongoing conference call.  However, the ConnectionService is already doing that.  This
        // has caused problems with some carriers.  As a workaround until b/23035408 is
        // corrected, we will try and get the target phone account for one of the conference's
        // children and use that instead.
        PhoneAccountHandle liveCallPhoneAccount = liveCall.getTargetPhoneAccount();
        if (liveCallPhoneAccount == null && liveCall.isConference() &&
                !liveCall.getChildCalls().isEmpty()) {
            liveCallPhoneAccount = getFirstChildPhoneAccount(liveCall);
            Log.i(this, "makeRoomForOutgoingCall: using child call PhoneAccount = " +
                    liveCallPhoneAccount);
        }

        // First thing, if we are trying to make a call with the same phone account as the live
        // call, then allow it so that the connection service can make its own decision about
        // how to handle the new call relative to the current one.
        if (PhoneAccountHandle.areFromSamePackage(liveCallPhoneAccount,
                call.getTargetPhoneAccount())) {
            Log.i(this, "makeRoomForOutgoingCall: phoneAccount matches.");
            call.getAnalytics().setCallIsAdditional(true);
            liveCall.getAnalytics().setCallIsInterrupted(true);
            return true;
        } else if (call.getTargetPhoneAccount() == null) {
            // Without a phone account, we can't say reliably that the call will fail.
            // If the user chooses the same phone account as the live call, then it's
            // still possible that the call can be made (like with CDMA calls not supporting
            // hold but they still support adding a call by going immediately into conference
            // mode). Return true here and we'll run this code again after user chooses an
            // account.
            return true;
        }

        // Try to hold the live call before attempting the new outgoing call.
        if (canHold(liveCall)) {
            Log.i(this, "makeRoomForOutgoingCall: holding live call.");
            call.getAnalytics().setCallIsAdditional(true);
            liveCall.getAnalytics().setCallIsInterrupted(true);
            liveCall.hold("calling " + call.getId());
            return true;
        }

        // The live call cannot be held so we're out of luck here.  There's no room.
        call.setStartFailCause(CallFailureCause.CANNOT_HOLD_CALL);
        return false;
    }

    /**
     * Given a call, find the first non-null phone account handle of its children.
     *
     * @param parentCall The parent call.
     * @return The first non-null phone account handle of the children, or {@code null} if none.
     */
    private PhoneAccountHandle getFirstChildPhoneAccount(Call parentCall) {
        for (Call childCall : parentCall.getChildCalls()) {
            PhoneAccountHandle childPhoneAccount = childCall.getTargetPhoneAccount();
            if (childPhoneAccount != null) {
                return childPhoneAccount;
            }
        }
        return null;
    }

    /**
     * Checks to see if the call should be on speakerphone and if so, set it.
     */
    private void maybeMoveToSpeakerPhone(Call call) {
        if (call.isHandoverInProgress() && call.getState() == CallState.DIALING) {
            // When a new outgoing call is initiated for the purpose of handing over, do not engage
            // speaker automatically until the call goes active.
            return;
        }
        if (call.getStartWithSpeakerphoneOn()) {
            setAudioRoute(CallAudioState.ROUTE_SPEAKER, null);
            call.setStartWithSpeakerphoneOn(false);
        }
    }

    /**
     * Checks to see if the call is an emergency call and if so, turn off mute.
     */
    private void maybeTurnOffMute(Call call) {
        if (call.isEmergencyCall()) {
            mute(false);
        }
    }

    /**
     * Ensures that the call will be audible to the user by checking if the voice call stream is
     * audible, and if not increasing the volume to the default value.
     */
    private void ensureCallAudible() {
        // Audio manager APIs can be somewhat slow.  To prevent a potential ANR we will fire off
        // this opreation on the async task executor.  Note that this operation does not have any
        // dependency on any Telecom state, so we can safely launch this on a different thread
        // without worrying that it is in the Telecom sync lock.
        mAsyncTaskExecutor.execute(() -> {
            AudioManager am = mContext.getSystemService(AudioManager.class);
            if (am == null) {
                Log.w(this, "ensureCallAudible: audio manager is null");
                return;
            }
            if (am.getStreamVolume(AudioManager.STREAM_VOICE_CALL) == 0) {
                Log.i(this,
                        "ensureCallAudible: voice call stream has volume 0. Adjusting to default.");
                am.setStreamVolume(AudioManager.STREAM_VOICE_CALL,
                        AudioSystem.getDefaultStreamVolume(AudioManager.STREAM_VOICE_CALL), 0);
            }
        });
    }

    /**
     * Asynchronously updates the emergency call notification.
     * @param context the context for the update.
     */
    private void updateEmergencyCallNotificationAsync(Context context) {
        mAsyncTaskExecutor.execute(() -> {
            Log.startSession("CM.UEMCNA");
            try {
                boolean shouldShow = mBlockedNumbersAdapter.shouldShowEmergencyCallNotification(
                        context);
                Log.i(CallsManager.this, "updateEmergencyCallNotificationAsync; show=%b",
                        shouldShow);
                mBlockedNumbersAdapter.updateEmergencyCallNotification(context, shouldShow);
            } finally {
                Log.endSession();
            }
        });
    }

    /**
     * Creates a new call for an existing connection.
     *
     * @param callId The id of the new call.
     * @param connection The connection information.
     * @return The new call.
     */
    Call createCallForExistingConnection(String callId, ParcelableConnection connection) {
        boolean isDowngradedConference = (connection.getConnectionProperties()
                & Connection.PROPERTY_IS_DOWNGRADED_CONFERENCE) != 0;

        PhoneAccountHandle connectionMgr =
                mPhoneAccountRegistrar.getSimCallManagerFromHandle(connection.getPhoneAccount(),
                        mCurrentUserHandle);
        Call call = new Call(
                callId,
                mContext,
                this,
                mLock,
                mConnectionServiceRepository,
                mPhoneNumberUtilsAdapter,
                connection.getHandle() /* handle */,
                null /* gatewayInfo */,
                connectionMgr,
                connection.getPhoneAccount(), /* targetPhoneAccountHandle */
                Call.getRemappedCallDirection(connection.getCallDirection()) /* callDirection */,
                false /* forceAttachToExistingConnection */,
                isDowngradedConference /* isConference */,
                connection.getConnectTimeMillis() /* connectTimeMillis */,
                connection.getConnectElapsedTimeMillis(), /* connectElapsedTimeMillis */
                mClockProxy,
                mToastFactory);

        call.initAnalytics();
        call.getAnalytics().setCreatedFromExistingConnection(true);

        setCallState(call, Call.getStateFromConnectionState(connection.getState()),
                "existing connection");
        call.setVideoState(connection.getVideoState());
        call.setConnectionCapabilities(connection.getConnectionCapabilities());
        call.setConnectionProperties(connection.getConnectionProperties());
        call.setHandle(connection.getHandle(), connection.getHandlePresentation());
        call.setCallerDisplayName(connection.getCallerDisplayName(),
                connection.getCallerDisplayNamePresentation());
        call.addListener(this);
        call.putConnectionServiceExtras(connection.getExtras());

        Log.i(this, "createCallForExistingConnection: %s", connection);
        Call parentCall = null;
        if (!TextUtils.isEmpty(connection.getParentCallId())) {
            String parentId = connection.getParentCallId();
            parentCall = mCalls
                    .stream()
                    .filter(c -> c.getId().equals(parentId))
                    .findFirst()
                    .orElse(null);
            if (parentCall != null) {
                Log.i(this, "createCallForExistingConnection: %s added as child of %s.",
                        call.getId(),
                        parentCall.getId());
                // Set JUST the parent property, which won't send an update to the Incall UI.
                call.setParentCall(parentCall);
            }
        }
        // Existing connections originate from a connection service, so they are completed creation
        // by the ConnectionService implicitly.
        call.setIsCreateConnectionComplete(true);
        addCall(call);
        if (parentCall != null) {
            // Now, set the call as a child of the parent since it has been added to Telecom.  This
            // is where we will inform InCall.
            call.setChildOf(parentCall);
            call.notifyParentChanged(parentCall);
        }

        return call;
    }

    /**
     * Determines whether Telecom already knows about a Connection added via the
     * {@link android.telecom.ConnectionService#addExistingConnection(PhoneAccountHandle,
     * Connection)} API via a ConnectionManager.
     *
     * See {@link Connection#EXTRA_ORIGINAL_CONNECTION_ID}.
     * @param originalConnectionId The new connection ID to check.
     * @return {@code true} if this connection is already known by Telecom.
     */
    Call getAlreadyAddedConnection(String originalConnectionId) {
        Optional<Call> existingCall = mCalls.stream()
                .filter(call -> originalConnectionId.equals(call.getOriginalConnectionId()) ||
                            originalConnectionId.equals(call.getId()))
                .findFirst();

        if (existingCall.isPresent()) {
            Log.i(this, "isExistingConnectionAlreadyAdded - call %s already added with id %s",
                    originalConnectionId, existingCall.get().getId());
            return existingCall.get();
        }

        return null;
    }

    /**
     * @return A new unique telecom call Id.
     */
    private String getNextCallId() {
        synchronized(mLock) {
            return TELECOM_CALL_ID_PREFIX + (++mCallId);
        }
    }

    public int getNextRttRequestId() {
        synchronized (mLock) {
            return (++mRttRequestId);
        }
    }

    /**
     * Callback when foreground user is switched. We will reload missed call in all profiles
     * including the user itself. There may be chances that profiles are not started yet.
     */
    @VisibleForTesting
    public void onUserSwitch(UserHandle userHandle) {
        mCurrentUserHandle = userHandle;
        mMissedCallNotifier.setCurrentUserHandle(userHandle);
        mRoleManagerAdapter.setCurrentUserHandle(userHandle);
        final UserManager userManager = UserManager.get(mContext);
        List<UserInfo> profiles = userManager.getEnabledProfiles(userHandle.getIdentifier());
        for (UserInfo profile : profiles) {
            reloadMissedCallsOfUser(profile.getUserHandle());
        }
    }

    /**
     * Because there may be chances that profiles are not started yet though its parent user is
     * switched, we reload missed calls of profile that are just started here.
     */
    void onUserStarting(UserHandle userHandle) {
        if (UserUtil.isProfile(mContext, userHandle)) {
            reloadMissedCallsOfUser(userHandle);
        }
    }

    public TelecomSystem.SyncRoot getLock() {
        return mLock;
    }

    public Timeouts.Adapter getTimeoutsAdapter() {
        return mTimeoutsAdapter;
    }

    public SystemStateHelper getSystemStateHelper() {
        return mSystemStateHelper;
    }

    private void reloadMissedCallsOfUser(UserHandle userHandle) {
        mMissedCallNotifier.reloadFromDatabase(mCallerInfoLookupHelper,
                new MissedCallNotifier.CallInfoFactory(), userHandle);
    }

    public void onBootCompleted() {
        mMissedCallNotifier.reloadAfterBootComplete(mCallerInfoLookupHelper,
                new MissedCallNotifier.CallInfoFactory());
    }

    public boolean isIncomingCallPermitted(PhoneAccountHandle phoneAccountHandle) {
        return isIncomingCallPermitted(null /* excludeCall */, phoneAccountHandle);
    }

    public boolean isIncomingCallPermitted(Call excludeCall,
                                           PhoneAccountHandle phoneAccountHandle) {
        return checkIncomingCallPermitted(excludeCall, phoneAccountHandle).isSuccess();
    }

    private CallFailureCause checkIncomingCallPermitted(
            Call call, PhoneAccountHandle phoneAccountHandle) {
        if (phoneAccountHandle == null) {
            return CallFailureCause.INVALID_USE;
        }

        PhoneAccount phoneAccount =
                mPhoneAccountRegistrar.getPhoneAccountUnchecked(phoneAccountHandle);
        if (phoneAccount == null) {
            return CallFailureCause.INVALID_USE;
        }

        if (isInEmergencyCall()) {
            return CallFailureCause.IN_EMERGENCY_CALL;
        }

        if (phoneAccount.isSelfManaged()) {
            if (hasMaximumSelfManagedRingingCalls(call, phoneAccountHandle)) {
                return CallFailureCause.MAX_RINGING_CALLS;
            }
            if (hasMaximumSelfManagedCalls(call, phoneAccountHandle)) {
                return CallFailureCause.MAX_SELF_MANAGED_CALLS;
            }
        } else {
            if (hasMaximumManagedRingingCalls(call)) {
                return CallFailureCause.MAX_RINGING_CALLS;
            }
            if (hasMaximumManagedHoldingCalls(call)) {
                return CallFailureCause.MAX_HOLD_CALLS;
            }
        }

        return CallFailureCause.NONE;
    }

    public boolean isOutgoingCallPermitted(PhoneAccountHandle phoneAccountHandle) {
        return isOutgoingCallPermitted(null /* excludeCall */, phoneAccountHandle);
    }

    public boolean isOutgoingCallPermitted(Call excludeCall,
                                           PhoneAccountHandle phoneAccountHandle) {
        if (phoneAccountHandle == null) {
            return false;
        }
        PhoneAccount phoneAccount =
                mPhoneAccountRegistrar.getPhoneAccountUnchecked(phoneAccountHandle);
        if (phoneAccount == null) {
            return false;
        }

        if (!phoneAccount.isSelfManaged()) {
            return !hasMaximumManagedOutgoingCalls(excludeCall) &&
                    !hasMaximumManagedDialingCalls(excludeCall) &&
                    !hasMaximumManagedLiveCalls(excludeCall) &&
                    !hasMaximumManagedHoldingCalls(excludeCall);
        } else {
            // Only permit self-managed outgoing calls if
            // 1. there is no emergency ongoing call
            // 2. The outgoing call is an handover call or it not hit the self-managed call limit
            // and the current active call can be held.
            Call activeCall = (Call) mConnectionSvrFocusMgr.getCurrentFocusCall();
            return !isInEmergencyCall() &&
                    ((excludeCall != null && excludeCall.getHandoverSourceCall() != null) ||
                            (!hasMaximumSelfManagedCalls(excludeCall, phoneAccountHandle) &&
                                    (activeCall == null || canHold(activeCall))));
        }
    }

    public boolean isReplyWithSmsAllowed(int uid) {
        UserHandle callingUser = UserHandle.of(UserHandle.getUserId(uid));
        UserManager userManager = mContext.getSystemService(UserManager.class);
        KeyguardManager keyguardManager = mContext.getSystemService(KeyguardManager.class);

        boolean isUserRestricted = userManager != null
                && userManager.hasUserRestriction(UserManager.DISALLOW_SMS, callingUser);
        boolean isLockscreenRestricted = keyguardManager != null
                && keyguardManager.isDeviceLocked();
        Log.d(this, "isReplyWithSmsAllowed: isUserRestricted: %s, isLockscreenRestricted: %s",
                isUserRestricted, isLockscreenRestricted);

        // TODO(hallliu): actually check the lockscreen once b/77731473 is fixed
        return !isUserRestricted;
    }
    /**
     * Blocks execution until all Telecom handlers have completed their current work.
     */
    public void waitOnHandlers() {
        CountDownLatch mainHandlerLatch = new CountDownLatch(3);
        mHandler.post(() -> {
            mainHandlerLatch.countDown();
        });
        mCallAudioManager.getCallAudioModeStateMachine().getHandler().post(() -> {
            mainHandlerLatch.countDown();
        });
        mCallAudioManager.getCallAudioRouteStateMachine().getHandler().post(() -> {
            mainHandlerLatch.countDown();
        });

        try {
            mainHandlerLatch.await(HANDLER_WAIT_TIMEOUT, TimeUnit.MILLISECONDS);
        } catch (InterruptedException e) {
            Log.w(this, "waitOnHandlers: interrupted %s", e);
        }
    }

    /**
     * Used to confirm creation of an outgoing call which was marked as pending confirmation in
     * {@link #startOutgoingCall(Uri, PhoneAccountHandle, Bundle, UserHandle, Intent, String)}.
     * Called via {@link TelecomBroadcastIntentProcessor} for a call which was confirmed via
     * {@link ConfirmCallDialogActivity}.
     * @param callId The call ID of the call to confirm.
     */
    public void confirmPendingCall(String callId) {
        Log.i(this, "confirmPendingCall: callId=%s", callId);
        if (mPendingCall != null && mPendingCall.getId().equals(callId)) {
            Log.addEvent(mPendingCall, LogUtils.Events.USER_CONFIRMED);

            // We are going to place the new outgoing call, so disconnect any ongoing self-managed
            // calls which are ongoing at this time.
            disconnectSelfManagedCalls("outgoing call " + callId);

            mPendingCallConfirm.complete(mPendingCall);
            mPendingCallConfirm = null;
            mPendingCall = null;
        }
    }

    /**
     * Used to cancel an outgoing call which was marked as pending confirmation in
     * {@link #startOutgoingCall(Uri, PhoneAccountHandle, Bundle, UserHandle, Intent, String)}.
     * Called via {@link TelecomBroadcastIntentProcessor} for a call which was confirmed via
     * {@link ConfirmCallDialogActivity}.
     * @param callId The call ID of the call to cancel.
     */
    public void cancelPendingCall(String callId) {
        Log.i(this, "cancelPendingCall: callId=%s", callId);
        if (mPendingCall != null && mPendingCall.getId().equals(callId)) {
            Log.addEvent(mPendingCall, LogUtils.Events.USER_CANCELLED);
            markCallAsDisconnected(mPendingCall, new DisconnectCause(DisconnectCause.CANCELED));
            markCallAsRemoved(mPendingCall);
            mPendingCall = null;
            mPendingCallConfirm.complete(null);
            mPendingCallConfirm = null;
        }
    }

    /**
     * Called from {@link #startOutgoingCall(Uri, PhoneAccountHandle, Bundle, UserHandle, Intent, String)} when
     * a managed call is added while there are ongoing self-managed calls.  Starts
     * {@link ConfirmCallDialogActivity} to prompt the user to see if they wish to place the
     * outgoing call or not.
     * @param call The call to confirm.
     */
    private void startCallConfirmation(Call call, CompletableFuture<Call> confirmationFuture) {
        if (mPendingCall != null) {
            Log.i(this, "startCallConfirmation: call %s is already pending; disconnecting %s",
                    mPendingCall.getId(), call.getId());
            markCallDisconnectedDueToSelfManagedCall(call);
            confirmationFuture.complete(null);
            return;
        }
        Log.addEvent(call, LogUtils.Events.USER_CONFIRMATION);
        mPendingCall = call;
        mPendingCallConfirm = confirmationFuture;

        // Figure out the name of the app in charge of the self-managed call(s).
        Call activeCall = (Call) mConnectionSvrFocusMgr.getCurrentFocusCall();
        if (activeCall != null) {
            CharSequence ongoingAppName = activeCall.getTargetPhoneAccountLabel();
            Log.i(this, "startCallConfirmation: callId=%s, ongoingApp=%s", call.getId(),
                    ongoingAppName);

            Intent confirmIntent = new Intent(mContext, ConfirmCallDialogActivity.class);
            confirmIntent.putExtra(ConfirmCallDialogActivity.EXTRA_OUTGOING_CALL_ID, call.getId());
            confirmIntent.putExtra(ConfirmCallDialogActivity.EXTRA_ONGOING_APP_NAME, ongoingAppName);
            confirmIntent.setFlags(Intent.FLAG_ACTIVITY_NEW_TASK);
            mContext.startActivityAsUser(confirmIntent, UserHandle.CURRENT);
        }
    }

    /**
     * Disconnects all self-managed calls.
     */
    private void disconnectSelfManagedCalls(String reason) {
        // Disconnect all self-managed calls to make priority for emergency call.
        // Use Call.disconnect() to command the ConnectionService to disconnect the calls.
        // CallsManager.markCallAsDisconnected doesn't actually tell the ConnectionService to
        // disconnect.
        mCalls.stream()
                .filter(c -> c.isSelfManaged())
                .forEach(c -> c.disconnect(reason));

        // When disconnecting all self-managed calls, switch audio routing back to the baseline
        // route.  This ensures if, for example, the self-managed ConnectionService was routed to
        // speakerphone that we'll switch back to earpiece for the managed call which necessitated
        // disconnecting the self-managed calls.
        mCallAudioManager.switchBaseline();
    }

    /**
     * Dumps the state of the {@link CallsManager}.
     *
     * @param pw The {@code IndentingPrintWriter} to write the state to.
     */
    public void dump(IndentingPrintWriter pw) {
        mContext.enforceCallingOrSelfPermission(android.Manifest.permission.DUMP, TAG);
        if (mCalls != null) {
            pw.println("mCalls: ");
            pw.increaseIndent();
            for (Call call : mCalls) {
                pw.println(call);
            }
            pw.decreaseIndent();
        }

        if (mPendingCall != null) {
            pw.print("mPendingCall:");
            pw.println(mPendingCall.getId());
        }

        if (mPendingRedirectedOutgoingCallInfo.size() > 0) {
            pw.print("mPendingRedirectedOutgoingCallInfo:");
            pw.println(mPendingRedirectedOutgoingCallInfo.keySet().stream().collect(
                    Collectors.joining(", ")));
        }

        if (mPendingUnredirectedOutgoingCallInfo.size() > 0) {
            pw.print("mPendingUnredirectedOutgoingCallInfo:");
            pw.println(mPendingUnredirectedOutgoingCallInfo.keySet().stream().collect(
                    Collectors.joining(", ")));
        }

        if (mCallAudioManager != null) {
            pw.println("mCallAudioManager:");
            pw.increaseIndent();
            mCallAudioManager.dump(pw);
            pw.decreaseIndent();
        }

        if (mTtyManager != null) {
            pw.println("mTtyManager:");
            pw.increaseIndent();
            mTtyManager.dump(pw);
            pw.decreaseIndent();
        }

        if (mInCallController != null) {
            pw.println("mInCallController:");
            pw.increaseIndent();
            mInCallController.dump(pw);
            pw.decreaseIndent();
        }

        if (mCallDiagnosticServiceController != null) {
            pw.println("mCallDiagnosticServiceController:");
            pw.increaseIndent();
            mCallDiagnosticServiceController.dump(pw);
            pw.decreaseIndent();
        }

        if (mCallAnomalyWatchdog != null) {
            pw.println("mCallAnomalyWatchdog:");
            pw.increaseIndent();
            mCallAnomalyWatchdog.dump(pw);
            pw.decreaseIndent();
        }
        if (mDefaultDialerCache != null) {
            pw.println("mDefaultDialerCache:");
            pw.increaseIndent();
            mDefaultDialerCache.dumpCache(pw);
            pw.decreaseIndent();
        }

        if (mConnectionServiceRepository != null) {
            pw.println("mConnectionServiceRepository:");
            pw.increaseIndent();
            mConnectionServiceRepository.dump(pw);
            pw.decreaseIndent();
        }

        if (mRoleManagerAdapter != null && mRoleManagerAdapter instanceof RoleManagerAdapterImpl) {
            RoleManagerAdapterImpl impl = (RoleManagerAdapterImpl) mRoleManagerAdapter;
            pw.println("mRoleManager:");
            pw.increaseIndent();
            impl.dump(pw);
            pw.decreaseIndent();
        }
    }

    /**
    * For some disconnected causes, we show a dialog when it's a mmi code or potential mmi code.
    *
    * @param call The call.
    */
    private void maybeShowErrorDialogOnDisconnect(Call call) {
        if (call.getState() == CallState.DISCONNECTED && (isPotentialMMICode(call.getHandle())
                || isPotentialInCallMMICode(call.getHandle())) && !mCalls.contains(call)) {
            DisconnectCause disconnectCause = call.getDisconnectCause();
            if (!TextUtils.isEmpty(disconnectCause.getDescription()) && ((disconnectCause.getCode()
                    == DisconnectCause.ERROR) || (disconnectCause.getCode()
                    == DisconnectCause.RESTRICTED))) {
                Intent errorIntent = new Intent(mContext, ErrorDialogActivity.class);
                errorIntent.putExtra(ErrorDialogActivity.ERROR_MESSAGE_STRING_EXTRA,
                        disconnectCause.getDescription());
                errorIntent.setFlags(Intent.FLAG_ACTIVITY_NEW_TASK);
                mContext.startActivityAsUser(errorIntent, UserHandle.CURRENT);
            }
        }
    }

    private void setIntentExtrasAndStartTime(Call call, Bundle extras) {
        if (extras != null) {
            // Create our own instance to modify (since extras may be Bundle.EMPTY)
            extras = new Bundle(extras);
        } else {
            extras = new Bundle();
        }

        // Specifies the time telecom began routing the call. This is used by the dialer for
        // analytics.
        extras.putLong(TelecomManager.EXTRA_CALL_TELECOM_ROUTING_START_TIME_MILLIS,
              SystemClock.elapsedRealtime());

        if (call.visibleToInCallService()) {
            extras.putBoolean(PhoneAccount.EXTRA_ADD_SELF_MANAGED_CALLS_TO_INCALLSERVICE, true);
        }
        call.setIntentExtras(extras);
    }

    private void setCallSourceToAnalytics(Call call, Intent originalIntent) {
        if (originalIntent == null) {
            return;
        }

        int callSource = originalIntent.getIntExtra(TelecomManager.EXTRA_CALL_SOURCE,
                Analytics.CALL_SOURCE_UNSPECIFIED);

        // Call source is only used by metrics, so we simply set it to Analytics directly.
        call.getAnalytics().setCallSource(callSource);
    }

    private boolean isVoicemail(Uri callHandle, PhoneAccount phoneAccount) {
        if (callHandle == null) {
            return false;
        }
        if (PhoneAccount.SCHEME_VOICEMAIL.equals(callHandle.getScheme())) {
            return true;
        }
        return phoneAccount != null && mPhoneAccountRegistrar.isVoiceMailNumber(
                phoneAccount.getAccountHandle(),
                callHandle.getSchemeSpecificPart());
    }

    /**
     * Notifies the {@link android.telecom.ConnectionService} associated with a
     * {@link PhoneAccountHandle} that the attempt to create a new connection has failed.
     *
     * @param phoneAccountHandle The {@link PhoneAccountHandle}.
     * @param call The {@link Call} which could not be added.
     */
    private void notifyCreateConnectionFailed(PhoneAccountHandle phoneAccountHandle, Call call) {
        if (phoneAccountHandle == null) {
            return;
        }
        ConnectionServiceWrapper service = mConnectionServiceRepository.getService(
                phoneAccountHandle.getComponentName(), phoneAccountHandle.getUserHandle());
        if (service == null) {
            Log.i(this, "Found no connection service.");
            return;
        } else {
            call.setConnectionService(service);
            service.createConnectionFailed(call);
            if (!mCalls.contains(call)){
                mListeners.forEach(l -> l.onCreateConnectionFailed(call));
            }
        }
    }

    /**
     * Notifies the {@link android.telecom.ConnectionService} associated with a
     * {@link PhoneAccountHandle} that the attempt to create a new connection has failed.
     *
     * @param phoneAccountHandle The {@link PhoneAccountHandle}.
     * @param call The {@link Call} which could not be added.
     */
    private void notifyCreateConferenceFailed(PhoneAccountHandle phoneAccountHandle, Call call) {
        if (phoneAccountHandle == null) {
            return;
        }
        ConnectionServiceWrapper service = mConnectionServiceRepository.getService(
                phoneAccountHandle.getComponentName(), phoneAccountHandle.getUserHandle());
        if (service == null) {
            Log.i(this, "Found no connection service.");
            return;
        } else {
            call.setConnectionService(service);
            service.createConferenceFailed(call);
            if (!mCalls.contains(call)){
                mListeners.forEach(l -> l.onCreateConnectionFailed(call));
            }
        }
    }

    /**
     * Notify interested parties that a new call is about to be handed off to a ConnectionService to
     * be created.
     * @param theCall the new call.
     */
    private void notifyStartCreateConnection(final Call theCall) {
        mListeners.forEach(l -> l.onStartCreateConnection(theCall));
    }

    /**
     * Notifies the {@link android.telecom.ConnectionService} associated with a
     * {@link PhoneAccountHandle} that the attempt to handover a call has failed.
     *
     * @param call The handover call
     * @param reason The error reason code for handover failure
     */
    private void notifyHandoverFailed(Call call, int reason) {
        ConnectionServiceWrapper service = call.getConnectionService();
        service.handoverFailed(call, reason);
        call.setDisconnectCause(new DisconnectCause(DisconnectCause.CANCELED));
        call.disconnect("handover failed");
    }

    /**
     * Called in response to a {@link Call} receiving a {@link Call#sendCallEvent(String, Bundle)}
     * of type {@link android.telecom.Call#EVENT_REQUEST_HANDOVER} indicating the
     * {@link android.telecom.InCallService} has requested a handover to another
     * {@link android.telecom.ConnectionService}.
     *
     * We will explicitly disallow a handover when there is an emergency call present.
     *
     * @param handoverFromCall The {@link Call} to be handed over.
     * @param handoverToHandle The {@link PhoneAccountHandle} to hand over the call to.
     * @param videoState The desired video state of {@link Call} after handover.
     * @param initiatingExtras Extras associated with the handover, to be passed to the handover
     *               {@link android.telecom.ConnectionService}.
     */
    private void requestHandoverViaEvents(Call handoverFromCall,
                                          PhoneAccountHandle handoverToHandle,
                                          int videoState, Bundle initiatingExtras) {

        handoverFromCall.sendCallEvent(android.telecom.Call.EVENT_HANDOVER_FAILED, null);
        Log.addEvent(handoverFromCall, LogUtils.Events.HANDOVER_REQUEST, "legacy request denied");
    }

    /**
     * Called in response to a {@link Call} receiving a {@link Call#handoverTo(PhoneAccountHandle,
     * int, Bundle)} indicating the {@link android.telecom.InCallService} has requested a
     * handover to another {@link android.telecom.ConnectionService}.
     *
     * We will explicitly disallow a handover when there is an emergency call present.
     *
     * @param handoverFromCall The {@link Call} to be handed over.
     * @param handoverToHandle The {@link PhoneAccountHandle} to hand over the call to.
     * @param videoState The desired video state of {@link Call} after handover.
     * @param extras Extras associated with the handover, to be passed to the handover
     *               {@link android.telecom.ConnectionService}.
     */
    private void requestHandover(Call handoverFromCall, PhoneAccountHandle handoverToHandle,
                                 int videoState, Bundle extras) {

        // Send an error back if there are any ongoing emergency calls.
        if (isInEmergencyCall()) {
            handoverFromCall.onHandoverFailed(
                    android.telecom.Call.Callback.HANDOVER_FAILURE_ONGOING_EMERGENCY_CALL);
            return;
        }

        // If source and destination phone accounts don't support handover, send an error back.
        boolean isHandoverFromSupported = isHandoverFromPhoneAccountSupported(
                handoverFromCall.getTargetPhoneAccount());
        boolean isHandoverToSupported = isHandoverToPhoneAccountSupported(handoverToHandle);
        if (!isHandoverFromSupported || !isHandoverToSupported) {
            handoverFromCall.onHandoverFailed(
                    android.telecom.Call.Callback.HANDOVER_FAILURE_NOT_SUPPORTED);
            return;
        }

        Log.addEvent(handoverFromCall, LogUtils.Events.HANDOVER_REQUEST, handoverToHandle);

        // Create a new instance of Call
        PhoneAccount account =
                mPhoneAccountRegistrar.getPhoneAccount(handoverToHandle, getCurrentUserHandle());
        boolean isSelfManaged = account != null && account.isSelfManaged();

        Call call = new Call(getNextCallId(), mContext,
                this, mLock, mConnectionServiceRepository,
                mPhoneNumberUtilsAdapter,
                handoverFromCall.getHandle(), null,
                null, null,
                Call.CALL_DIRECTION_OUTGOING, false,
                false, mClockProxy, mToastFactory);
        call.initAnalytics();

        // Set self-managed and voipAudioMode if destination is self-managed CS
        call.setIsSelfManaged(isSelfManaged);
        if (isSelfManaged) {
            call.setIsVoipAudioMode(true);
        }
        call.setInitiatingUser(getCurrentUserHandle());

        // Ensure we don't try to place an outgoing call with video if video is not
        // supported.
        if (VideoProfile.isVideo(videoState) && account != null &&
                !account.hasCapabilities(PhoneAccount.CAPABILITY_VIDEO_CALLING)) {
            call.setVideoState(VideoProfile.STATE_AUDIO_ONLY);
        } else {
            call.setVideoState(videoState);
        }

        // Set target phone account to destAcct.
        call.setTargetPhoneAccount(handoverToHandle);

        if (account != null && account.getExtras() != null && account.getExtras()
                    .getBoolean(PhoneAccount.EXTRA_ALWAYS_USE_VOIP_AUDIO_MODE)) {
            Log.d(this, "requestHandover: defaulting to voip mode for call %s",
                        call.getId());
            call.setIsVoipAudioMode(true);
        }

        // Set call state to connecting
        call.setState(
                CallState.CONNECTING,
                handoverToHandle == null ? "no-handle" : handoverToHandle.toString());

        // Mark as handover so that the ConnectionService knows this is a handover request.
        if (extras == null) {
            extras = new Bundle();
        }
        extras.putBoolean(TelecomManager.EXTRA_IS_HANDOVER_CONNECTION, true);
        extras.putParcelable(TelecomManager.EXTRA_HANDOVER_FROM_PHONE_ACCOUNT,
                handoverFromCall.getTargetPhoneAccount());
        setIntentExtrasAndStartTime(call, extras);

        // Add call to call tracker
        if (!mCalls.contains(call)) {
            addCall(call);
        }

        Log.addEvent(handoverFromCall, LogUtils.Events.START_HANDOVER,
                "handOverFrom=%s, handOverTo=%s", handoverFromCall.getId(), call.getId());

        handoverFromCall.setHandoverDestinationCall(call);
        handoverFromCall.setHandoverState(HandoverState.HANDOVER_FROM_STARTED);
        call.setHandoverState(HandoverState.HANDOVER_TO_STARTED);
        call.setHandoverSourceCall(handoverFromCall);
        call.setNewOutgoingCallIntentBroadcastIsDone();

        // Auto-enable speakerphone if the originating intent specified to do so, if the call
        // is a video call, of if using speaker when docked
        final boolean useSpeakerWhenDocked = mContext.getResources().getBoolean(
                R.bool.use_speaker_when_docked);
        final boolean useSpeakerForDock = isSpeakerphoneEnabledForDock();
        final boolean useSpeakerForVideoCall = isSpeakerphoneAutoEnabledForVideoCalls(videoState);
        call.setStartWithSpeakerphoneOn(false || useSpeakerForVideoCall
                || (useSpeakerWhenDocked && useSpeakerForDock));
        call.setVideoState(videoState);

        final boolean isOutgoingCallPermitted = isOutgoingCallPermitted(call,
                call.getTargetPhoneAccount());

        // If the account has been set, proceed to place the outgoing call.
        if (call.isSelfManaged() && !isOutgoingCallPermitted) {
            notifyCreateConnectionFailed(call.getTargetPhoneAccount(), call);
        } else if (!call.isSelfManaged() && hasSelfManagedCalls() && !call.isEmergencyCall()) {
            markCallDisconnectedDueToSelfManagedCall(call);
        } else {
            if (call.isEmergencyCall()) {
                // Disconnect all self-managed calls to make priority for emergency call.
                disconnectSelfManagedCalls("emergency call");
            }
            notifyStartCreateConnection(call);
            call.startCreateConnection(mPhoneAccountRegistrar);
        }

    }

    /**
     * Determines if handover from the specified {@link PhoneAccountHandle} is supported.
     *
     * @param from The {@link PhoneAccountHandle} the handover originates from.
     * @return {@code true} if handover is currently allowed, {@code false} otherwise.
     */
    private boolean isHandoverFromPhoneAccountSupported(PhoneAccountHandle from) {
        return getBooleanPhoneAccountExtra(from, PhoneAccount.EXTRA_SUPPORTS_HANDOVER_FROM);
    }

    /**
     * Determines if handover to the specified {@link PhoneAccountHandle} is supported.
     *
     * @param to The {@link PhoneAccountHandle} the handover it to.
     * @return {@code true} if handover is currently allowed, {@code false} otherwise.
     */
    private boolean isHandoverToPhoneAccountSupported(PhoneAccountHandle to) {
        return getBooleanPhoneAccountExtra(to, PhoneAccount.EXTRA_SUPPORTS_HANDOVER_TO);
    }

    /**
     * Retrieves a boolean phone account extra.
     * @param handle the {@link PhoneAccountHandle} to retrieve the extra for.
     * @param key The extras key.
     * @return {@code true} if the extra {@link PhoneAccount} extra is true, {@code false}
     *      otherwise.
     */
    private boolean getBooleanPhoneAccountExtra(PhoneAccountHandle handle, String key) {
        PhoneAccount phoneAccount = getPhoneAccountRegistrar().getPhoneAccountUnchecked(handle);
        if (phoneAccount == null) {
            return false;
        }

        Bundle fromExtras = phoneAccount.getExtras();
        if (fromExtras == null) {
            return false;
        }
        return fromExtras.getBoolean(key);
    }

    /**
     * Determines if there is an existing handover in process.
     * @return {@code true} if a call in the process of handover exists, {@code false} otherwise.
     */
    private boolean isHandoverInProgress() {
        return mCalls.stream().filter(c -> c.getHandoverSourceCall() != null ||
                c.getHandoverDestinationCall() != null).count() > 0;
    }

    private void broadcastUnregisterIntent(PhoneAccountHandle accountHandle) {
        Intent intent =
                new Intent(TelecomManager.ACTION_PHONE_ACCOUNT_UNREGISTERED);
        intent.addFlags(Intent.FLAG_RECEIVER_INCLUDE_BACKGROUND);
        intent.putExtra(
                TelecomManager.EXTRA_PHONE_ACCOUNT_HANDLE, accountHandle);
        Log.i(this, "Sending phone-account %s unregistered intent as user", accountHandle);
        mContext.sendBroadcastAsUser(intent, UserHandle.ALL,
                PERMISSION_PROCESS_PHONE_ACCOUNT_REGISTRATION);

        String dialerPackage = mDefaultDialerCache.getDefaultDialerApplication(
                getCurrentUserHandle().getIdentifier());
        if (!TextUtils.isEmpty(dialerPackage)) {
            Intent directedIntent = new Intent(TelecomManager.ACTION_PHONE_ACCOUNT_UNREGISTERED)
                    .setPackage(dialerPackage);
            directedIntent.putExtra(
                    TelecomManager.EXTRA_PHONE_ACCOUNT_HANDLE, accountHandle);
            Log.i(this, "Sending phone-account unregistered intent to default dialer");
            mContext.sendBroadcastAsUser(directedIntent, UserHandle.ALL, null);
        }
        return ;
    }

    private void broadcastRegisterIntent(PhoneAccountHandle accountHandle) {
        Intent intent = new Intent(
                TelecomManager.ACTION_PHONE_ACCOUNT_REGISTERED);
        intent.addFlags(Intent.FLAG_RECEIVER_INCLUDE_BACKGROUND);
        intent.putExtra(TelecomManager.EXTRA_PHONE_ACCOUNT_HANDLE,
                accountHandle);
        Log.i(this, "Sending phone-account %s registered intent as user", accountHandle);
        mContext.sendBroadcastAsUser(intent, UserHandle.ALL,
                PERMISSION_PROCESS_PHONE_ACCOUNT_REGISTRATION);

        String dialerPackage = mDefaultDialerCache.getDefaultDialerApplication(
                getCurrentUserHandle().getIdentifier());
        if (!TextUtils.isEmpty(dialerPackage)) {
            Intent directedIntent = new Intent(TelecomManager.ACTION_PHONE_ACCOUNT_REGISTERED)
                    .setPackage(dialerPackage);
            directedIntent.putExtra(
                    TelecomManager.EXTRA_PHONE_ACCOUNT_HANDLE, accountHandle);
            Log.i(this, "Sending phone-account registered intent to default dialer");
            mContext.sendBroadcastAsUser(directedIntent, UserHandle.ALL, null);
        }
        return ;
    }

    public void acceptHandover(Uri srcAddr, int videoState, PhoneAccountHandle destAcct) {
        final String handleScheme = srcAddr.getSchemeSpecificPart();
        Call fromCall = mCalls.stream()
                .filter((c) -> mPhoneNumberUtilsAdapter.isSamePhoneNumber(
                        (c.getHandle() == null ? null : c.getHandle().getSchemeSpecificPart()),
                        handleScheme))
                .findFirst()
                .orElse(null);

        Call call = new Call(
                getNextCallId(),
                mContext,
                this,
                mLock,
                mConnectionServiceRepository,
                mPhoneNumberUtilsAdapter,
                srcAddr,
                null /* gatewayInfo */,
                null /* connectionManagerPhoneAccount */,
                destAcct,
                Call.CALL_DIRECTION_INCOMING /* callDirection */,
                false /* forceAttachToExistingConnection */,
                false, /* isConference */
                mClockProxy,
                mToastFactory);

        if (fromCall == null || isHandoverInProgress() ||
                !isHandoverFromPhoneAccountSupported(fromCall.getTargetPhoneAccount()) ||
                !isHandoverToPhoneAccountSupported(destAcct) ||
                isInEmergencyCall()) {
            Log.w(this, "acceptHandover: Handover not supported");
            notifyHandoverFailed(call,
                    android.telecom.Call.Callback.HANDOVER_FAILURE_NOT_SUPPORTED);
            return;
        }

        PhoneAccount phoneAccount = mPhoneAccountRegistrar.getPhoneAccountUnchecked(destAcct);
        if (phoneAccount == null) {
            Log.w(this, "acceptHandover: Handover not supported. phoneAccount = null");
            notifyHandoverFailed(call,
                    android.telecom.Call.Callback.HANDOVER_FAILURE_NOT_SUPPORTED);
            return;
        }
        call.setIsSelfManaged(phoneAccount.isSelfManaged());
        if (call.isSelfManaged() || (phoneAccount.getExtras() != null &&
                phoneAccount.getExtras().getBoolean(
                        PhoneAccount.EXTRA_ALWAYS_USE_VOIP_AUDIO_MODE))) {
            call.setIsVoipAudioMode(true);
        }
        if (!phoneAccount.hasCapabilities(PhoneAccount.CAPABILITY_VIDEO_CALLING)) {
            call.setVideoState(VideoProfile.STATE_AUDIO_ONLY);
        } else {
            call.setVideoState(videoState);
        }

        call.initAnalytics();
        call.addListener(this);

        fromCall.setHandoverDestinationCall(call);
        call.setHandoverSourceCall(fromCall);
        call.setHandoverState(HandoverState.HANDOVER_TO_STARTED);
        fromCall.setHandoverState(HandoverState.HANDOVER_FROM_STARTED);

        if (isSpeakerEnabledForVideoCalls() && VideoProfile.isVideo(videoState)) {
            // Ensure when the call goes active that it will go to speakerphone if the
            // handover to call is a video call.
            call.setStartWithSpeakerphoneOn(true);
        }

        Bundle extras = call.getIntentExtras();
        if (extras == null) {
            extras = new Bundle();
        }
        extras.putBoolean(TelecomManager.EXTRA_IS_HANDOVER_CONNECTION, true);
        extras.putParcelable(TelecomManager.EXTRA_HANDOVER_FROM_PHONE_ACCOUNT,
                fromCall.getTargetPhoneAccount());
        notifyStartCreateConnection(call);
        call.startCreateConnection(mPhoneAccountRegistrar);
    }

    public ConnectionServiceFocusManager getConnectionServiceFocusManager() {
        return mConnectionSvrFocusMgr;
    }

    @VisibleForTesting
    public boolean canHold(Call call) {
        return ((call.isTransactionalCall() && call.can(Connection.CAPABILITY_SUPPORT_HOLD)) ||
                call.can(Connection.CAPABILITY_HOLD)) && call.getState() != CallState.DIALING;
    }

    private boolean supportsHold(Call call) {
        return call.can(Connection.CAPABILITY_SUPPORT_HOLD);
    }

    private final class ActionSetCallState implements PendingAction {

        private final Call mCall;
        private final int mState;
        private final String mTag;

        ActionSetCallState(Call call, int state, String tag) {
            mCall = call;
            mState = state;
            mTag = tag;
        }

        @Override
        public void performAction() {
            synchronized (mLock) {
                Log.d(this, "performAction: current call state %s", mCall);
                if (mCall.getState() != CallState.DISCONNECTED
                        && mCall.getState() != CallState.DISCONNECTING) {
                    Log.d(this, "performAction: setting to new state = %s", mState);
                    setCallState(mCall, mState, mTag);
                }
            }
        }
    }

    private final class ActionUnHoldCall implements PendingAction {
        private final Call mCall;
        private final String mPreviouslyHeldCallId;

        ActionUnHoldCall(Call call, String previouslyHeldCallId) {
            mCall = call;
            mPreviouslyHeldCallId = previouslyHeldCallId;
        }

        @Override
        public void performAction() {
            synchronized (mLock) {
                Log.d(this, "perform unhold call for %s", mCall);
                mCall.unhold("held " + mPreviouslyHeldCallId);
            }
        }
    }

    private final class ActionAnswerCall implements PendingAction {
        private final Call mCall;
        private final int mVideoState;

        ActionAnswerCall(Call call, int videoState) {
            mCall = call;
            mVideoState = videoState;
        }

        @Override
        public void performAction() {
            synchronized (mLock) {
                Log.d(this, "perform answer call for %s, videoState = %d", mCall, mVideoState);
                for (CallsManagerListener listener : mListeners) {
                    listener.onIncomingCallAnswered(mCall);
                }

                // We do not update the UI until we get confirmation of the answer() through
                // {@link #markCallAsActive}.
                if (mCall.getState() == CallState.RINGING) {
                    mCall.answer(mVideoState);
                    setCallState(mCall, CallState.ANSWERED, "answered");
                } else if (mCall.getState() == CallState.SIMULATED_RINGING) {
                    // If the call's in simulated ringing, we don't have to wait for the CS --
                    // we can just declare it active.
                    setCallState(mCall, CallState.ACTIVE, "answering simulated ringing");
                    Log.addEvent(mCall, LogUtils.Events.REQUEST_SIMULATED_ACCEPT);
                } else if (mCall.getState() == CallState.ANSWERED) {
                    // In certain circumstances, the connection service can lose track of a request
                    // to answer a call. Therefore, if the user presses answer again, still send it
                    // on down, but log a warning in the process and don't change the call state.
                    mCall.answer(mVideoState);
                    Log.w(this, "Duplicate answer request for call %s", mCall.getId());
                }
                if (isSpeakerphoneAutoEnabledForVideoCalls(mVideoState)) {
                    mCall.setStartWithSpeakerphoneOn(true);
                }
            }
        }
    }

    @VisibleForTesting(visibility = VisibleForTesting.Visibility.PACKAGE)
    public static final class RequestCallback implements
            ConnectionServiceFocusManager.RequestFocusCallback {
        private PendingAction mPendingAction;

        RequestCallback(PendingAction pendingAction) {
            mPendingAction = pendingAction;
        }

        @Override
        public void onRequestFocusDone(ConnectionServiceFocusManager.CallFocus call) {
            if (mPendingAction != null) {
                mPendingAction.performAction();
            }
        }
    }

    /**
     * Intended for ongoing or new calls that would like to go active/answered and need to
     * update the mConnectionSvrFocusMgr before setting the state
     */
    public void transactionRequestNewFocusCall(Call call, int newCallState,
            OutcomeReceiver<Boolean, CallException> callback) {
        Log.d(this, "transactionRequestNewFocusCall");
        PendingAction pendingAction = new ActionSetCallState(call, newCallState,
                "transactional ActionSetCallState");
        mConnectionSvrFocusMgr
                .requestFocus(call,
                        new TransactionalFocusRequestCallback(pendingAction, call, callback));
    }

    /**
     * Request a new call focus and ensure the request was successful via an OutcomeReceiver. Also,
     * include a PendingAction that will execute if the call focus change is successful.
     */
    @VisibleForTesting(visibility = VisibleForTesting.Visibility.PACKAGE)
    public class TransactionalFocusRequestCallback implements
            ConnectionServiceFocusManager.RequestFocusCallback {
        private PendingAction mPendingAction;
        @NonNull
        private Call mTargetCallFocus;
        private OutcomeReceiver<Boolean, CallException> mCallback;

        TransactionalFocusRequestCallback(PendingAction pendingAction, @NonNull Call call,
                OutcomeReceiver<Boolean, CallException> callback) {
            mPendingAction = pendingAction;
            mTargetCallFocus = call;
            mCallback = callback;
        }

        @Override
        public void onRequestFocusDone(ConnectionServiceFocusManager.CallFocus call) {
            Call currentCallFocus = (Call) mConnectionSvrFocusMgr.getCurrentFocusCall();
            // verify the update was successful before updating the state
            Log.i(this, "tFRC: currentCallFocus=[%s], targetFocus=[%s]",
                    mTargetCallFocus, currentCallFocus);
            if (currentCallFocus == null ||
                    !currentCallFocus.getId().equals(mTargetCallFocus.getId())) {
                mCallback.onError(new CallException("failed to switch focus to requested call",
                        CallException.CODE_CALL_CANNOT_BE_SET_TO_ACTIVE));
                return;
            }
            // at this point, we know the FocusManager is able to update successfully
            mPendingAction.performAction(); // set the call state
            mCallback.onResult(true); // complete the transaction
        }
    }

    public void resetConnectionTime(Call call) {
        call.setConnectTimeMillis(System.currentTimeMillis());
        call.setConnectElapsedTimeMillis(SystemClock.elapsedRealtime());
        if (mCalls.contains(call)) {
            for (CallsManagerListener listener : mListeners) {
                listener.onConnectionTimeChanged(call);
            }
        }
    }

    public Context getContext() {
        return mContext;
    }

    /**
     * Determines if there is an ongoing emergency call. This can be either an outgoing emergency
     * call, or a number which has been identified by the number as an emergency call.
     * @return {@code true} if there is an ongoing emergency call, {@code false} otherwise.
     */
    public boolean
    isInEmergencyCall() {
        return mCalls.stream().filter(c -> (c.isEmergencyCall()
                || c.isNetworkIdentifiedEmergencyCall()) && !c.isDisconnected()).count() > 0;
    }

    /**
     * Trigger a recalculation of support for CAPABILITY_CAN_PULL_CALL for external calls due to
     * a possible emergency call being added/removed.
     */
    private void updateExternalCallCanPullSupport() {
        boolean isInEmergencyCall = isInEmergencyCall();
        // Remove the capability to pull an external call in the case that we are in an emergency
        // call.
        mCalls.stream().filter(Call::isExternalCall).forEach(
                c->c.setIsPullExternalCallSupported(!isInEmergencyCall));
    }

    /**
     * Trigger display of an error message to the user; we do this outside of dialer for calls which
     * fail to be created and added to Dialer.
     * @param messageId The string resource id.
     */
    private void showErrorMessage(int messageId) {
        final Intent errorIntent = new Intent(mContext, ErrorDialogActivity.class);
        errorIntent.putExtra(ErrorDialogActivity.ERROR_MESSAGE_ID_EXTRA, messageId);
        errorIntent.setFlags(Intent.FLAG_ACTIVITY_NEW_TASK);
        mContext.startActivityAsUser(errorIntent, UserHandle.CURRENT);
    }

    /**
     * Handles changes to a {@link PhoneAccount}.
     *
     * Checks for changes to video calling availability and updates whether calls for that phone
     * account are video capable.
     *
     * @param registrar The {@link PhoneAccountRegistrar} originating the change.
     * @param phoneAccount The {@link PhoneAccount} which changed.
     */
    private void handlePhoneAccountChanged(PhoneAccountRegistrar registrar,
            PhoneAccount phoneAccount) {
        Log.i(this, "handlePhoneAccountChanged: phoneAccount=%s", phoneAccount);
        boolean isVideoNowSupported = phoneAccount.hasCapabilities(
                PhoneAccount.CAPABILITY_VIDEO_CALLING);
        mCalls.stream()
                .filter(c -> phoneAccount.getAccountHandle().equals(c.getTargetPhoneAccount()))
                .forEach(c -> c.setVideoCallingSupportedByPhoneAccount(isVideoNowSupported));
    }

    /**
     * Determines if a {@link Call} is visible to the calling user. If the {@link PhoneAccount} has
     * CAPABILITY_MULTI_USER, or the user handle associated with the {@link PhoneAccount} is the
     * same as the calling user, the call is visible to the user.
     * @param call
     * @return {@code true} if call is visible to the calling user
     */
    boolean isCallVisibleForUser(Call call, UserHandle userHandle) {
        return call.getUserHandleFromTargetPhoneAccount().equals(userHandle)
                || call.getPhoneAccountFromHandle()
                .hasCapabilities(PhoneAccount.CAPABILITY_MULTI_USER);
    }

    /**
     * Determines if two {@link Call} instances originated from either the same target
     * {@link PhoneAccountHandle} or connection manager {@link PhoneAccountHandle}.
     * @param call1 The first call
     * @param call2 The second call
     * @return {@code true} if both calls are from the same target or connection manager
     * {@link PhoneAccountHandle}.
     */
    public static boolean areFromSameSource(@NonNull Call call1, @NonNull Call call2) {
        PhoneAccountHandle call1ConnectionMgr = call1.getConnectionManagerPhoneAccount();
        PhoneAccountHandle call2ConnectionMgr = call2.getConnectionManagerPhoneAccount();

        if (call1ConnectionMgr != null && call2ConnectionMgr != null
                && PhoneAccountHandle.areFromSamePackage(call1ConnectionMgr, call2ConnectionMgr)) {
            // Both calls share the same connection manager package, so they are from the same
            // source.
            return true;
        }

        PhoneAccountHandle call1TargetAcct = call1.getTargetPhoneAccount();
        PhoneAccountHandle call2TargetAcct = call2.getTargetPhoneAccount();
        // Otherwise if the target phone account for both is the same package, they're the same
        // source.
        return PhoneAccountHandle.areFromSamePackage(call1TargetAcct, call2TargetAcct);
    }

    public LinkedList<HandlerThread> getGraphHandlerThreads() {
        return mGraphHandlerThreads;
    }

    private void maybeSendPostCallScreenIntent(Call call) {
        if (call.isEmergencyCall() || (call.isNetworkIdentifiedEmergencyCall()) ||
                (call.getPostCallPackageName() == null)) {
            return;
        }

        Intent intent = new Intent(ACTION_POST_CALL);
        intent.setPackage(call.getPostCallPackageName());
        intent.putExtra(EXTRA_HANDLE, call.getHandle());
        intent.putExtra(EXTRA_DISCONNECT_CAUSE, call.getDisconnectCause().getCode());
        long duration = call.getAgeMillis();
        int durationCode = DURATION_VERY_SHORT;
        if ((duration >= VERY_SHORT_CALL_TIME_MS) && (duration < SHORT_CALL_TIME_MS)) {
            durationCode = DURATION_SHORT;
        } else if ((duration >= SHORT_CALL_TIME_MS) && (duration < MEDIUM_CALL_TIME_MS)) {
            durationCode = DURATION_MEDIUM;
        } else if (duration >= MEDIUM_CALL_TIME_MS) {
            durationCode = DURATION_LONG;
        }
        intent.putExtra(EXTRA_CALL_DURATION, durationCode);
        intent.addFlags(Intent.FLAG_ACTIVITY_NEW_TASK);
        mContext.startActivityAsUser(intent, mCurrentUserHandle);
    }

    @VisibleForTesting
    public void addToPendingCallsToDisconnect(Call call) {
        mPendingCallsToDisconnect.add(call);
    }

    @VisibleForTesting
    public void addConnectionServiceRepositoryCache(ComponentName componentName,
            UserHandle userHandle, ConnectionServiceWrapper service) {
        mConnectionServiceRepository.setService(componentName, userHandle, service);
    }

    /**
     * Generates a log "marking".  This is a unique call event which contains a specified message.
     * A log mark is triggered by the command: adb shell telecom log-mark MESSAGE
     * A tester can use this when executing tests to make it very clear when a particular test step
     * was reached.
     * @param message the message to mark in the logs.
     */
    public void requestLogMark(String message) {
        mCalls.forEach(c -> Log.addEvent(c, LogUtils.Events.USER_LOG_MARK, message));
        Log.addEvent(null /* global */, LogUtils.Events.USER_LOG_MARK, message);
    }

    @VisibleForTesting
    public Ringer getRinger() {
        return mRinger;
    }

    @VisibleForTesting
    public VoipCallMonitor getVoipCallMonitor() {
        return mVoipCallMonitor;
    }

    /**
     * This method should only be used for testing.
     */
    @VisibleForTesting
    public void createActionSetCallStateAndPerformAction(Call call, int state, String tag) {
        ActionSetCallState actionSetCallState = new ActionSetCallState(call, state, tag);
        actionSetCallState.performAction();
    }

    public CallStreamingController getCallStreamingController() {
        return mCallStreamingController;
    }
}<|MERGE_RESOLUTION|>--- conflicted
+++ resolved
@@ -117,6 +117,7 @@
 import com.android.server.telecom.bluetooth.BluetoothStateReceiver;
 import com.android.server.telecom.callfiltering.BlockCheckerAdapter;
 import com.android.server.telecom.callfiltering.BlockCheckerFilter;
+import com.android.server.telecom.callfiltering.BlockedNumbersAdapter;
 import com.android.server.telecom.callfiltering.CallFilterResultCallback;
 import com.android.server.telecom.callfiltering.CallFilteringResult;
 import com.android.server.telecom.callfiltering.CallFilteringResult.Builder;
@@ -124,11 +125,9 @@
 import com.android.server.telecom.callfiltering.DirectToVoicemailFilter;
 import com.android.server.telecom.callfiltering.DndCallFilter;
 import com.android.server.telecom.callfiltering.IncomingCallFilterGraph;
-import com.android.server.telecom.callfiltering.BlockedNumbersAdapter;
 import com.android.server.telecom.callredirection.CallRedirectionProcessor;
 import com.android.server.telecom.components.ErrorDialogActivity;
 import com.android.server.telecom.components.TelecomBroadcastReceiver;
-import com.android.server.telecom.settings.BlockedNumbersUtil;
 import com.android.server.telecom.stats.CallFailureCause;
 import com.android.server.telecom.ui.AudioProcessingNotification;
 import com.android.server.telecom.ui.CallRedirectionTimeoutDialogActivity;
@@ -136,11 +135,8 @@
 import com.android.server.telecom.ui.DisconnectedCallNotifier;
 import com.android.server.telecom.ui.IncomingCallNotifier;
 import com.android.server.telecom.ui.ToastFactory;
-<<<<<<< HEAD
-=======
 import com.android.server.telecom.voip.TransactionManager;
 import com.android.server.telecom.voip.VoipCallMonitor;
->>>>>>> 948ef753
 
 import java.util.ArrayList;
 import java.util.Arrays;
@@ -445,8 +441,11 @@
     private final VoipCallMonitor mVoipCallMonitor;
     private final CallEndpointController mCallEndpointController;
     private final CallAnomalyWatchdog mCallAnomalyWatchdog;
+
+    private final EmergencyCallDiagnosticLogger mEmergencyCallDiagnosticLogger;
     private final CallStreamingController mCallStreamingController;
     private final BlockedNumbersAdapter mBlockedNumbersAdapter;
+    private final TransactionManager mTransactionManager;
 
     private final ConnectionServiceFocusManager.CallsManagerRequester mRequester =
             new ConnectionServiceFocusManager.CallsManagerRequester() {
@@ -555,7 +554,10 @@
             CallAnomalyWatchdog callAnomalyWatchdog,
             Ringer.AccessibilityManagerAdapter accessibilityManagerAdapter,
             Executor asyncTaskExecutor,
-            BlockedNumbersAdapter blockedNumbersAdapter) {
+            BlockedNumbersAdapter blockedNumbersAdapter,
+            TransactionManager transactionManager,
+            EmergencyCallDiagnosticLogger emergencyCallDiagnosticLogger) {
+
         mContext = context;
         mLock = lock;
         mPhoneNumberUtilsAdapter = phoneNumberUtilsAdapter;
@@ -572,6 +574,7 @@
         mTimeoutsAdapter = timeoutsAdapter;
         mEmergencyCallHelper = emergencyCallHelper;
         mCallerInfoLookupHelper = callerInfoLookupHelper;
+        mEmergencyCallDiagnosticLogger = emergencyCallDiagnosticLogger;
 
         mDtmfLocalTonePlayer =
                 new DtmfLocalTonePlayer(new DtmfLocalTonePlayer.ToneGeneratorProxy());
@@ -638,13 +641,10 @@
         mClockProxy = clockProxy;
         mToastFactory = toastFactory;
         mRoleManagerAdapter = roleManagerAdapter;
-        mCallStreamingController = new CallStreamingController(mContext);
+        mTransactionManager = transactionManager;
         mBlockedNumbersAdapter = blockedNumbersAdapter;
-<<<<<<< HEAD
-=======
         mCallStreamingController = new CallStreamingController(mContext, mLock);
         mVoipCallMonitor = new VoipCallMonitor(mContext, mLock);
->>>>>>> 948ef753
 
         mListeners.add(mInCallWakeLockController);
         mListeners.add(statusBarNotifier);
@@ -660,6 +660,7 @@
         mListeners.add(mProximitySensorManager);
         mListeners.add(audioProcessingNotification);
         mListeners.add(callAnomalyWatchdog);
+        mListeners.add(mEmergencyCallDiagnosticLogger);
         mListeners.add(mCallStreamingController);
 
         // this needs to be after the mCallAudioManager
@@ -1285,6 +1286,10 @@
 
     EmergencyCallHelper getEmergencyCallHelper() {
         return mEmergencyCallHelper;
+    }
+
+    EmergencyCallDiagnosticLogger getEmergencyCallDiagnosticLogger() {
+        return mEmergencyCallDiagnosticLogger;
     }
 
     public DefaultDialerCache getDefaultDialerCache() {
@@ -3192,7 +3197,10 @@
                         isEmergency);
         // Only one SIM PhoneAccount can be active at one time for DSDS. Only that SIM PhoneAccount
         // should be available if a call is already active on the SIM account.
-        if (!isDsdaCallingPossible()) {
+        // Similarly, the emergency call should be attempted over the same PhoneAccount as the
+        // ongoing call. However, if the ongoing call is over cross-SIM registration, then the
+        // emergency call will be attempted over a different Phone object at a later stage.
+        if (isEmergency || !isDsdaCallingPossible()) {
             List<PhoneAccountHandle> simAccounts =
                     mPhoneAccountRegistrar.getSimPhoneAccountsOfCurrentUser();
             PhoneAccountHandle ongoingCallAccount = null;
@@ -5392,7 +5400,7 @@
      *
      * @param pw The {@code IndentingPrintWriter} to write the state to.
      */
-    public void dump(IndentingPrintWriter pw) {
+    public void dump(IndentingPrintWriter pw, String[] args) {
         mContext.enforceCallingOrSelfPermission(android.Manifest.permission.DUMP, TAG);
         if (mCalls != null) {
             pw.println("mCalls: ");
@@ -5454,6 +5462,14 @@
             mCallAnomalyWatchdog.dump(pw);
             pw.decreaseIndent();
         }
+
+        if (mEmergencyCallDiagnosticLogger != null) {
+            pw.println("mEmergencyCallDiagnosticLogger:");
+            pw.increaseIndent();
+            mEmergencyCallDiagnosticLogger.dump(pw, args);
+            pw.decreaseIndent();
+        }
+
         if (mDefaultDialerCache != null) {
             pw.println("mDefaultDialerCache:");
             pw.increaseIndent();
