/*
 * Copyright (C) 2015 The Android Open Source Project
 *
 * Licensed under the Apache License, Version 2.0 (the "License");
 * you may not use this file except in compliance with the License.
 * You may obtain a copy of the License at
 *
 *      http://www.apache.org/licenses/LICENSE-2.0
 *
 * Unless required by applicable law or agreed to in writing, software
 * distributed under the License is distributed on an "AS IS" BASIS,
 * WITHOUT WARRANTIES OR CONDITIONS OF ANY KIND, either express or implied.
 * See the License for the specific language governing permissions and
 * limitations under the License.
 */

package com.android.server.telecom.tests;

import com.google.common.collect.ArrayListMultimap;
import com.google.common.collect.Multimap;

import com.android.internal.telecom.IConnectionService;
import com.android.internal.telecom.IInCallService;

import org.mockito.MockitoAnnotations;
import org.mockito.invocation.InvocationOnMock;
import org.mockito.stubbing.Answer;

import android.Manifest;
import android.app.AppOpsManager;
import android.app.NotificationManager;
import android.app.StatusBarManager;
import android.app.role.RoleManager;
import android.content.BroadcastReceiver;
import android.content.ComponentName;
import android.content.ContentResolver;
import android.content.Context;
import android.content.IContentProvider;
import android.content.Intent;
import android.content.IntentFilter;
import android.content.ServiceConnection;
import android.content.pm.ApplicationInfo;
import android.content.pm.PackageManager;
import android.content.pm.ResolveInfo;
import android.content.pm.ServiceInfo;
import android.content.res.Configuration;
import android.content.res.Resources;
import android.location.Country;
import android.location.CountryDetector;
import android.media.AudioManager;
import android.os.Bundle;
import android.os.Handler;
import android.os.IInterface;
import android.os.PersistableBundle;
import android.os.UserHandle;
import android.os.UserManager;
import android.telecom.CallAudioState;
import android.telecom.ConnectionService;
import android.telecom.Log;
import android.telecom.InCallService;
import android.telecom.PhoneAccount;
import android.telecom.TelecomManager;
import android.telephony.CarrierConfigManager;
import android.telephony.SubscriptionManager;
import android.telephony.TelephonyManager;
import android.test.mock.MockContext;

import java.io.File;
import java.io.IOException;
import java.util.ArrayList;
import java.util.Arrays;
import java.util.HashMap;
import java.util.List;
import java.util.Locale;
import java.util.Map;
import java.util.concurrent.Executor;

import static org.mockito.ArgumentMatchers.matches;
import static org.mockito.Matchers.anyString;
import static org.mockito.Mockito.any;
import static org.mockito.Mockito.anyInt;
import static org.mockito.Mockito.doAnswer;
import static org.mockito.Mockito.doReturn;
import static org.mockito.Mockito.eq;
import static org.mockito.Mockito.mock;
import static org.mockito.Mockito.spy;
import static org.mockito.Mockito.when;

/**
 * Controls a test {@link Context} as would be provided by the Android framework to an
 * {@code Activity}, {@code Service} or other system-instantiated component.
 *
 * The {@link Context} created by this object is "hollow" but its {@code applicationContext}
 * property points to an application context implementing all the nontrivial functionality.
 */
public class ComponentContextFixture implements TestFixture<Context> {

    public class FakeApplicationContext extends MockContext {
        @Override
        public PackageManager getPackageManager() {
            return mPackageManager;
        }

        @Override
        public Executor getMainExecutor() {
            // TODO: This doesn't actually execute anything as we don't need to do so for now, but
            //  future users might need it.
            return mMainExecutor;
        }

        @Override
        public String getPackageName() {
            return "com.android.server.telecom.tests";
        }

        @Override
        public String getPackageResourcePath() {
            return "/tmp/i/dont/know";
        }

        @Override
        public Context getApplicationContext() {
            return mApplicationContextSpy;
        }

        @Override
        public File getFilesDir() {
            try {
                return File.createTempFile("temp", "temp").getParentFile();
            } catch (IOException e) {
                throw new RuntimeException(e);
            }
        }

        @Override
        public boolean bindServiceAsUser(
                Intent serviceIntent,
                ServiceConnection connection,
                int flags,
                UserHandle userHandle) {
            // TODO: Implement "as user" functionality
            return bindService(serviceIntent, connection, flags);
        }

        @Override
        public boolean bindService(
                Intent serviceIntent,
                ServiceConnection connection,
                int flags) {
            if (mServiceByServiceConnection.containsKey(connection)) {
                throw new RuntimeException("ServiceConnection already bound: " + connection);
            }
            IInterface service = mServiceByComponentName.get(serviceIntent.getComponent());
            if (service == null) {
                throw new RuntimeException("ServiceConnection not found: "
                        + serviceIntent.getComponent());
            }
            mServiceByServiceConnection.put(connection, service);
            connection.onServiceConnected(serviceIntent.getComponent(), service.asBinder());
            return true;
        }

        @Override
        public void unbindService(
                ServiceConnection connection) {
            IInterface service = mServiceByServiceConnection.remove(connection);
            if (service == null) {
                throw new RuntimeException("ServiceConnection not found: " + connection);
            }
            connection.onServiceDisconnected(mComponentNameByService.get(service));
        }

        @Override
        public Object getSystemService(String name) {
            switch (name) {
                case Context.AUDIO_SERVICE:
                    return mAudioManager;
                case Context.TELEPHONY_SERVICE:
                    return mTelephonyManager;
                case Context.APP_OPS_SERVICE:
                    return mAppOpsManager;
                case Context.NOTIFICATION_SERVICE:
                    return mNotificationManager;
                case Context.STATUS_BAR_SERVICE:
                    return mStatusBarManager;
                case Context.USER_SERVICE:
                    return mUserManager;
                case Context.TELEPHONY_SUBSCRIPTION_SERVICE:
                    return mSubscriptionManager;
                case Context.TELECOM_SERVICE:
                    return mTelecomManager;
                case Context.CARRIER_CONFIG_SERVICE:
                    return mCarrierConfigManager;
                case Context.COUNTRY_DETECTOR:
                    return mCountryDetector;
                case Context.ROLE_SERVICE:
                    return mRoleManager;
                default:
                    return null;
            }
        }

        @Override
        public String getSystemServiceName(Class<?> svcClass) {
            if (svcClass == UserManager.class) {
                return Context.USER_SERVICE;
            } else if (svcClass == RoleManager.class) {
                return Context.ROLE_SERVICE;
            } else if (svcClass == AudioManager.class) {
                return Context.AUDIO_SERVICE;
            } else if (svcClass == TelephonyManager.class) {
                return Context.TELEPHONY_SERVICE;
            } else if (svcClass == CarrierConfigManager.class) {
                return Context.CARRIER_CONFIG_SERVICE;
<<<<<<< HEAD
=======
            } else if (svcClass == SubscriptionManager.class) {
                return Context.TELEPHONY_SUBSCRIPTION_SERVICE;
>>>>>>> 8a3b8221
            }
            throw new UnsupportedOperationException();
        }

        @Override
        public int getUserId() {
            return 0;
        }

        @Override
        public Resources getResources() {
            return mResources;
        }

        @Override
        public String getOpPackageName() {
            return "com.android.server.telecom.tests";
        }

        @Override
        public ApplicationInfo getApplicationInfo() {
            return mTestApplicationInfo;
        }

        @Override
        public ContentResolver getContentResolver() {
            return new ContentResolver(mApplicationContextSpy) {
                @Override
                protected IContentProvider acquireProvider(Context c, String name) {
                    Log.i(this, "acquireProvider %s", name);
                    return getOrCreateProvider(name);
                }

                @Override
                public boolean releaseProvider(IContentProvider icp) {
                    return true;
                }

                @Override
                protected IContentProvider acquireUnstableProvider(Context c, String name) {
                    Log.i(this, "acquireUnstableProvider %s", name);
                    return getOrCreateProvider(name);
                }

                private IContentProvider getOrCreateProvider(String name) {
                    if (!mIContentProviderByUri.containsKey(name)) {
                        mIContentProviderByUri.put(name, mock(IContentProvider.class));
                    }
                    return mIContentProviderByUri.get(name);
                }

                @Override
                public boolean releaseUnstableProvider(IContentProvider icp) {
                    return false;
                }

                @Override
                public void unstableProviderDied(IContentProvider icp) {
                }
            };
        }

        @Override
        public Intent registerReceiver(BroadcastReceiver receiver, IntentFilter filter) {
            // TODO -- this is called by WiredHeadsetManager!!!
            return null;
        }

        @Override
        public Intent registerReceiver(BroadcastReceiver receiver, IntentFilter filter,
                String broadcastPermission, Handler scheduler) {
            return null;
        }

        @Override
        public Intent registerReceiverAsUser(BroadcastReceiver receiver, UserHandle handle,
                IntentFilter filter, String broadcastPermission, Handler scheduler) {
            return null;
        }

        @Override
        public void sendBroadcast(Intent intent) {
            // TODO -- need to ensure this is captured
        }

        @Override
        public void sendBroadcast(Intent intent, String receiverPermission) {
            // TODO -- need to ensure this is captured
        }

        @Override
        public void sendBroadcastAsUser(Intent intent, UserHandle userHandle) {
            // TODO -- need to ensure this is captured
        }

        @Override
        public void sendOrderedBroadcastAsUser(Intent intent, UserHandle user,
                String receiverPermission, BroadcastReceiver resultReceiver, Handler scheduler,
                int initialCode, String initialData, Bundle initialExtras) {
            // TODO -- need to ensure this is captured
        }

        @Override
        public void sendOrderedBroadcastAsUser(Intent intent, UserHandle user,
                String receiverPermission, int appOp, BroadcastReceiver resultReceiver,
                Handler scheduler, int initialCode, String initialData, Bundle initialExtras) {
        }

        @Override
        public void sendOrderedBroadcastAsUser(Intent intent, UserHandle user,
                String receiverPermission, int appOp, Bundle options,
                BroadcastReceiver resultReceiver, Handler scheduler, int initialCode,
                String initialData, Bundle initialExtras) {
        }

        @Override
        public Context createPackageContextAsUser(String packageName, int flags, UserHandle user)
                throws PackageManager.NameNotFoundException {
            return this;
        }

        @Override
        public int checkCallingOrSelfPermission(String permission) {
            return PackageManager.PERMISSION_GRANTED;
        }

        @Override
        public void enforceCallingOrSelfPermission(String permission, String message) {
            // Don't bother enforcing anything in mock.
        }

        @Override
        public void enforcePermission(
                String permission, int pid, int uid, String message) {
            // By default, don't enforce anything in mock.
        }

        @Override
        public void startActivityAsUser(Intent intent, UserHandle userHandle) {
            // For capturing
        }
    }

    public class FakeAudioManager extends AudioManager {

        private boolean mMute = false;
        private boolean mSpeakerphoneOn = false;
        private int mAudioStreamValue = 1;
        private int mMode = AudioManager.MODE_NORMAL;
        private int mRingerMode = AudioManager.RINGER_MODE_NORMAL;

        public FakeAudioManager(Context context) {
            super(context);
        }

        @Override
        public void setMicrophoneMute(boolean value) {
            mMute = value;
        }

        @Override
        public boolean isMicrophoneMute() {
            return mMute;
        }

        @Override
        public void setSpeakerphoneOn(boolean value) {
            mSpeakerphoneOn = value;
        }

        @Override
        public boolean isSpeakerphoneOn() {
            return mSpeakerphoneOn;
        }

        @Override
        public void setMode(int mode) {
            mMode = mode;
        }

        @Override
        public int getMode() {
            return mMode;
        }

        @Override
        public void setRingerModeInternal(int ringerMode) {
            mRingerMode = ringerMode;
        }

        @Override
        public int getRingerModeInternal() {
            return mRingerMode;
        }

        @Override
        public void setStreamVolume(int streamTypeUnused, int index, int flagsUnused){
            mAudioStreamValue = index;
        }

        @Override
        public int getStreamVolume(int streamValueUnused) {
            return mAudioStreamValue;
        }
    }

    private final Multimap<String, ComponentName> mComponentNamesByAction =
            ArrayListMultimap.create();
    private final Map<ComponentName, IInterface> mServiceByComponentName = new HashMap<>();
    private final Map<ComponentName, ServiceInfo> mServiceInfoByComponentName = new HashMap<>();
    private final Map<IInterface, ComponentName> mComponentNameByService = new HashMap<>();
    private final Map<ServiceConnection, IInterface> mServiceByServiceConnection = new HashMap<>();

    private final Context mContext = new MockContext() {
        @Override
        public Context getApplicationContext() {
            return mApplicationContextSpy;
        }

        @Override
        public Resources getResources() {
            return mResources;
        }
    };

    // The application context is the most important object this class provides to the system
    // under test.
    private final Context mApplicationContext = new FakeApplicationContext();

    // We then create a spy on the application context allowing standard Mockito-style
    // when(...) logic to be used to add specific little responses where needed.

    private final Resources mResources = mock(Resources.class);
    private final Context mApplicationContextSpy = spy(mApplicationContext);
    private final PackageManager mPackageManager = mock(PackageManager.class);
    private final Executor mMainExecutor = mock(Executor.class);
    private final AudioManager mAudioManager = spy(new FakeAudioManager(mContext));
    private final TelephonyManager mTelephonyManager = mock(TelephonyManager.class);
    private final AppOpsManager mAppOpsManager = mock(AppOpsManager.class);
    private final NotificationManager mNotificationManager = mock(NotificationManager.class);
    private final UserManager mUserManager = mock(UserManager.class);
    private final StatusBarManager mStatusBarManager = mock(StatusBarManager.class);
    private final SubscriptionManager mSubscriptionManager = mock(SubscriptionManager.class);
    private final CarrierConfigManager mCarrierConfigManager = mock(CarrierConfigManager.class);
    private final CountryDetector mCountryDetector = mock(CountryDetector.class);
    private final Map<String, IContentProvider> mIContentProviderByUri = new HashMap<>();
    private final Configuration mResourceConfiguration = new Configuration();
    private final ApplicationInfo mTestApplicationInfo = new ApplicationInfo();
    private final RoleManager mRoleManager = mock(RoleManager.class);

    private TelecomManager mTelecomManager = mock(TelecomManager.class);

    public ComponentContextFixture() {
        MockitoAnnotations.initMocks(this);
        when(mResources.getConfiguration()).thenReturn(mResourceConfiguration);
        when(mResources.getString(anyInt())).thenReturn("");
        when(mResources.getStringArray(anyInt())).thenReturn(new String[0]);
        mResourceConfiguration.setLocale(Locale.TAIWAN);

        // TODO: Move into actual tests
        doReturn(false).when(mAudioManager).isWiredHeadsetOn();

        doAnswer(new Answer<List<ResolveInfo>>() {
            @Override
            public List<ResolveInfo> answer(InvocationOnMock invocation) throws Throwable {
                return doQueryIntentServices(
                        (Intent) invocation.getArguments()[0],
                        (Integer) invocation.getArguments()[1]);
            }
        }).when(mPackageManager).queryIntentServices((Intent) any(), anyInt());

        doAnswer(new Answer<List<ResolveInfo>>() {
            @Override
            public List<ResolveInfo> answer(InvocationOnMock invocation) throws Throwable {
                return doQueryIntentServices(
                        (Intent) invocation.getArguments()[0],
                        (Integer) invocation.getArguments()[1]);
            }
        }).when(mPackageManager).queryIntentServicesAsUser((Intent) any(), anyInt(), anyInt());

        // By default, tests use non-ui apps instead of 3rd party companion apps.
        when(mPackageManager.checkPermission(
                matches(Manifest.permission.CALL_COMPANION_APP), anyString()))
                .thenReturn(PackageManager.PERMISSION_DENIED);

        // Used in CreateConnectionProcessor to rank emergency numbers by viability.
        // For the test, make them all equal to INVALID so that the preferred PhoneAccount will be
        // chosen.
        when(mTelephonyManager.getSubIdForPhoneAccount((PhoneAccount) any())).thenReturn(
                SubscriptionManager.INVALID_SUBSCRIPTION_ID);

        when(mTelephonyManager.getNetworkOperatorName()).thenReturn("label1");
        when(mTelephonyManager.getMultiSimConfiguration()).thenReturn(
                TelephonyManager.MultiSimVariants.UNKNOWN);
        when(mResources.getBoolean(eq(R.bool.grant_location_permission_enabled))).thenReturn(false);
        doAnswer(new Answer<Void>(){
            @Override
            public Void answer(InvocationOnMock invocation) throws Throwable {
                return null;
            }
        }).when(mAppOpsManager).checkPackage(anyInt(), anyString());

        when(mNotificationManager.matchesCallFilter(any(Bundle.class))).thenReturn(true);

        when(mCarrierConfigManager.getConfig()).thenReturn(new PersistableBundle());
        when(mCarrierConfigManager.getConfigForSubId(anyInt())).thenReturn(new PersistableBundle());

        when(mUserManager.getSerialNumberForUser(any(UserHandle.class))).thenReturn(-1L);

        doReturn(null).when(mApplicationContextSpy).registerReceiver(any(BroadcastReceiver.class),
                any(IntentFilter.class));

        // Make sure we do not hide PII during testing.
        Log.setTag("TelecomTEST");
        Log.setIsExtendedLoggingEnabled(true);
        Log.VERBOSE = true;
    }

    @Override
    public Context getTestDouble() {
        return mContext;
    }

    public void addConnectionService(
            ComponentName componentName,
            IConnectionService service)
            throws Exception {
        addService(ConnectionService.SERVICE_INTERFACE, componentName, service);
        ServiceInfo serviceInfo = new ServiceInfo();
        serviceInfo.permission = android.Manifest.permission.BIND_CONNECTION_SERVICE;
        serviceInfo.packageName = componentName.getPackageName();
        serviceInfo.name = componentName.getClassName();
        mServiceInfoByComponentName.put(componentName, serviceInfo);
    }

    public void addInCallService(
            ComponentName componentName,
            IInCallService service)
            throws Exception {
        addService(InCallService.SERVICE_INTERFACE, componentName, service);
        ServiceInfo serviceInfo = new ServiceInfo();
        serviceInfo.permission = android.Manifest.permission.BIND_INCALL_SERVICE;
        serviceInfo.packageName = componentName.getPackageName();
        serviceInfo.name = componentName.getClassName();
        mServiceInfoByComponentName.put(componentName, serviceInfo);
    }

    public void putResource(int id, final String value) {
        when(mResources.getText(eq(id))).thenReturn(value);
        when(mResources.getString(eq(id))).thenReturn(value);
        when(mResources.getString(eq(id), any())).thenAnswer(new Answer<String>() {
            @Override
            public String answer(InvocationOnMock invocation) {
                Object[] args = invocation.getArguments();
                return String.format(value, Arrays.copyOfRange(args, 1, args.length));
            }
        });
    }

    public void putFloatResource(int id, final float value) {
        when(mResources.getFloat(eq(id))).thenReturn(value);
    }

    public void putBooleanResource(int id, boolean value) {
        when(mResources.getBoolean(eq(id))).thenReturn(value);
    }

    public void putStringArrayResource(int id, String[] value) {
        when(mResources.getStringArray(eq(id))).thenReturn(value);
    }

    public void setTelecomManager(TelecomManager telecomManager) {
        mTelecomManager = telecomManager;
    }

    public TelephonyManager getTelephonyManager() {
        return mTelephonyManager;
    }

    private void addService(String action, ComponentName name, IInterface service) {
        mComponentNamesByAction.put(action, name);
        mServiceByComponentName.put(name, service);
        mComponentNameByService.put(service, name);
    }

    private List<ResolveInfo> doQueryIntentServices(Intent intent, int flags) {
        List<ResolveInfo> result = new ArrayList<>();
        for (ComponentName componentName : mComponentNamesByAction.get(intent.getAction())) {
            ResolveInfo resolveInfo = new ResolveInfo();
            resolveInfo.serviceInfo = mServiceInfoByComponentName.get(componentName);
            resolveInfo.serviceInfo.metaData = new Bundle();
            resolveInfo.serviceInfo.metaData.putBoolean(
                    TelecomManager.METADATA_INCLUDE_EXTERNAL_CALLS, true);
            result.add(resolveInfo);
        }
        return result;
    }
}<|MERGE_RESOLUTION|>--- conflicted
+++ resolved
@@ -212,11 +212,8 @@
                 return Context.TELEPHONY_SERVICE;
             } else if (svcClass == CarrierConfigManager.class) {
                 return Context.CARRIER_CONFIG_SERVICE;
-<<<<<<< HEAD
-=======
             } else if (svcClass == SubscriptionManager.class) {
                 return Context.TELEPHONY_SUBSCRIPTION_SERVICE;
->>>>>>> 8a3b8221
             }
             throw new UnsupportedOperationException();
         }
