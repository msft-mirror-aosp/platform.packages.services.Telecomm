--- conflicted
+++ resolved
@@ -136,12 +136,9 @@
                 timeoutCallIfNeeded();
                 return;
             }
-<<<<<<< HEAD
-=======
             Log.i(
                 this,
                "loggedRun, no PhoneAccount with voice calling capabilities, not timing out call");
->>>>>>> dc161b66
         }
     }
 
