/*
 * Copyright (C) 2013 The Android Open Source Project
 *
 * Licensed under the Apache License, Version 2.0 (the "License");
 * you may not use this file except in compliance with the License.
 * You may obtain a copy of the License at
 *
 *      http://www.apache.org/licenses/LICENSE-2.0
 *
 * Unless required by applicable law or agreed to in writing, software
 * distributed under the License is distributed on an "AS IS" BASIS,
 * WITHOUT WARRANTIES OR CONDITIONS OF ANY KIND, either express or implied.
 * See the License for the specific language governing permissions and
 * limitations under the License.
 */

package com.android.server.telecom;

import static android.provider.CallLog.Calls.AUTO_MISSED_EMERGENCY_CALL;
import static android.provider.CallLog.Calls.AUTO_MISSED_MAXIMUM_DIALING;
import static android.provider.CallLog.Calls.AUTO_MISSED_MAXIMUM_RINGING;
import static android.provider.CallLog.Calls.MISSED_REASON_NOT_MISSED;
import static android.provider.CallLog.Calls.SHORT_RING_THRESHOLD;
import static android.provider.CallLog.Calls.USER_MISSED_CALL_FILTERS_TIMEOUT;
import static android.provider.CallLog.Calls.USER_MISSED_CALL_SCREENING_SERVICE_SILENCED;
import static android.provider.CallLog.Calls.USER_MISSED_NEVER_RANG;
import static android.provider.CallLog.Calls.USER_MISSED_NOT_RUNNING;
import static android.provider.CallLog.Calls.USER_MISSED_NO_ANSWER;
import static android.provider.CallLog.Calls.USER_MISSED_SHORT_RING;
import static android.telecom.TelecomManager.ACTION_POST_CALL;
import static android.telecom.TelecomManager.DURATION_LONG;
import static android.telecom.TelecomManager.DURATION_MEDIUM;
import static android.telecom.TelecomManager.DURATION_SHORT;
import static android.telecom.TelecomManager.DURATION_VERY_SHORT;
import static android.telecom.TelecomManager.EXTRA_CALL_DURATION;
import static android.telecom.TelecomManager.EXTRA_DISCONNECT_CAUSE;
import static android.telecom.TelecomManager.EXTRA_HANDLE;
import static android.telecom.TelecomManager.MEDIUM_CALL_TIME_MS;
import static android.telecom.TelecomManager.SHORT_CALL_TIME_MS;
import static android.telecom.TelecomManager.VERY_SHORT_CALL_TIME_MS;

import android.Manifest;
import android.annotation.NonNull;
import android.annotation.Nullable;
import android.app.ActivityManager;
import android.app.AlertDialog;
import android.app.KeyguardManager;
import android.app.NotificationManager;
import android.content.ActivityNotFoundException;
import android.content.BroadcastReceiver;
import android.content.ComponentName;
import android.content.Context;
import android.content.DialogInterface;
import android.content.Intent;
import android.content.IntentFilter;
import android.content.pm.PackageManager;
import android.content.pm.PackageManager.ResolveInfoFlags;
import android.content.pm.ResolveInfo;
import android.content.pm.UserInfo;
import android.graphics.Color;
import android.graphics.drawable.ColorDrawable;
import android.media.AudioManager;
import android.media.AudioSystem;
import android.media.MediaPlayer;
import android.media.ToneGenerator;
import android.net.Uri;
import android.os.Bundle;
import android.os.Handler;
import android.os.HandlerThread;
import android.os.Looper;
import android.os.OutcomeReceiver;
import android.os.PersistableBundle;
import android.os.Process;
import android.os.ResultReceiver;
import android.os.SystemClock;
import android.os.SystemVibrator;
import android.os.Trace;
import android.os.UserHandle;
import android.os.UserManager;
import android.provider.BlockedNumberContract;
import android.provider.BlockedNumberContract.SystemContract;
import android.provider.CallLog.Calls;
import android.provider.Settings;
import android.sysprop.TelephonyProperties;
import android.telecom.CallAttributes;
import android.telecom.CallAudioState;
import android.telecom.CallEndpoint;
import android.telecom.CallException;
import android.telecom.CallScreeningService;
import android.telecom.CallerInfo;
import android.telecom.Conference;
import android.telecom.Connection;
import android.telecom.DisconnectCause;
import android.telecom.GatewayInfo;
import android.telecom.Log;
import android.telecom.Logging.Runnable;
import android.telecom.Logging.Session;
import android.telecom.ParcelableConference;
import android.telecom.ParcelableConnection;
import android.telecom.PhoneAccount;
import android.telecom.PhoneAccountHandle;
import android.telecom.PhoneAccountSuggestion;
import android.telecom.TelecomManager;
import android.telecom.VideoProfile;
import android.telephony.CarrierConfigManager;
import android.telephony.CellIdentity;
import android.telephony.PhoneNumberUtils;
import android.telephony.SubscriptionManager;
import android.telephony.TelephonyManager;
import android.text.TextUtils;
import android.util.Pair;
import android.view.LayoutInflater;
import android.view.View;
import android.view.WindowManager;
import android.widget.Button;

import com.android.internal.annotations.VisibleForTesting;
import com.android.internal.app.IntentForwarderActivity;
import com.android.internal.util.IndentingPrintWriter;
import com.android.server.telecom.bluetooth.BluetoothRouteManager;
import com.android.server.telecom.bluetooth.BluetoothStateReceiver;
import com.android.server.telecom.callfiltering.BlockCheckerAdapter;
import com.android.server.telecom.callfiltering.BlockCheckerFilter;
import com.android.server.telecom.callfiltering.BlockedNumbersAdapter;
import com.android.server.telecom.callfiltering.CallFilterResultCallback;
import com.android.server.telecom.callfiltering.CallFilteringResult;
import com.android.server.telecom.callfiltering.CallFilteringResult.Builder;
import com.android.server.telecom.callfiltering.CallScreeningServiceFilter;
import com.android.server.telecom.callfiltering.DirectToVoicemailFilter;
import com.android.server.telecom.callfiltering.DndCallFilter;
import com.android.server.telecom.callfiltering.IncomingCallFilterGraph;
import com.android.server.telecom.callredirection.CallRedirectionProcessor;
import com.android.server.telecom.components.ErrorDialogActivity;
import com.android.server.telecom.components.TelecomBroadcastReceiver;
import com.android.server.telecom.stats.CallFailureCause;
import com.android.server.telecom.ui.AudioProcessingNotification;
import com.android.server.telecom.ui.CallRedirectionTimeoutDialogActivity;
import com.android.server.telecom.ui.CallStreamingNotification;
import com.android.server.telecom.ui.ConfirmCallDialogActivity;
import com.android.server.telecom.ui.DisconnectedCallNotifier;
import com.android.server.telecom.ui.IncomingCallNotifier;
import com.android.server.telecom.ui.ToastFactory;
import com.android.server.telecom.voip.TransactionManager;
import com.android.server.telecom.voip.VoipCallMonitor;

import java.util.ArrayList;
import java.util.Arrays;
import java.util.Collection;
import java.util.Collections;
import java.util.HashMap;
import java.util.HashSet;
import java.util.Iterator;
import java.util.LinkedList;
import java.util.List;
import java.util.Map;
import java.util.Objects;
import java.util.Optional;
import java.util.Set;
import java.util.UUID;
import java.util.concurrent.CompletableFuture;
import java.util.concurrent.ConcurrentHashMap;
import java.util.concurrent.CopyOnWriteArrayList;
import java.util.concurrent.CountDownLatch;
import java.util.concurrent.Executor;
import java.util.concurrent.Executors;
import java.util.concurrent.TimeUnit;
import java.util.stream.Collectors;
import java.util.stream.IntStream;
import java.util.stream.Stream;

/**
 * Singleton.
 *
 * NOTE: by design most APIs are package private, use the relevant adapter/s to allow
 * access from other packages specifically refraining from passing the CallsManager instance
 * beyond the com.android.server.telecom package boundary.
 */
public class CallsManager extends Call.ListenerBase
        implements VideoProviderProxy.Listener, CallFilterResultCallback, CurrentUserProxy {

    // TODO: Consider renaming this CallsManagerPlugin.
    @VisibleForTesting
    public interface CallsManagerListener {
        /**
         * Informs listeners when a {@link Call} is newly created, but not yet returned by a
         * {@link android.telecom.ConnectionService} implementation.
         * @param call the call.
         */
        default void onStartCreateConnection(Call call) {}
        void onCallAdded(Call call);
        void onCreateConnectionFailed(Call call);
        void onCallRemoved(Call call);
        void onCallStateChanged(Call call, int oldState, int newState);
        void onConnectionServiceChanged(
                Call call,
                ConnectionServiceWrapper oldService,
                ConnectionServiceWrapper newService);
        void onIncomingCallAnswered(Call call);
        void onIncomingCallRejected(Call call, boolean rejectWithMessage, String textMessage);
        void onCallAudioStateChanged(CallAudioState oldAudioState, CallAudioState newAudioState);
        void onCallEndpointChanged(CallEndpoint callEndpoint);
        void onAvailableCallEndpointsChanged(Set<CallEndpoint> availableCallEndpoints);
        void onMuteStateChanged(boolean isMuted);
        void onRingbackRequested(Call call, boolean ringback);
        void onIsConferencedChanged(Call call);
        void onIsVoipAudioModeChanged(Call call);
        void onVideoStateChanged(Call call, int previousVideoState, int newVideoState);
        void onCanAddCallChanged(boolean canAddCall);
        void onSessionModifyRequestReceived(Call call, VideoProfile videoProfile);
        void onHoldToneRequested(Call call);
        void onExternalCallChanged(Call call, boolean isExternalCall);
        void onCallStreamingStateChanged(Call call, boolean isStreaming);
        void onDisconnectedTonePlaying(boolean isTonePlaying);
        void onConnectionTimeChanged(Call call);
        void onConferenceStateChanged(Call call, boolean isConference);
        void onCdmaConferenceSwap(Call call);
        void onSetCamera(Call call, String cameraId);
    }

    /** Interface used to define the action which is executed delay under some condition. */
    interface PendingAction {
        void performAction();
    }

    private static final String TAG = "CallsManager";

    /**
     * Call filter specifier used with
     * {@link #getNumCallsWithState(int, Call, PhoneAccountHandle, int...)} to indicate only
     * self-managed calls should be included.
     */
    private static final int CALL_FILTER_SELF_MANAGED = 1;

    /**
     * Call filter specifier used with
     * {@link #getNumCallsWithState(int, Call, PhoneAccountHandle, int...)} to indicate only
     * managed calls should be included.
     */
    private static final int CALL_FILTER_MANAGED = 2;

    /**
     * Call filter specifier used with
     * {@link #getNumCallsWithState(int, Call, PhoneAccountHandle, int...)} to indicate both managed
     * and self-managed calls should be included.
     */
    private static final int CALL_FILTER_ALL = 3;

    private static final String PERMISSION_PROCESS_PHONE_ACCOUNT_REGISTRATION =
            "android.permission.PROCESS_PHONE_ACCOUNT_REGISTRATION";

    private static final int HANDLER_WAIT_TIMEOUT = 10000;
    private static final int MAXIMUM_LIVE_CALLS = 1;
    private static final int MAXIMUM_HOLD_CALLS = 1;
    private static final int MAXIMUM_RINGING_CALLS = 1;
    private static final int MAXIMUM_DIALING_CALLS = 1;
    private static final int MAXIMUM_OUTGOING_CALLS = 1;
    private static final int MAXIMUM_TOP_LEVEL_CALLS = 2;
    private static final int MAXIMUM_SELF_MANAGED_CALLS = 10;

    /**
     * Anomaly Report UUIDs and corresponding error descriptions specific to CallsManager.
     */
    public static final UUID LIVE_CALL_STUCK_CONNECTING_ERROR_UUID =
            UUID.fromString("3f95808c-9134-11ed-a1eb-0242ac120002");
    public static final String LIVE_CALL_STUCK_CONNECTING_ERROR_MSG =
            "Force disconnected a live call that was stuck in CONNECTING state.";
    public static final UUID LIVE_CALL_STUCK_CONNECTING_EMERGENCY_ERROR_UUID =
            UUID.fromString("744fdf86-9137-11ed-a1eb-0242ac120002");
    public static final String LIVE_CALL_STUCK_CONNECTING_EMERGENCY_ERROR_MSG =
            "Found a live call that was stuck in CONNECTING state while attempting to place an "
                    + "emergency call.";
    public static final UUID CALL_REMOVAL_EXECUTION_ERROR_UUID =
            UUID.fromString("030b8b16-9139-11ed-a1eb-0242ac120002");
    public static final String CALL_REMOVAL_EXECUTION_ERROR_MSG =
            "Exception thrown while executing call removal";
    public static final UUID EXCEPTION_WHILE_ESTABLISHING_CONNECTION_ERROR_UUID =
            UUID.fromString("1c4eed7c-9132-11ed-a1eb-0242ac120002");
    public static final String EXCEPTION_WHILE_ESTABLISHING_CONNECTION_ERROR_MSG =
            "Exception thrown while establishing connection.";
    public static final UUID EXCEPTION_RETRIEVING_PHONE_ACCOUNTS_ERROR_UUID =
            UUID.fromString("b68c881d-0ed8-4f31-9342-8bf416c96d18");
    public static final String EXCEPTION_RETRIEVING_PHONE_ACCOUNTS_ERROR_MSG =
            "Exception thrown while retrieving list of potential phone accounts.";
    public static final UUID EXCEPTION_RETRIEVING_PHONE_ACCOUNTS_EMERGENCY_ERROR_UUID =
            UUID.fromString("f272f89d-fb3a-4004-aa2d-20b8d679467e");
    public static final String EXCEPTION_RETRIEVING_PHONE_ACCOUNTS_EMERGENCY_ERROR_MSG =
            "Exception thrown while retrieving list of potential phone accounts when placing an "
                    + "emergency call.";
    public static final UUID EMERGENCY_CALL_DISCONNECTED_BEFORE_BEING_ADDED_ERROR_UUID =
            UUID.fromString("f9a916c8-8d61-4550-9ad3-11c2e84f6364");
    public static final String EMERGENCY_CALL_DISCONNECTED_BEFORE_BEING_ADDED_ERROR_MSG =
            "An emergency call was disconnected after the connection was created but before the "
                    + "call was successfully added to CallsManager.";
    public static final UUID EMERGENCY_CALL_ABORTED_NO_PHONE_ACCOUNTS_ERROR_UUID =
            UUID.fromString("2e994acb-1997-4345-8bf3-bad04303de26");
    public static final String EMERGENCY_CALL_ABORTED_NO_PHONE_ACCOUNTS_ERROR_MSG =
            "An emergency call was aborted since there were no available phone accounts.";

    private static final int[] OUTGOING_CALL_STATES =
            {CallState.CONNECTING, CallState.SELECT_PHONE_ACCOUNT, CallState.DIALING,
                    CallState.PULLING};

    /**
     * These states are used by {@link #makeRoomForOutgoingCall(Call, boolean)} to determine which
     * call should be ended first to make room for a new outgoing call.
     */
    private static final int[] LIVE_CALL_STATES =
            {CallState.CONNECTING, CallState.SELECT_PHONE_ACCOUNT, CallState.DIALING,
                    CallState.PULLING, CallState.ACTIVE, CallState.AUDIO_PROCESSING};

    /**
     * These states determine which calls will cause {@link TelecomManager#isInCall()} or
     * {@link TelecomManager#isInManagedCall()} to return true.
     *
     * See also {@link PhoneStateBroadcaster}, which considers a similar set of states as being
     * off-hook.
     */
    public static final int[] ONGOING_CALL_STATES =
            {CallState.SELECT_PHONE_ACCOUNT, CallState.DIALING, CallState.PULLING, CallState.ACTIVE,
                    CallState.ON_HOLD, CallState.RINGING,  CallState.SIMULATED_RINGING,
                    CallState.ANSWERED, CallState.AUDIO_PROCESSING};

    private static final int[] ANY_CALL_STATE =
            {CallState.NEW, CallState.CONNECTING, CallState.SELECT_PHONE_ACCOUNT, CallState.DIALING,
                    CallState.RINGING, CallState.SIMULATED_RINGING, CallState.ACTIVE,
                    CallState.ON_HOLD, CallState.DISCONNECTED, CallState.ABORTED,
                    CallState.DISCONNECTING, CallState.PULLING, CallState.ANSWERED,
                    CallState.AUDIO_PROCESSING};

    public static final String TELECOM_CALL_ID_PREFIX = "TC@";

    // Maps call technologies in TelephonyManager to those in Analytics.
    private static final Map<Integer, Integer> sAnalyticsTechnologyMap;
    static {
        sAnalyticsTechnologyMap = new HashMap<>(5);
        sAnalyticsTechnologyMap.put(TelephonyManager.PHONE_TYPE_CDMA, Analytics.CDMA_PHONE);
        sAnalyticsTechnologyMap.put(TelephonyManager.PHONE_TYPE_GSM, Analytics.GSM_PHONE);
        sAnalyticsTechnologyMap.put(TelephonyManager.PHONE_TYPE_IMS, Analytics.IMS_PHONE);
        sAnalyticsTechnologyMap.put(TelephonyManager.PHONE_TYPE_SIP, Analytics.SIP_PHONE);
        sAnalyticsTechnologyMap.put(TelephonyManager.PHONE_TYPE_THIRD_PARTY,
                Analytics.THIRD_PARTY_PHONE);
    }

    /**
     * The main call repository. Keeps an instance of all live calls. New incoming and outgoing
     * calls are added to the map and removed when the calls move to the disconnected state.
     *
     * ConcurrentHashMap constructor params: 8 is initial table size, 0.9f is
     * load factor before resizing, 1 means we only expect a single thread to
     * access the map so make only a single shard
     */
    private final Set<Call> mCalls = Collections.newSetFromMap(
            new ConcurrentHashMap<Call, Boolean>(8, 0.9f, 1));

    /**
     * List of self-managed calls that have been initialized but not yet added to
     * CallsManager#addCall(Call). There is a window of time when a Call has been added to Telecom
     * (e.g. TelecomManager#addNewIncomingCall) to actually added in CallsManager#addCall(Call).
     * This list is helpful for the NotificationManagerService to know that Telecom is currently
     * setting up a call which is an important set in making notifications non-dismissible.
     */
    private final Set<Call> mSelfManagedCallsBeingSetup = Collections.newSetFromMap(
            new ConcurrentHashMap<Call, Boolean>(8, 0.9f, 1));

    /**
     * A pending call is one which requires user-intervention in order to be placed.
     * Used by {@link #startCallConfirmation}.
     */
    private Call mPendingCall;
    /**
     * Cached latest pending redirected call which requires user-intervention in order to be placed.
     * Used by {@link #onCallRedirectionComplete}.
     */
    private Call mPendingRedirectedOutgoingCall;

    /**
     * Cached call that's been answered but will be added to mCalls pending confirmation of active
     * status from the connection service.
     */
    private Call mPendingAudioProcessingCall;

    /**
     * Cached latest pending redirected call information which require user-intervention in order
     * to be placed. Used by {@link #onCallRedirectionComplete}.
     */
    private final Map<String, Runnable> mPendingRedirectedOutgoingCallInfo =
            new ConcurrentHashMap<>();
    /**
     * Cached latest pending Unredirected call information which require user-intervention in order
     * to be placed. Used by {@link #onCallRedirectionComplete}.
     */
    private final Map<String, Runnable> mPendingUnredirectedOutgoingCallInfo =
            new ConcurrentHashMap<>();

    private CompletableFuture<Call> mPendingCallConfirm;
    private CompletableFuture<Pair<Call, PhoneAccountHandle>> mPendingAccountSelection;

    // Instance variables for testing -- we keep the latest copy of the outgoing call futures
    // here so that we can wait on them in tests
    private CompletableFuture<Call> mLatestPostSelectionProcessingFuture;
    private CompletableFuture<Pair<Call, List<PhoneAccountSuggestion>>>
            mLatestPreAccountSelectionFuture;

    /**
     * The current telecom call ID.  Used when creating new instances of {@link Call}.  Should
     * only be accessed using the {@link #getNextCallId()} method which synchronizes on the
     * {@link #mLock} sync root.
     */
    private int mCallId = 0;

    private int mRttRequestId = 0;
    /**
     * Stores the current foreground user.
     */
    private UserHandle mCurrentUserHandle = UserHandle.of(ActivityManager.getCurrentUser());

    private final ConnectionServiceRepository mConnectionServiceRepository;
    private final DtmfLocalTonePlayer mDtmfLocalTonePlayer;
    private final InCallController mInCallController;
    private final CallDiagnosticServiceController mCallDiagnosticServiceController;
    private final CallAudioManager mCallAudioManager;
    private final CallRecordingTonePlayer mCallRecordingTonePlayer;
    private RespondViaSmsManager mRespondViaSmsManager;
    private final Ringer mRinger;
    private final InCallWakeLockController mInCallWakeLockController;
    private final CopyOnWriteArrayList<CallsManagerListener> mListeners =
            new CopyOnWriteArrayList<>();
    private final HeadsetMediaButton mHeadsetMediaButton;
    private final WiredHeadsetManager mWiredHeadsetManager;
    private final SystemStateHelper mSystemStateHelper;
    private final BluetoothRouteManager mBluetoothRouteManager;
    private final DockManager mDockManager;
    private final TtyManager mTtyManager;
    private final ProximitySensorManager mProximitySensorManager;
    private final PhoneStateBroadcaster mPhoneStateBroadcaster;
    private final CallLogManager mCallLogManager;
    private final Context mContext;
    private final TelecomSystem.SyncRoot mLock;
    private final PhoneAccountRegistrar mPhoneAccountRegistrar;
    private final MissedCallNotifier mMissedCallNotifier;
    private final DisconnectedCallNotifier mDisconnectedCallNotifier;
    private IncomingCallNotifier mIncomingCallNotifier;
    private final CallerInfoLookupHelper mCallerInfoLookupHelper;
    private final DefaultDialerCache mDefaultDialerCache;
    private final Timeouts.Adapter mTimeoutsAdapter;
    private final PhoneNumberUtilsAdapter mPhoneNumberUtilsAdapter;
    private final ClockProxy mClockProxy;
    private final ToastFactory mToastFactory;
    private final Set<Call> mLocallyDisconnectingCalls = new HashSet<>();
    private final Set<Call> mPendingCallsToDisconnect = new HashSet<>();
    private final ConnectionServiceFocusManager mConnectionSvrFocusMgr;
    /* Handler tied to thread in which CallManager was initialized. */
    private final Handler mHandler = new Handler(Looper.getMainLooper());
    private final EmergencyCallHelper mEmergencyCallHelper;
    private final RoleManagerAdapter mRoleManagerAdapter;
    private final VoipCallMonitor mVoipCallMonitor;
    private final CallEndpointController mCallEndpointController;
    private final CallAnomalyWatchdog mCallAnomalyWatchdog;

    private final EmergencyCallDiagnosticLogger mEmergencyCallDiagnosticLogger;
    private final CallStreamingController mCallStreamingController;
    private final BlockedNumbersAdapter mBlockedNumbersAdapter;
    private final TransactionManager mTransactionManager;
    private final UserManager mUserManager;
    private final CallStreamingNotification mCallStreamingNotification;

    private final ConnectionServiceFocusManager.CallsManagerRequester mRequester =
            new ConnectionServiceFocusManager.CallsManagerRequester() {
                @Override
                public void releaseConnectionService(
                        ConnectionServiceFocusManager.ConnectionServiceFocus connectionService) {
                    mCalls.stream()
                            .filter(c -> c.getConnectionServiceWrapper().equals(connectionService))
                            .forEach(c -> c.disconnect("release " +
                                    connectionService.getComponentName().getPackageName()));
                }

                @Override
                public void setCallsManagerListener(CallsManagerListener listener) {
                    mListeners.add(listener);
                }
            };

    private boolean mCanAddCall = true;

    private Runnable mStopTone;

    private LinkedList<HandlerThread> mGraphHandlerThreads;

    // An executor that can be used to fire off async tasks that do not block Telecom in any manner.
    private final Executor mAsyncTaskExecutor;

    private boolean mHasActiveRttCall = false;

    private AnomalyReporterAdapter mAnomalyReporter = new AnomalyReporterAdapterImpl();

    private final MmiUtils mMmiUtils = new MmiUtils();
    /**
     * Listener to PhoneAccountRegistrar events.
     */
    private PhoneAccountRegistrar.Listener mPhoneAccountListener =
            new PhoneAccountRegistrar.Listener() {
        public void onPhoneAccountRegistered(PhoneAccountRegistrar registrar,
                                             PhoneAccountHandle handle) {
            broadcastRegisterIntent(handle);
        }
        public void onPhoneAccountUnRegistered(PhoneAccountRegistrar registrar,
                                               PhoneAccountHandle handle) {
            broadcastUnregisterIntent(handle);
        }

        @Override
        public void onPhoneAccountChanged(PhoneAccountRegistrar registrar,
                PhoneAccount phoneAccount) {
            handlePhoneAccountChanged(registrar, phoneAccount);
        }
    };

    /**
     * Receiver for enhanced call blocking feature to update the emergency call notification
     * in below cases:
     *  1) Carrier config changed.
     *  2) Blocking suppression state changed.
     */
    private final BroadcastReceiver mReceiver = new BroadcastReceiver() {
        @Override
        public void onReceive(Context context, Intent intent) {
            String action = intent.getAction();
            if (CarrierConfigManager.ACTION_CARRIER_CONFIG_CHANGED.equals(action)
                    || SystemContract.ACTION_BLOCK_SUPPRESSION_STATE_CHANGED.equals(action)) {
                updateEmergencyCallNotificationAsync(context);
            }
        }
    };

    /**
     * Initializes the required Telecom components.
     */
    @VisibleForTesting
    public CallsManager(
            Context context,
            TelecomSystem.SyncRoot lock,
            CallerInfoLookupHelper callerInfoLookupHelper,
            MissedCallNotifier missedCallNotifier,
            DisconnectedCallNotifier.Factory disconnectedCallNotifierFactory,
            PhoneAccountRegistrar phoneAccountRegistrar,
            HeadsetMediaButtonFactory headsetMediaButtonFactory,
            ProximitySensorManagerFactory proximitySensorManagerFactory,
            InCallWakeLockControllerFactory inCallWakeLockControllerFactory,
            ConnectionServiceFocusManager.ConnectionServiceFocusManagerFactory
                    connectionServiceFocusManagerFactory,
            CallAudioManager.AudioServiceFactory audioServiceFactory,
            BluetoothRouteManager bluetoothManager,
            WiredHeadsetManager wiredHeadsetManager,
            SystemStateHelper systemStateHelper,
            DefaultDialerCache defaultDialerCache,
            Timeouts.Adapter timeoutsAdapter,
            AsyncRingtonePlayer asyncRingtonePlayer,
            PhoneNumberUtilsAdapter phoneNumberUtilsAdapter,
            EmergencyCallHelper emergencyCallHelper,
            InCallTonePlayer.ToneGeneratorFactory toneGeneratorFactory,
            ClockProxy clockProxy,
            AudioProcessingNotification audioProcessingNotification,
            BluetoothStateReceiver bluetoothStateReceiver,
            CallAudioRouteStateMachine.Factory callAudioRouteStateMachineFactory,
            CallAudioModeStateMachine.Factory callAudioModeStateMachineFactory,
            InCallControllerFactory inCallControllerFactory,
            CallDiagnosticServiceController callDiagnosticServiceController,
            RoleManagerAdapter roleManagerAdapter,
            ToastFactory toastFactory,
            CallEndpointControllerFactory callEndpointControllerFactory,
            CallAnomalyWatchdog callAnomalyWatchdog,
<<<<<<< HEAD
            Executor asyncTaskExecutor) {
=======
            Ringer.AccessibilityManagerAdapter accessibilityManagerAdapter,
            Executor asyncTaskExecutor,
            BlockedNumbersAdapter blockedNumbersAdapter,
            TransactionManager transactionManager,
            EmergencyCallDiagnosticLogger emergencyCallDiagnosticLogger,
            CallStreamingNotification callStreamingNotification) {

>>>>>>> d293b54f
        mContext = context;
        mLock = lock;
        mPhoneNumberUtilsAdapter = phoneNumberUtilsAdapter;
        mPhoneAccountRegistrar = phoneAccountRegistrar;
        mPhoneAccountRegistrar.addListener(mPhoneAccountListener);
        mMissedCallNotifier = missedCallNotifier;
        mDisconnectedCallNotifier = disconnectedCallNotifierFactory.create(mContext, this);
        StatusBarNotifier statusBarNotifier = new StatusBarNotifier(context, this);
        mWiredHeadsetManager = wiredHeadsetManager;
        mSystemStateHelper = systemStateHelper;
        mDefaultDialerCache = defaultDialerCache;
        mBluetoothRouteManager = bluetoothManager;
        mDockManager = new DockManager(context);
        mTimeoutsAdapter = timeoutsAdapter;
        mEmergencyCallHelper = emergencyCallHelper;
        mCallerInfoLookupHelper = callerInfoLookupHelper;
        mEmergencyCallDiagnosticLogger = emergencyCallDiagnosticLogger;

        mDtmfLocalTonePlayer =
                new DtmfLocalTonePlayer(new DtmfLocalTonePlayer.ToneGeneratorProxy());
        CallAudioRouteStateMachine callAudioRouteStateMachine =
                callAudioRouteStateMachineFactory.create(
                        context,
                        this,
                        bluetoothManager,
                        wiredHeadsetManager,
                        statusBarNotifier,
                        audioServiceFactory,
                        CallAudioRouteStateMachine.EARPIECE_AUTO_DETECT,
                        asyncTaskExecutor
                );
        callAudioRouteStateMachine.initialize();

        CallAudioRoutePeripheralAdapter callAudioRoutePeripheralAdapter =
                new CallAudioRoutePeripheralAdapter(
                        callAudioRouteStateMachine,
                        bluetoothManager,
                        wiredHeadsetManager,
                        mDockManager);
        AudioManager audioManager = (AudioManager) mContext.getSystemService(Context.AUDIO_SERVICE);
        InCallTonePlayer.MediaPlayerFactory mediaPlayerFactory =
                (resourceId, attributes) ->
                        new InCallTonePlayer.MediaPlayerAdapterImpl(
                                MediaPlayer.create(mContext, resourceId, attributes,
                                        audioManager.generateAudioSessionId()));
        InCallTonePlayer.Factory playerFactory = new InCallTonePlayer.Factory(
                callAudioRoutePeripheralAdapter, lock, toneGeneratorFactory, mediaPlayerFactory,
                () -> audioManager.getStreamVolume(AudioManager.STREAM_RING) > 0);

        SystemSettingsUtil systemSettingsUtil = new SystemSettingsUtil();
        RingtoneFactory ringtoneFactory = new RingtoneFactory(this, context);
        SystemVibrator systemVibrator = new SystemVibrator(context);
        mInCallController = inCallControllerFactory.create(context, mLock, this,
                systemStateHelper, defaultDialerCache, mTimeoutsAdapter,
                emergencyCallHelper);
        mCallEndpointController = callEndpointControllerFactory.create(context, mLock, this);
        mCallDiagnosticServiceController = callDiagnosticServiceController;
        mCallDiagnosticServiceController.setInCallTonePlayerFactory(playerFactory);
        mRinger = new Ringer(playerFactory, context, systemSettingsUtil, asyncRingtonePlayer,
                ringtoneFactory, systemVibrator,
                new Ringer.VibrationEffectProxy(), mInCallController,
                mContext.getSystemService(NotificationManager.class),
                accessibilityManagerAdapter);
        mCallRecordingTonePlayer = new CallRecordingTonePlayer(mContext, audioManager,
                mTimeoutsAdapter, mLock);
        mCallAudioManager = new CallAudioManager(callAudioRouteStateMachine,
                this, callAudioModeStateMachineFactory.create(systemStateHelper,
                (AudioManager) mContext.getSystemService(Context.AUDIO_SERVICE)),
                playerFactory, mRinger, new RingbackPlayer(playerFactory),
                bluetoothStateReceiver, mDtmfLocalTonePlayer);

        mConnectionSvrFocusMgr = connectionServiceFocusManagerFactory.create(mRequester);
        mHeadsetMediaButton = headsetMediaButtonFactory.create(context, this, mLock);
        mTtyManager = new TtyManager(context, mWiredHeadsetManager);
        mProximitySensorManager = proximitySensorManagerFactory.create(context, this);
        mPhoneStateBroadcaster = new PhoneStateBroadcaster(this);
        mCallLogManager = new CallLogManager(context, phoneAccountRegistrar, mMissedCallNotifier);
        mConnectionServiceRepository =
                new ConnectionServiceRepository(mPhoneAccountRegistrar, mContext, mLock, this);
        mInCallWakeLockController = inCallWakeLockControllerFactory.create(context, this);
        mClockProxy = clockProxy;
        mToastFactory = toastFactory;
        mRoleManagerAdapter = roleManagerAdapter;
        mTransactionManager = transactionManager;
        mBlockedNumbersAdapter = blockedNumbersAdapter;
        mCallStreamingController = new CallStreamingController(mContext, mLock);
        mVoipCallMonitor = new VoipCallMonitor(mContext, mLock);
        mCallStreamingNotification = callStreamingNotification;

        mListeners.add(mInCallWakeLockController);
        mListeners.add(statusBarNotifier);
        mListeners.add(mCallLogManager);
        mListeners.add(mInCallController);
        mListeners.add(mCallEndpointController);
        mListeners.add(mCallDiagnosticServiceController);
        mListeners.add(mCallAudioManager);
        mListeners.add(mCallRecordingTonePlayer);
        mListeners.add(missedCallNotifier);
        mListeners.add(mDisconnectedCallNotifier);
        mListeners.add(mHeadsetMediaButton);
        mListeners.add(mProximitySensorManager);
        mListeners.add(audioProcessingNotification);
        mListeners.add(callAnomalyWatchdog);
        mListeners.add(mEmergencyCallDiagnosticLogger);
        mListeners.add(mCallStreamingController);

        // this needs to be after the mCallAudioManager
        mListeners.add(mPhoneStateBroadcaster);
        mListeners.add(mVoipCallMonitor);
        mListeners.add(mCallStreamingNotification);

        mVoipCallMonitor.startMonitor();

        // There is no USER_SWITCHED broadcast for user 0, handle it here explicitly.
        final UserManager userManager = UserManager.get(mContext);
        // Don't load missed call if it is run in split user model.
        if (userManager.isPrimaryUser()) {
            onUserSwitch(Process.myUserHandle());
        }
        // Register BroadcastReceiver to handle enhanced call blocking feature related event.
        IntentFilter intentFilter = new IntentFilter(
                CarrierConfigManager.ACTION_CARRIER_CONFIG_CHANGED);
        intentFilter.setPriority(IntentFilter.SYSTEM_HIGH_PRIORITY);
        intentFilter.addAction(SystemContract.ACTION_BLOCK_SUPPRESSION_STATE_CHANGED);
        context.registerReceiver(mReceiver, intentFilter, Context.RECEIVER_EXPORTED);
        mGraphHandlerThreads = new LinkedList<>();

        mCallAnomalyWatchdog = callAnomalyWatchdog;
        mAsyncTaskExecutor = asyncTaskExecutor;
<<<<<<< HEAD
=======
        mUserManager = mContext.getSystemService(UserManager.class);
>>>>>>> d293b54f
    }

    public void setIncomingCallNotifier(IncomingCallNotifier incomingCallNotifier) {
        if (mIncomingCallNotifier != null) {
            mListeners.remove(mIncomingCallNotifier);
        }
        mIncomingCallNotifier = incomingCallNotifier;
        mListeners.add(mIncomingCallNotifier);
    }

    public void setRespondViaSmsManager(RespondViaSmsManager respondViaSmsManager) {
        if (mRespondViaSmsManager != null) {
            mListeners.remove(mRespondViaSmsManager);
        }
        mRespondViaSmsManager = respondViaSmsManager;
        mListeners.add(respondViaSmsManager);
    }

    public RespondViaSmsManager getRespondViaSmsManager() {
        return mRespondViaSmsManager;
    }

    public CallerInfoLookupHelper getCallerInfoLookupHelper() {
        return mCallerInfoLookupHelper;
    }

    public RoleManagerAdapter getRoleManagerAdapter() {
        return mRoleManagerAdapter;
    }

    public CallDiagnosticServiceController getCallDiagnosticServiceController() {
        return mCallDiagnosticServiceController;
    }

    @Override
    @VisibleForTesting
    public void onSuccessfulOutgoingCall(Call call, int callState) {
        Log.v(this, "onSuccessfulOutgoingCall, %s", call);
        call.setPostCallPackageName(getRoleManagerAdapter().getDefaultCallScreeningApp(
                call.getAssociatedUser()));

        setCallState(call, callState, "successful outgoing call");
        if (!mCalls.contains(call)) {
            // Call was not added previously in startOutgoingCall due to it being a potential MMI
            // code, so add it now.
            addCall(call);
        }

        // The call's ConnectionService has been updated.
        for (CallsManagerListener listener : mListeners) {
            listener.onConnectionServiceChanged(call, null, call.getConnectionService());
        }

        markCallAsDialing(call);
    }

    @Override
    public void onFailedOutgoingCall(Call call, DisconnectCause disconnectCause) {
        Log.i(this, "onFailedOutgoingCall for call %s", call);
        markCallAsRemoved(call);
    }

    @Override
    public void onSuccessfulIncomingCall(Call incomingCall) {
        Log.d(this, "onSuccessfulIncomingCall");
        PhoneAccount phoneAccount = mPhoneAccountRegistrar.getPhoneAccountUnchecked(
                incomingCall.getTargetPhoneAccount());
        Bundle extras =
            phoneAccount == null || phoneAccount.getExtras() == null
                ? new Bundle()
                : phoneAccount.getExtras();
        TelephonyManager telephonyManager = getTelephonyManager();
        if (incomingCall.hasProperty(Connection.PROPERTY_EMERGENCY_CALLBACK_MODE) ||
                incomingCall.hasProperty(Connection.PROPERTY_NETWORK_IDENTIFIED_EMERGENCY_CALL) ||
                telephonyManager.isInEmergencySmsMode() ||
                incomingCall.isSelfManaged() ||
                extras.getBoolean(PhoneAccount.EXTRA_SKIP_CALL_FILTERING)) {
            Log.i(this, "Skipping call filtering for %s (ecm=%b, "
                            + "networkIdentifiedEmergencyCall = %b, emergencySmsMode = %b, "
                            + "selfMgd=%b, skipExtra=%b)",
                    incomingCall.getId(),
                    incomingCall.hasProperty(Connection.PROPERTY_EMERGENCY_CALLBACK_MODE),
                    incomingCall.hasProperty(Connection.PROPERTY_NETWORK_IDENTIFIED_EMERGENCY_CALL),
                    telephonyManager.isInEmergencySmsMode(),
                    incomingCall.isSelfManaged(),
                    extras.getBoolean(PhoneAccount.EXTRA_SKIP_CALL_FILTERING));
            onCallFilteringComplete(incomingCall, new Builder()
                    .setShouldAllowCall(true)
                    .setShouldReject(false)
                    .setShouldAddToCallLog(true)
                    .setShouldShowNotification(true)
                    .build(), false);
            incomingCall.setIsUsingCallFiltering(false);
            return;
        }

        IncomingCallFilterGraph graph = setUpCallFilterGraph(incomingCall);
        graph.performFiltering();
    }

    private IncomingCallFilterGraph setUpCallFilterGraph(Call incomingCall) {
        incomingCall.setIsUsingCallFiltering(true);
        String carrierPackageName = getCarrierPackageName();
        UserHandle userHandle = incomingCall.getAssociatedUser();
        String defaultDialerPackageName = TelecomManager.from(mContext).
                getDefaultDialerPackage(userHandle);
        String userChosenPackageName = getRoleManagerAdapter().
                getDefaultCallScreeningApp(userHandle);
        AppLabelProxy appLabelProxy = packageName -> AppLabelProxy.Util.getAppLabel(
                mContext.getPackageManager(), packageName);
        ParcelableCallUtils.Converter converter = new ParcelableCallUtils.Converter();

        IncomingCallFilterGraph graph = new IncomingCallFilterGraph(incomingCall,
                this::onCallFilteringComplete, mContext, mTimeoutsAdapter, mLock);
        DirectToVoicemailFilter voicemailFilter = new DirectToVoicemailFilter(incomingCall,
                mCallerInfoLookupHelper);
        BlockCheckerFilter blockCheckerFilter = new BlockCheckerFilter(mContext, incomingCall,
                mCallerInfoLookupHelper, new BlockCheckerAdapter());
        DndCallFilter dndCallFilter = new DndCallFilter(incomingCall, getRinger());
        CallScreeningServiceFilter carrierCallScreeningServiceFilter =
                new CallScreeningServiceFilter(incomingCall, carrierPackageName,
                        CallScreeningServiceFilter.PACKAGE_TYPE_CARRIER, mContext, this,
                        appLabelProxy, converter);
        CallScreeningServiceFilter callScreeningServiceFilter;
        if ((userChosenPackageName != null)
                && (!userChosenPackageName.equals(defaultDialerPackageName))) {
            callScreeningServiceFilter = new CallScreeningServiceFilter(incomingCall,
                    userChosenPackageName, CallScreeningServiceFilter.PACKAGE_TYPE_USER_CHOSEN,
                    mContext, this, appLabelProxy, converter);
        } else {
            callScreeningServiceFilter = new CallScreeningServiceFilter(incomingCall,
                    defaultDialerPackageName,
                    CallScreeningServiceFilter.PACKAGE_TYPE_DEFAULT_DIALER,
                    mContext, this, appLabelProxy, converter);
        }
        graph.addFilter(voicemailFilter);
        graph.addFilter(dndCallFilter);
        graph.addFilter(blockCheckerFilter);
        graph.addFilter(carrierCallScreeningServiceFilter);
        graph.addFilter(callScreeningServiceFilter);
        IncomingCallFilterGraph.addEdge(voicemailFilter, carrierCallScreeningServiceFilter);
        IncomingCallFilterGraph.addEdge(blockCheckerFilter, carrierCallScreeningServiceFilter);
        IncomingCallFilterGraph.addEdge(carrierCallScreeningServiceFilter,
                callScreeningServiceFilter);
        mGraphHandlerThreads.add(graph.getHandlerThread());
        return graph;
    }

    private String getCarrierPackageName() {
        ComponentName componentName = null;
        CarrierConfigManager configManager = (CarrierConfigManager) mContext.getSystemService
                (Context.CARRIER_CONFIG_SERVICE);
        PersistableBundle configBundle = configManager.getConfig();
        if (configBundle != null) {
            componentName = ComponentName.unflattenFromString(configBundle.getString
                    (CarrierConfigManager.KEY_CARRIER_CALL_SCREENING_APP_STRING, ""));
        }

        return componentName != null ? componentName.getPackageName() : null;
    }

    @Override
    public void onCallFilteringComplete(Call incomingCall, CallFilteringResult result,
            boolean timeout) {
        // Only set the incoming call as ringing if it isn't already disconnected. It is possible
        // that the connection service disconnected the call before it was even added to Telecom, in
        // which case it makes no sense to set it back to a ringing state.
        Log.i(this, "onCallFilteringComplete");
        mGraphHandlerThreads.clear();

        if (timeout) {
            Log.i(this, "onCallFilteringCompleted: Call filters timeout!");
            incomingCall.setUserMissed(USER_MISSED_CALL_FILTERS_TIMEOUT);
        }

        if (incomingCall.getState() != CallState.DISCONNECTED &&
                incomingCall.getState() != CallState.DISCONNECTING) {
            setCallState(incomingCall, CallState.RINGING,
                    result.shouldAllowCall ? "successful incoming call" : "blocking call");
        } else {
            Log.i(this, "onCallFilteringCompleted: call already disconnected.");
            return;
        }

        // Store the shouldSuppress value in the call object which will be passed to InCallServices
        incomingCall.setCallIsSuppressedByDoNotDisturb(result.shouldSuppressCallDueToDndStatus);

        // Inform our connection service that call filtering is done (if it was performed at all).
        if (incomingCall.isUsingCallFiltering()) {
            boolean isInContacts = incomingCall.getCallerInfo() != null
                    && incomingCall.getCallerInfo().contactExists;
            Connection.CallFilteringCompletionInfo completionInfo =
                    new Connection.CallFilteringCompletionInfo(!result.shouldAllowCall,
                            isInContacts,
                            result.mCallScreeningResponse == null
                                    ? null : result.mCallScreeningResponse.toCallResponse(),
                            result.mCallScreeningComponentName == null ? null
                                    : ComponentName.unflattenFromString(
                                            result.mCallScreeningComponentName));
            incomingCall.getConnectionService().onCallFilteringCompleted(incomingCall,
                    completionInfo);
        }

        // Get rid of the call composer attachments that aren't wanted
        if (result.mIsResponseFromSystemDialer && result.mCallScreeningResponse != null) {
            int attachmentMask = result.mCallScreeningResponse.getCallComposerAttachmentsToShow();
            if ((attachmentMask
                    & CallScreeningService.CallResponse.CALL_COMPOSER_ATTACHMENT_LOCATION) == 0) {
                incomingCall.getIntentExtras().remove(TelecomManager.EXTRA_LOCATION);
            }

            if ((attachmentMask
                    & CallScreeningService.CallResponse.CALL_COMPOSER_ATTACHMENT_SUBJECT) == 0) {
                incomingCall.getIntentExtras().remove(TelecomManager.EXTRA_CALL_SUBJECT);
            }

            if ((attachmentMask
                    & CallScreeningService.CallResponse.CALL_COMPOSER_ATTACHMENT_PRIORITY) == 0) {
                incomingCall.getIntentExtras().remove(TelecomManager.EXTRA_PRIORITY);
            }
        }

        if (result.shouldAllowCall) {
            incomingCall.setPostCallPackageName(
                    getRoleManagerAdapter().getDefaultCallScreeningApp(
                            incomingCall.getAssociatedUser()
                    ));

            Log.i(this, "onCallFilteringComplete: allow call.");
            if (hasMaximumManagedRingingCalls(incomingCall)) {
                if (shouldSilenceInsteadOfReject(incomingCall)) {
                    incomingCall.silence();
                } else {
                    Log.i(this, "onCallFilteringCompleted: Call rejected! " +
                            "Exceeds maximum number of ringing calls.");
                    incomingCall.setMissedReason(AUTO_MISSED_MAXIMUM_RINGING);
                    autoMissCallAndLog(incomingCall, result);
                    return;
                }
            } else if (hasMaximumManagedDialingCalls(incomingCall)) {
                if (shouldSilenceInsteadOfReject(incomingCall)) {
                    incomingCall.silence();
                } else {
                    Log.i(this, "onCallFilteringCompleted: Call rejected! Exceeds maximum number of " +
                            "dialing calls.");
                    incomingCall.setMissedReason(AUTO_MISSED_MAXIMUM_DIALING);
                    autoMissCallAndLog(incomingCall, result);
                    return;
                }
            } else if (result.shouldScreenViaAudio) {
                Log.i(this, "onCallFilteringCompleted: starting background audio processing");
                answerCallForAudioProcessing(incomingCall);
                incomingCall.setAudioProcessingRequestingApp(result.mCallScreeningAppName);
            } else if (result.shouldSilence) {
                Log.i(this, "onCallFilteringCompleted: setting the call to silent ringing state");
                incomingCall.setSilentRingingRequested(true);
                incomingCall.setUserMissed(USER_MISSED_CALL_SCREENING_SERVICE_SILENCED);
                incomingCall.setCallScreeningAppName(result.mCallScreeningAppName);
                incomingCall.setCallScreeningComponentName(result.mCallScreeningComponentName);
                addCall(incomingCall);
            } else {
                addCall(incomingCall);
            }
        } else {
            if (result.shouldReject) {
                Log.i(this, "onCallFilteringCompleted: blocked call, rejecting.");
                incomingCall.reject(false, null);
            }
            if (result.shouldAddToCallLog) {
                Log.i(this, "onCallScreeningCompleted: blocked call, adding to call log.");
                if (result.shouldShowNotification) {
                    Log.w(this, "onCallScreeningCompleted: blocked call, showing notification.");
                }
                mCallLogManager.logCall(incomingCall, Calls.BLOCKED_TYPE,
                        result.shouldShowNotification, result);
            }
            if (result.shouldShowNotification) {
                Log.i(this, "onCallScreeningCompleted: blocked call, showing notification.");
                mMissedCallNotifier.showMissedCallNotification(
                        new MissedCallNotifier.CallInfo(incomingCall));
            }
        }
    }

    /**
     * In the event that the maximum supported calls of a given type is reached, the
     * default behavior is to reject any additional calls of that type.  This checks
     * if the device is configured to silence instead of reject the call, provided
     * that the incoming call is from a different source (connection service).
     */
    private boolean shouldSilenceInsteadOfReject(Call incomingCall) {
        if (!mContext.getResources().getBoolean(
                R.bool.silence_incoming_when_different_service_and_maximum_ringing)) {
            return false;
        }

        for (Call call : mCalls) {
            // Only operate on top-level calls
            if (call.getParentCall() != null) {
                continue;
            }

            if (call.isExternalCall()) {
                continue;
            }

            if (call.getConnectionService() == incomingCall.getConnectionService()) {
                return false;
            }
        }

        return true;
    }

    @Override
    public void onFailedIncomingCall(Call call) {
        Log.i(this, "onFailedIncomingCall for call %s", call);
        setCallState(call, CallState.DISCONNECTED, "failed incoming call");
        call.removeListener(this);
    }

    @Override
    public void onSuccessfulUnknownCall(Call call, int callState) {
        Log.i(this, "onSuccessfulUnknownCall for call %s", call);
        setCallState(call, callState, "successful unknown call");
        addCall(call);
    }

    @Override
    public void onFailedUnknownCall(Call call) {
        Log.i(this, "onFailedUnknownCall for call %s", call);
        setCallState(call, CallState.DISCONNECTED, "failed unknown call");
        call.removeListener(this);
    }

    @Override
    public void onRingbackRequested(Call call, boolean ringback) {
        for (CallsManagerListener listener : mListeners) {
            listener.onRingbackRequested(call, ringback);
        }
    }

    @Override
    public void onPostDialWait(Call call, String remaining) {
        mInCallController.onPostDialWait(call, remaining);
    }

    @Override
    public void onPostDialChar(final Call call, char nextChar) {
        if (PhoneNumberUtils.is12Key(nextChar)) {
            // Play tone if it is one of the dialpad digits, canceling out the previously queued
            // up stopTone runnable since playing a new tone automatically stops the previous tone.
            if (mStopTone != null) {
                mHandler.removeCallbacks(mStopTone.getRunnableToCancel());
                mStopTone.cancel();
            }

            mDtmfLocalTonePlayer.playTone(call, nextChar);

            mStopTone = new Runnable("CM.oPDC", mLock) {
                @Override
                public void loggedRun() {
                    // Set a timeout to stop the tone in case there isn't another tone to
                    // follow.
                    mDtmfLocalTonePlayer.stopTone(call);
                }
            };
            mHandler.postDelayed(mStopTone.prepare(),
                    Timeouts.getDelayBetweenDtmfTonesMillis(mContext.getContentResolver()));
        } else if (nextChar == 0 || nextChar == TelecomManager.DTMF_CHARACTER_WAIT ||
                nextChar == TelecomManager.DTMF_CHARACTER_PAUSE) {
            // Stop the tone if a tone is playing, removing any other stopTone callbacks since
            // the previous tone is being stopped anyway.
            if (mStopTone != null) {
                mHandler.removeCallbacks(mStopTone.getRunnableToCancel());
                mStopTone.cancel();
            }
            mDtmfLocalTonePlayer.stopTone(call);
        } else {
            Log.w(this, "onPostDialChar: invalid value %d", nextChar);
        }
    }

    @Override
    public void onConnectionPropertiesChanged(Call call, boolean didRttChange) {
        if (didRttChange) {
            updateHasActiveRttCall();
        }
    }

    @Override
    public void onParentChanged(Call call) {
        // parent-child relationship affects which call should be foreground, so do an update.
        updateCanAddCall();
        for (CallsManagerListener listener : mListeners) {
            listener.onIsConferencedChanged(call);
        }
    }

    @Override
    public void onChildrenChanged(Call call) {
        // parent-child relationship affects which call should be foreground, so do an update.
        updateCanAddCall();
        for (CallsManagerListener listener : mListeners) {
            listener.onIsConferencedChanged(call);
        }
    }

    @Override
    public void onConferenceStateChanged(Call call, boolean isConference) {
        // Conference changed whether it is treated as a conference or not.
        updateCanAddCall();
        for (CallsManagerListener listener : mListeners) {
            listener.onConferenceStateChanged(call, isConference);
        }
    }

    @Override
    public void onCdmaConferenceSwap(Call call) {
        // SWAP was executed on a CDMA conference
        for (CallsManagerListener listener : mListeners) {
            listener.onCdmaConferenceSwap(call);
        }
    }

    @Override
    public void onIsVoipAudioModeChanged(Call call) {
        for (CallsManagerListener listener : mListeners) {
            listener.onIsVoipAudioModeChanged(call);
        }
    }

    @Override
    public void onVideoStateChanged(Call call, int previousVideoState, int newVideoState) {
        for (CallsManagerListener listener : mListeners) {
            listener.onVideoStateChanged(call, previousVideoState, newVideoState);
        }
    }

    @Override
    public boolean onCanceledViaNewOutgoingCallBroadcast(final Call call,
            long disconnectionTimeout) {
        mPendingCallsToDisconnect.add(call);
        mHandler.postDelayed(new Runnable("CM.oCVNOCB", mLock) {
            @Override
            public void loggedRun() {
                if (mPendingCallsToDisconnect.remove(call)) {
                    Log.i(this, "Delayed disconnection of call: %s", call);
                    call.disconnect();
                }
            }
        }.prepare(), disconnectionTimeout);

        return true;
    }

    /**
     * Handles changes to the {@link Connection.VideoProvider} for a call.  Adds the
     * {@link CallsManager} as a listener for the {@link VideoProviderProxy} which is created
     * in {@link Call#setVideoProvider(IVideoProvider)}.  This allows the {@link CallsManager} to
     * respond to callbacks from the {@link VideoProviderProxy}.
     *
     * @param call The call.
     */
    @Override
    public void onVideoCallProviderChanged(Call call) {
        VideoProviderProxy videoProviderProxy = call.getVideoProviderProxy();

        if (videoProviderProxy == null) {
            return;
        }

        videoProviderProxy.addListener(this);
    }

    /**
     * Handles session modification requests received via the {@link TelecomVideoCallCallback} for
     * a call.  Notifies listeners of the {@link CallsManager.CallsManagerListener} of the session
     * modification request.
     *
     * @param call The call.
     * @param videoProfile The {@link VideoProfile}.
     */
    @Override
    public void onSessionModifyRequestReceived(Call call, VideoProfile videoProfile) {
        int videoState = videoProfile != null ? videoProfile.getVideoState() :
                VideoProfile.STATE_AUDIO_ONLY;
        Log.v(TAG, "onSessionModifyRequestReceived : videoProfile = " + VideoProfile
                .videoStateToString(videoState));

        for (CallsManagerListener listener : mListeners) {
            listener.onSessionModifyRequestReceived(call, videoProfile);
        }
    }

    /**
     * Handles a change to the currently active camera for a call by notifying listeners.
     * @param call The call.
     * @param cameraId The ID of the camera in use, or {@code null} if no camera is in use.
     */
    @Override
    public void onSetCamera(Call call, String cameraId) {
        for (CallsManagerListener listener : mListeners) {
            listener.onSetCamera(call, cameraId);
        }
    }

    public Collection<Call> getCalls() {
        return Collections.unmodifiableCollection(mCalls);
    }

    /**
     * Play or stop a call hold tone for a call.  Triggered via
     * {@link Connection#sendConnectionEvent(String)} when the
     * {@link Connection#EVENT_ON_HOLD_TONE_START} event or
     * {@link Connection#EVENT_ON_HOLD_TONE_STOP} event is passed through to the
     *
     * @param call The call which requested the hold tone.
     */
    @Override
    public void onHoldToneRequested(Call call) {
        for (CallsManagerListener listener : mListeners) {
            listener.onHoldToneRequested(call);
        }
    }

    /**
     * A {@link Call} managed by the {@link CallsManager} has requested a handover to another
     * {@link PhoneAccount}.
     * @param call The call.
     * @param handoverTo The {@link PhoneAccountHandle} to handover the call to.
     * @param videoState The desired video state of the call after handover.
     * @param extras
     */
    @Override
    public void onHandoverRequested(Call call, PhoneAccountHandle handoverTo, int videoState,
                                    Bundle extras, boolean isLegacy) {
        if (isLegacy) {
            requestHandoverViaEvents(call, handoverTo, videoState, extras);
        } else {
            requestHandover(call, handoverTo, videoState, extras);
        }
    }

    public Call getForegroundCall() {
        if (mCallAudioManager == null) {
            // Happens when getForegroundCall is called before full initialization.
            return null;
        }
        return mCallAudioManager.getForegroundCall();
    }

    @VisibleForTesting
    public Set<Call> getTrackedCalls() {
        if (mCallAudioManager == null) {
            // Happens when getTrackedCalls is called before full initialization.
            return null;
        }
        return mCallAudioManager.getTrackedCalls();
    }

    @Override
    public void onCallHoldFailed(Call call) {
        markAllAnsweredCallAsRinging(call, "hold");
    }

    @Override
    public void onCallSwitchFailed(Call call) {
        markAllAnsweredCallAsRinging(call, "switch");
    }

    private void markAllAnsweredCallAsRinging(Call call, String actionName) {
        // Normally, we don't care whether a call hold or switch has failed.
        // However, if a call was held or switched in order to answer an incoming call, that
        // incoming call needs to be brought out of the ANSWERED state so that the user can
        // try the operation again.
        for (Call call1 : mCalls) {
            if (call1 != call && call1.getState() == CallState.ANSWERED) {
                setCallState(call1, CallState.RINGING, actionName + " failed on other call");
            }
        }
    }

    @Override
    public UserHandle getCurrentUserHandle() {
        return mCurrentUserHandle;
    }

    public CallAudioManager getCallAudioManager() {
        return mCallAudioManager;
    }

    InCallController getInCallController() {
        return mInCallController;
    }

    public CallEndpointController getCallEndpointController() {
        return mCallEndpointController;
    }

    EmergencyCallHelper getEmergencyCallHelper() {
        return mEmergencyCallHelper;
    }

    EmergencyCallDiagnosticLogger getEmergencyCallDiagnosticLogger() {
        return mEmergencyCallDiagnosticLogger;
    }

    public DefaultDialerCache getDefaultDialerCache() {
        return mDefaultDialerCache;
    }

    @VisibleForTesting
    public PhoneAccountRegistrar.Listener getPhoneAccountListener() {
        return mPhoneAccountListener;
    }

    public boolean hasEmergencyRttCall() {
        for (Call call : mCalls) {
            if (call.isEmergencyCall() && call.isRttCall()) {
                return true;
            }
        }
        return false;
    }

    @VisibleForTesting
    public boolean hasOnlyDisconnectedCalls() {
        if (mCalls.size() == 0) {
            return false;
        }
        for (Call call : mCalls) {
            if (!call.isDisconnected()) {
                return false;
            }
        }
        return true;
    }

    public boolean hasVideoCall() {
        for (Call call : mCalls) {
            if (VideoProfile.isVideo(call.getVideoState())) {
                return true;
            }
        }
        return false;
    }

    @VisibleForTesting
    public CallAudioState getAudioState() {
        return mCallAudioManager.getCallAudioState();
    }

    boolean isTtySupported() {
        return mTtyManager.isTtySupported();
    }

    int getCurrentTtyMode() {
        return mTtyManager.getCurrentTtyMode();
    }

    @VisibleForTesting
    public void addListener(CallsManagerListener listener) {
        mListeners.add(listener);
    }

    @VisibleForTesting
    public void removeListener(CallsManagerListener listener) {
        mListeners.remove(listener);
    }

    @VisibleForTesting
    public void setAnomalyReporterAdapter(AnomalyReporterAdapter mAnomalyReporterAdapter){
        mAnomalyReporter = mAnomalyReporterAdapter;
    }

    void processIncomingConference(PhoneAccountHandle phoneAccountHandle, Bundle extras) {
        Log.d(this, "processIncomingCallConference");
        processIncomingCallIntent(phoneAccountHandle, extras, true);
    }

    /**
     * Starts the process to attach the call to a connection service.
     *
     * @param phoneAccountHandle The phone account which contains the component name of the
     *        connection service to use for this call.
     * @param extras The optional extras Bundle passed with the intent used for the incoming call.
     */
    void processIncomingCallIntent(PhoneAccountHandle phoneAccountHandle, Bundle extras) {
        processIncomingCallIntent(phoneAccountHandle, extras, false);
    }

    public Call processIncomingCallIntent(PhoneAccountHandle phoneAccountHandle, Bundle extras,
        boolean isConference) {
        Log.d(this, "processIncomingCallIntent");
        boolean isHandover = extras.getBoolean(TelecomManager.EXTRA_IS_HANDOVER);
        Uri handle = extras.getParcelable(TelecomManager.EXTRA_INCOMING_CALL_ADDRESS);
        if (handle == null) {
            // Required for backwards compatibility
            handle = extras.getParcelable(TelephonyManager.EXTRA_INCOMING_NUMBER);
        }
        PhoneAccount phoneAccount = mPhoneAccountRegistrar.getPhoneAccountUnchecked(
                phoneAccountHandle);
        Call call = new Call(
                generateNextCallId(extras),
                mContext,
                this,
                mLock,
                mConnectionServiceRepository,
                mPhoneNumberUtilsAdapter,
                handle,
                null /* gatewayInfo */,
                null /* connectionManagerPhoneAccount */,
                phoneAccountHandle,
                Call.CALL_DIRECTION_INCOMING /* callDirection */,
                false /* forceAttachToExistingConnection */,
                isConference, /* isConference */
                mClockProxy,
                mToastFactory);
        // Ensure new calls related to self-managed calls/connections are set as such. This will
        // be overridden when the actual connection is returned in startCreateConnection, however
        // doing this now ensures the logs and any other logic will treat this call as self-managed
        // from the moment it is created.
        boolean isSelfManaged = phoneAccount != null && phoneAccount.isSelfManaged();
        call.setIsSelfManaged(isSelfManaged);
        // It's important to start tracking self-managed calls as soon as the Call object is
        // initialized so NotificationManagerService is aware Telecom is setting up a call
        if (isSelfManaged) mSelfManagedCallsBeingSetup.add(call);

        // set properties for transactional call
        if (extras.containsKey(TelecomManager.TRANSACTION_CALL_ID_KEY)) {
            call.setIsTransactionalCall(true);
            call.setCallingPackageIdentity(extras);
            call.setConnectionCapabilities(
                    extras.getInt(CallAttributes.CALL_CAPABILITIES_KEY,
                            CallAttributes.SUPPORTS_SET_INACTIVE), true);
            call.setTargetPhoneAccount(phoneAccountHandle);
            if (extras.containsKey(CallAttributes.DISPLAY_NAME_KEY)) {
                CharSequence displayName = extras.getCharSequence(CallAttributes.DISPLAY_NAME_KEY);
                if (!TextUtils.isEmpty(displayName)) {
                    call.setCallerDisplayName(displayName.toString(),
                            TelecomManager.PRESENTATION_ALLOWED);
                }
            }
            // Incoming address was set via EXTRA_INCOMING_CALL_ADDRESS above.
            call.setAssociatedUser(phoneAccountHandle.getUserHandle());
        }

        if (phoneAccount != null) {
            Bundle phoneAccountExtras = phoneAccount.getExtras();
            if (call.isSelfManaged()) {
                // Self managed calls will always be voip audio mode.
                call.setIsVoipAudioMode(true);
                call.setVisibleToInCallService(phoneAccountExtras == null
                        || phoneAccountExtras.getBoolean(
                        PhoneAccount.EXTRA_ADD_SELF_MANAGED_CALLS_TO_INCALLSERVICE, true));
            } else {
                // Incoming call is managed, the active call is self-managed and can't be held.
                // We need to set extras on it to indicate whether answering will cause a
                // active self-managed call to drop.
                Call activeCall = (Call) mConnectionSvrFocusMgr.getCurrentFocusCall();
                if (activeCall != null && !canHold(activeCall) && activeCall.isSelfManaged()) {
                    Bundle dropCallExtras = new Bundle();
                    dropCallExtras.putBoolean(Connection.EXTRA_ANSWERING_DROPS_FG_CALL, true);

                    // Include the name of the app which will drop the call.
                    CharSequence droppedApp = activeCall.getTargetPhoneAccountLabel();
                    dropCallExtras.putCharSequence(
                            Connection.EXTRA_ANSWERING_DROPS_FG_CALL_APP_NAME, droppedApp);
                    Log.i(this, "Incoming managed call will drop %s call.", droppedApp);
                    call.putConnectionServiceExtras(dropCallExtras);
                }
            }

            if (phoneAccountExtras != null
                    && phoneAccountExtras.getBoolean(
                            PhoneAccount.EXTRA_ALWAYS_USE_VOIP_AUDIO_MODE)) {
                Log.d(this, "processIncomingCallIntent: defaulting to voip mode for call %s",
                        call.getId());
                call.setIsVoipAudioMode(true);
            }
        }

        boolean isRttSettingOn = isRttSettingOn(phoneAccountHandle);
        if (isRttSettingOn ||
                extras.getBoolean(TelecomManager.EXTRA_START_CALL_WITH_RTT, false)) {
            Log.i(this, "Incoming call requesting RTT, rtt setting is %b", isRttSettingOn);
            call.createRttStreams();
            // Even if the phone account doesn't support RTT yet, the connection manager might
            // change that. Set this to check it later.
            call.setRequestedToStartWithRtt();
        }
        // If the extras specifies a video state, set it on the call if the PhoneAccount supports
        // video.
        int videoState = VideoProfile.STATE_AUDIO_ONLY;
        if (extras.containsKey(TelecomManager.EXTRA_INCOMING_VIDEO_STATE) &&
                phoneAccount != null && phoneAccount.hasCapabilities(
                        PhoneAccount.CAPABILITY_VIDEO_CALLING)) {
            videoState = extras.getInt(TelecomManager.EXTRA_INCOMING_VIDEO_STATE);
            call.setVideoState(videoState);
        }

        call.initAnalytics();
        if (getForegroundCall() != null) {
            getForegroundCall().getAnalytics().setCallIsInterrupted(true);
            call.getAnalytics().setCallIsAdditional(true);
        }
        setIntentExtrasAndStartTime(call, extras);
        // TODO: Move this to be a part of addCall()
        call.addListener(this);

        if (extras.containsKey(TelecomManager.EXTRA_CALL_DISCONNECT_MESSAGE)) {
          String disconnectMessage = extras.getString(TelecomManager.EXTRA_CALL_DISCONNECT_MESSAGE);
          Log.i(this, "processIncomingCallIntent Disconnect message " + disconnectMessage);
        }

        boolean isHandoverAllowed = true;
        if (isHandover) {
            if (!isHandoverInProgress() &&
                    isHandoverToPhoneAccountSupported(phoneAccountHandle)) {
                final String handleScheme = handle.getSchemeSpecificPart();
                Call fromCall = mCalls.stream()
                        .filter((c) -> mPhoneNumberUtilsAdapter.isSamePhoneNumber(
                                (c.getHandle() == null
                                        ? null : c.getHandle().getSchemeSpecificPart()),
                                handleScheme))
                        .findFirst()
                        .orElse(null);
                if (fromCall != null) {
                    if (!isHandoverFromPhoneAccountSupported(fromCall.getTargetPhoneAccount())) {
                        Log.w(this, "processIncomingCallIntent: From account doesn't support " +
                                "handover.");
                        isHandoverAllowed = false;
                    }
                } else {
                    Log.w(this, "processIncomingCallIntent: handover fail; can't find from call.");
                    isHandoverAllowed = false;
                }

                if (isHandoverAllowed) {
                    // Link the calls so we know we're handing over.
                    fromCall.setHandoverDestinationCall(call);
                    call.setHandoverSourceCall(fromCall);
                    call.setHandoverState(HandoverState.HANDOVER_TO_STARTED);
                    fromCall.setHandoverState(HandoverState.HANDOVER_FROM_STARTED);
                    Log.addEvent(fromCall, LogUtils.Events.START_HANDOVER,
                            "handOverFrom=%s, handOverTo=%s", fromCall.getId(), call.getId());
                    Log.addEvent(call, LogUtils.Events.START_HANDOVER,
                            "handOverFrom=%s, handOverTo=%s", fromCall.getId(), call.getId());
                    if (isSpeakerEnabledForVideoCalls() && VideoProfile.isVideo(videoState)) {
                        // Ensure when the call goes active that it will go to speakerphone if the
                        // handover to call is a video call.
                        call.setStartWithSpeakerphoneOn(true);
                    }
                }
            } else {
                Log.w(this, "processIncomingCallIntent: To account doesn't support handover.");
            }
        }

        CallFailureCause startFailCause =
                checkIncomingCallPermitted(call, call.getTargetPhoneAccount());
        // Check if the target phone account is possibly in ECBM.
        call.setIsInECBM(getEmergencyCallHelper()
                .isLastOutgoingEmergencyCallPAH(call.getTargetPhoneAccount()));
        // If the phone account user profile is paused or the call isn't visible to the secondary/
        // guest user, reject the non-emergency incoming call. When the current user is the admin,
        // we need to allow the calls to go through if the work profile isn't paused. We should
        // always allow emergency calls and also allow non-emergency calls when ECBM is active for
        // the phone account.
        if ((mUserManager.isQuietModeEnabled(call.getAssociatedUser())
                || (!mUserManager.isUserAdmin(mCurrentUserHandle.getIdentifier())
                && !isCallVisibleForUser(call, mCurrentUserHandle)))
                && !call.isEmergencyCall() && !call.isInECBM()) {
            Log.d(TAG, "Rejecting non-emergency call because the owner %s is not running.",
                    phoneAccountHandle.getUserHandle());
            call.setMissedReason(USER_MISSED_NOT_RUNNING);
            call.setStartFailCause(CallFailureCause.INVALID_USE);
            if (isConference) {
                notifyCreateConferenceFailed(phoneAccountHandle, call);
            } else {
                notifyCreateConnectionFailed(phoneAccountHandle, call);
            }
        }
        else if (!isHandoverAllowed ||
                (call.isSelfManaged() && !startFailCause.isSuccess())) {
            if (isConference) {
                notifyCreateConferenceFailed(phoneAccountHandle, call);
            } else {
                if (hasMaximumManagedRingingCalls(call)) {
                    call.setMissedReason(AUTO_MISSED_MAXIMUM_RINGING);
                    call.setStartFailCause(CallFailureCause.MAX_RINGING_CALLS);
                    mCallLogManager.logCall(call, Calls.MISSED_TYPE,
                            true /*showNotificationForMissedCall*/, null /*CallFilteringResult*/);
                }
                call.setStartFailCause(startFailCause);
                notifyCreateConnectionFailed(phoneAccountHandle, call);
            }
        } else if (isInEmergencyCall()) {
            // The incoming call is implicitly being rejected so the user does not get any incoming
            // call UI during an emergency call. In this case, log the call as missed instead of
            // rejected since the user did not explicitly reject.
            call.setMissedReason(AUTO_MISSED_EMERGENCY_CALL);
            call.getAnalytics().setMissedReason(call.getMissedReason());
            call.setStartFailCause(CallFailureCause.IN_EMERGENCY_CALL);
            mCallLogManager.logCall(call, Calls.MISSED_TYPE,
                    true /*showNotificationForMissedCall*/, null /*CallFilteringResult*/);
            if (isConference) {
                notifyCreateConferenceFailed(phoneAccountHandle, call);
            } else {
                notifyCreateConnectionFailed(phoneAccountHandle, call);
            }
        } else if (call.isTransactionalCall()) {
            // transactional calls should skip Call#startCreateConnection below
            // as that is meant for Call objects with a ConnectionServiceWrapper
            call.setState(CallState.RINGING, "explicitly set new incoming to ringing");
            // Transactional calls don't get created via a connection service; they are added now.
            call.setIsCreateConnectionComplete(true);
            addCall(call);
        } else {
            notifyStartCreateConnection(call);
            call.startCreateConnection(mPhoneAccountRegistrar);
        }
        return call;
    }

    void addNewUnknownCall(PhoneAccountHandle phoneAccountHandle, Bundle extras) {
        Uri handle = extras.getParcelable(TelecomManager.EXTRA_UNKNOWN_CALL_HANDLE);
        Log.i(this, "addNewUnknownCall with handle: %s", Log.pii(handle));
        Call call = new Call(
                getNextCallId(),
                mContext,
                this,
                mLock,
                mConnectionServiceRepository,
                mPhoneNumberUtilsAdapter,
                handle,
                null /* gatewayInfo */,
                null /* connectionManagerPhoneAccount */,
                phoneAccountHandle,
                Call.CALL_DIRECTION_UNKNOWN /* callDirection */,
                // Use onCreateIncomingConnection in TelephonyConnectionService, so that we attach
                // to the existing connection instead of trying to create a new one.
                true /* forceAttachToExistingConnection */,
                false, /* isConference */
                mClockProxy,
                mToastFactory);
        call.initAnalytics();

        // For unknown calls, base the associated user off of the target phone account handle.
        call.setAssociatedUser(phoneAccountHandle.getUserHandle());
        setIntentExtrasAndStartTime(call, extras);
        call.addListener(this);
        notifyStartCreateConnection(call);
        call.startCreateConnection(mPhoneAccountRegistrar);
    }

    private boolean areHandlesEqual(Uri handle1, Uri handle2) {
        if (handle1 == null || handle2 == null) {
            return handle1 == handle2;
        }

        if (!TextUtils.equals(handle1.getScheme(), handle2.getScheme())) {
            return false;
        }

        final String number1 = PhoneNumberUtils.normalizeNumber(handle1.getSchemeSpecificPart());
        final String number2 = PhoneNumberUtils.normalizeNumber(handle2.getSchemeSpecificPart());
        return TextUtils.equals(number1, number2);
    }

    private Call reuseOutgoingCall(Uri handle) {
        // Check to see if we can reuse any of the calls that are waiting to disconnect.
        // See {@link Call#abort} and {@link #onCanceledViaNewOutgoingCall} for more information.
        Call reusedCall = null;
        for (Iterator<Call> callIter = mPendingCallsToDisconnect.iterator(); callIter.hasNext();) {
            Call pendingCall = callIter.next();
            if (reusedCall == null && areHandlesEqual(pendingCall.getHandle(), handle)) {
                callIter.remove();
                Log.i(this, "Reusing disconnected call %s", pendingCall);
                reusedCall = pendingCall;
            } else {
                Log.i(this, "Not reusing disconnected call %s", pendingCall);
                callIter.remove();
                pendingCall.disconnect();
            }
        }

        return reusedCall;
    }

    /**
     * Kicks off the first steps to creating an outgoing call.
     *
     * For managed connections, this is the first step to launching the Incall UI.
     * For self-managed connections, we don't expect the Incall UI to launch, but this is still a
     * first step in getting the self-managed ConnectionService to create the connection.
     * @param handle Handle to connect the call with.
     * @param requestedAccountHandle The phone account which contains the component name of the
     *        connection service to use for this call.
     * @param extras The optional extras Bundle passed with the intent used for the incoming call.
     * @param initiatingUser {@link UserHandle} of user that place the outgoing call.
     * @param originalIntent
     * @param callingPackage the package name of the app which initiated the outgoing call.
     */
    @VisibleForTesting
    public @NonNull
    CompletableFuture<Call> startOutgoingCall(Uri handle,
            PhoneAccountHandle requestedAccountHandle,
            Bundle extras, UserHandle initiatingUser, Intent originalIntent,
            String callingPackage) {
        final List<Uri> callee = new ArrayList<>();
        callee.add(handle);
        return startOutgoingCall(callee, requestedAccountHandle, extras, initiatingUser,
                originalIntent, callingPackage, false);
    }

    private String generateNextCallId(Bundle extras) {
        if (extras != null && extras.containsKey(TelecomManager.TRANSACTION_CALL_ID_KEY)) {
            return extras.getString(TelecomManager.TRANSACTION_CALL_ID_KEY);
        } else {
            return getNextCallId();
        }
    }

    private CompletableFuture<Call> startOutgoingCall(List<Uri> participants,
            PhoneAccountHandle requestedAccountHandle,
            Bundle extras, UserHandle initiatingUser, Intent originalIntent,
            String callingPackage, boolean isConference) {
        boolean isReusedCall;
        Uri handle = isConference ? Uri.parse("tel:conf-factory") : participants.get(0);
        Call call = reuseOutgoingCall(handle);
        PhoneAccount account =
                mPhoneAccountRegistrar.getPhoneAccount(requestedAccountHandle, initiatingUser);
        Bundle phoneAccountExtra = account != null ? account.getExtras() : null;
        boolean isSelfManaged = account != null && account.isSelfManaged();

        StringBuffer creationLogs = new StringBuffer();
        creationLogs.append("requestedAcct:");
        if (requestedAccountHandle == null) {
            creationLogs.append("none");
        } else {
            creationLogs.append(requestedAccountHandle);
        }
        creationLogs.append(", selfMgd:");
        creationLogs.append(isSelfManaged);

        // Create a call with original handle. The handle may be changed when the call is attached
        // to a connection service, but in most cases will remain the same.
        if (call == null) {
            call = new Call(generateNextCallId(extras), mContext,
                    this,
                    mLock,
                    mConnectionServiceRepository,
                    mPhoneNumberUtilsAdapter,
                    handle,
                    isConference ? participants : null,
                    null /* gatewayInfo */,
                    null /* connectionManagerPhoneAccount */,
                    requestedAccountHandle /* targetPhoneAccountHandle */,
                    Call.CALL_DIRECTION_OUTGOING /* callDirection */,
                    false /* forceAttachToExistingConnection */,
                    isConference, /* isConference */
                    mClockProxy,
                    mToastFactory);

            if (extras.containsKey(TelecomManager.TRANSACTION_CALL_ID_KEY)) {
                call.setIsTransactionalCall(true);
                call.setCallingPackageIdentity(extras);
                call.setConnectionCapabilities(
                        extras.getInt(CallAttributes.CALL_CAPABILITIES_KEY,
                                CallAttributes.SUPPORTS_SET_INACTIVE), true);
                if (extras.containsKey(CallAttributes.DISPLAY_NAME_KEY)) {
                    CharSequence displayName = extras.getCharSequence(
                            CallAttributes.DISPLAY_NAME_KEY);
                    if (!TextUtils.isEmpty(displayName)) {
                        call.setCallerDisplayName(displayName.toString(),
                                TelecomManager.PRESENTATION_ALLOWED);
                    }
                }
            }

            call.initAnalytics(callingPackage, creationLogs.toString());

            // Log info for emergency call
            if (call.isEmergencyCall()) {
                String simNumeric = "";
                String networkNumeric = "";
                int defaultVoiceSubId = SubscriptionManager.getDefaultVoiceSubscriptionId();
                if (defaultVoiceSubId != SubscriptionManager.INVALID_SUBSCRIPTION_ID) {
                    TelephonyManager tm = getTelephonyManager().createForSubscriptionId(
                            defaultVoiceSubId);
                    CellIdentity cellIdentity = tm.getLastKnownCellIdentity();
                    simNumeric = tm.getSimOperatorNumeric();
                    networkNumeric = (cellIdentity != null) ? cellIdentity.getPlmn() : "";
                }
                TelecomStatsLog.write(TelecomStatsLog.EMERGENCY_NUMBER_DIALED,
                            handle.getSchemeSpecificPart(),
                            callingPackage, simNumeric, networkNumeric);
            }

            // Ensure new calls related to self-managed calls/connections are set as such.  This
            // will be overridden when the actual connection is returned in startCreateConnection,
            // however doing this now ensures the logs and any other logic will treat this call as
            // self-managed from the moment it is created.
            call.setIsSelfManaged(isSelfManaged);
            if (isSelfManaged) {
                // Self-managed calls will ALWAYS use voip audio mode.
                call.setIsVoipAudioMode(true);
                call.setVisibleToInCallService(phoneAccountExtra == null
                        || phoneAccountExtra.getBoolean(
                                PhoneAccount.EXTRA_ADD_SELF_MANAGED_CALLS_TO_INCALLSERVICE, true));
            }
            call.setAssociatedUser(initiatingUser);
            isReusedCall = false;
        } else {
            isReusedCall = true;
        }
        // It's important to start tracking self-managed calls as soon as the Call object is
        // initialized so NotificationManagerService is aware Telecom is setting up a call
        if (isSelfManaged) mSelfManagedCallsBeingSetup.add(call);

        int videoState = VideoProfile.STATE_AUDIO_ONLY;
        if (extras != null) {
            // Set the video state on the call early so that when it is added to the InCall UI the
            // UI knows to configure itself as a video call immediately.
            videoState = extras.getInt(TelecomManager.EXTRA_START_CALL_WITH_VIDEO_STATE,
                    VideoProfile.STATE_AUDIO_ONLY);

            // If this is an emergency video call, we need to check if the phone account supports
            // emergency video calling.
            // Also, ensure we don't try to place an outgoing call with video if video is not
            // supported.
            if (VideoProfile.isVideo(videoState)) {
                if (call.isEmergencyCall() && account != null &&
                        !account.hasCapabilities(PhoneAccount.CAPABILITY_EMERGENCY_VIDEO_CALLING)) {
                    // Phone account doesn't support emergency video calling, so fallback to
                    // audio-only now to prevent the InCall UI from setting up video surfaces
                    // needlessly.
                    Log.i(this, "startOutgoingCall - emergency video calls not supported; " +
                            "falling back to audio-only");
                    videoState = VideoProfile.STATE_AUDIO_ONLY;
                } else if (account != null &&
                        !account.hasCapabilities(PhoneAccount.CAPABILITY_VIDEO_CALLING)) {
                    // Phone account doesn't support video calling, so fallback to audio-only.
                    Log.i(this, "startOutgoingCall - video calls not supported; fallback to " +
                            "audio-only.");
                    videoState = VideoProfile.STATE_AUDIO_ONLY;
                }
            }

            call.setVideoState(videoState);
        }

        final int finalVideoState = videoState;
        final Call finalCall = call;
        Handler outgoingCallHandler = new Handler(Looper.getMainLooper());
        // Create a empty CompletableFuture and compose it with findOutgoingPhoneAccount to get
        // a first guess at the list of suitable outgoing PhoneAccounts.
        // findOutgoingPhoneAccount returns a CompletableFuture which is either already complete
        // (in the case where we don't need to do the per-contact lookup) or a CompletableFuture
        // that completes once the contact lookup via CallerInfoLookupHelper is complete.
        CompletableFuture<List<PhoneAccountHandle>> accountsForCall =
                CompletableFuture.completedFuture((Void) null).thenComposeAsync((x) ->
                                findOutgoingCallPhoneAccount(requestedAccountHandle, handle,
                                        VideoProfile.isVideo(finalVideoState),
                                        finalCall.isEmergencyCall(), initiatingUser,
                                        isConference),
                        new LoggedHandlerExecutor(outgoingCallHandler, "CM.fOCP", mLock));

        // This is a block of code that executes after the list of potential phone accts has been
        // retrieved.
        CompletableFuture<List<PhoneAccountHandle>> setAccountHandle =
                accountsForCall.whenCompleteAsync((potentialPhoneAccounts, exception) -> {
                    if (exception != null){
                        Log.e(TAG, exception, "Error retrieving list of potential phone accounts.");
                        if (finalCall.isEmergencyCall()) {
                            mAnomalyReporter.reportAnomaly(
                                    EXCEPTION_RETRIEVING_PHONE_ACCOUNTS_EMERGENCY_ERROR_UUID,
                                    EXCEPTION_RETRIEVING_PHONE_ACCOUNTS_EMERGENCY_ERROR_MSG);
                        } else {
                            mAnomalyReporter.reportAnomaly(
                                    EXCEPTION_RETRIEVING_PHONE_ACCOUNTS_ERROR_UUID,
                                    EXCEPTION_RETRIEVING_PHONE_ACCOUNTS_ERROR_MSG);
                        }
                    }
                    Log.i(CallsManager.this, "set outgoing call phone acct; potentialAccts=%s",
                            potentialPhoneAccounts);
                    PhoneAccountHandle phoneAccountHandle;
                    if (potentialPhoneAccounts.size() == 1) {
                        phoneAccountHandle = potentialPhoneAccounts.get(0);
                    } else {
                        phoneAccountHandle = null;
                    }
                    finalCall.setTargetPhoneAccount(phoneAccountHandle);
                }, new LoggedHandlerExecutor(outgoingCallHandler, "CM.sOCPA", mLock));


        // This composes the future containing the potential phone accounts with code that queries
        // the suggestion service if necessary (i.e. if the list is longer than 1).
        // If the suggestion service is queried, the inner lambda will return a future that
        // completes when the suggestion service calls the callback.
        CompletableFuture<List<PhoneAccountSuggestion>> suggestionFuture = accountsForCall.
                thenComposeAsync(potentialPhoneAccounts -> {
                    Log.i(CallsManager.this, "call outgoing call suggestion service stage");
                    if (potentialPhoneAccounts.size() == 1) {
                        PhoneAccountSuggestion suggestion =
                                new PhoneAccountSuggestion(potentialPhoneAccounts.get(0),
                                        PhoneAccountSuggestion.REASON_NONE, true);
                        return CompletableFuture.completedFuture(
                                Collections.singletonList(suggestion));
                    }
                    return PhoneAccountSuggestionHelper.bindAndGetSuggestions(mContext,
                            finalCall.getHandle(), potentialPhoneAccounts);
                }, new LoggedHandlerExecutor(outgoingCallHandler, "CM.cOCSS", mLock));


        // This future checks the status of existing calls and attempts to make room for the
        // outgoing call. The future returned by the inner method will usually be pre-completed --
        // we only pause here if user interaction is required to disconnect a self-managed call.
        // It runs after the account handle is set, independently of the phone account suggestion
        // future.
        CompletableFuture<Call> makeRoomForCall = setAccountHandle.thenComposeAsync(
                potentialPhoneAccounts -> {
                    Log.i(CallsManager.this, "make room for outgoing call stage");
                    if (mMmiUtils.isPotentialInCallMMICode(handle) && !isSelfManaged) {
                        return CompletableFuture.completedFuture(finalCall);
                    }
                    // If a call is being reused, then it has already passed the
                    // makeRoomForOutgoingCall check once and will fail the second time due to the
                    // call transitioning into the CONNECTING state.
                    if (isReusedCall) {
                        return CompletableFuture.completedFuture(finalCall);
                    } else {
                        Call reusableCall = reuseOutgoingCall(handle);
                        if (reusableCall != null) {
                            Log.i(CallsManager.this,
                                    "reusable call %s came in later; disconnect it.",
                                    reusableCall.getId());
                            mPendingCallsToDisconnect.remove(reusableCall);
                            reusableCall.disconnect();
                            markCallAsDisconnected(reusableCall,
                                    new DisconnectCause(DisconnectCause.CANCELED));
                        }
                    }

                    if (!finalCall.isEmergencyCall() && isInEmergencyCall()) {
                        Log.i(CallsManager.this, "Aborting call since there's an"
                                + " ongoing emergency call");
                        // If the ongoing call is a managed call, we will prevent the outgoing
                        // call from dialing.
                        if (isConference) {
                            notifyCreateConferenceFailed(finalCall.getTargetPhoneAccount(),
                                    finalCall);
                        } else {
                            notifyCreateConnectionFailed(
                                    finalCall.getTargetPhoneAccount(), finalCall);
                        }
                        finalCall.setStartFailCause(CallFailureCause.IN_EMERGENCY_CALL);
                        return CompletableFuture.completedFuture(null);
                    }

                    // If we can not supportany more active calls, our options are to move a call
                    // to hold, disconnect a call, or cancel this call altogether.
                    boolean isRoomForCall = finalCall.isEmergencyCall() ?
                            makeRoomForOutgoingEmergencyCall(finalCall) :
                            makeRoomForOutgoingCall(finalCall);
                    if (!isRoomForCall) {
                        Call foregroundCall = getForegroundCall();
                        Log.d(CallsManager.this, "No more room for outgoing call %s ", finalCall);
                        if (foregroundCall.isSelfManaged()) {
                            // If the ongoing call is a self-managed call, then prompt the user to
                            // ask if they'd like to disconnect their ongoing call and place the
                            // outgoing call.
                            Log.i(CallsManager.this, "Prompting user to disconnect "
                                    + "self-managed call");
                            finalCall.setOriginalCallIntent(originalIntent);
                            CompletableFuture<Call> completionFuture = new CompletableFuture<>();
                            startCallConfirmation(finalCall, completionFuture);
                            return completionFuture;
                        } else {
                            // If the ongoing call is a managed call, we will prevent the outgoing
                            // call from dialing.
                            if (isConference) {
                                notifyCreateConferenceFailed(finalCall.getTargetPhoneAccount(),
                                    finalCall);
                            } else {
                                notifyCreateConnectionFailed(
                                        finalCall.getTargetPhoneAccount(), finalCall);
                            }
                        }
                        Log.i(CallsManager.this, "Aborting call since there's no room");
                        return CompletableFuture.completedFuture(null);
                    }
                    return CompletableFuture.completedFuture(finalCall);
        }, new LoggedHandlerExecutor(outgoingCallHandler, "CM.dSMCP", mLock));

        // The outgoing call can be placed, go forward. This future glues together the results of
        // the account suggestion stage and the make room for call stage.
        CompletableFuture<Pair<Call, List<PhoneAccountSuggestion>>> preSelectStage =
                makeRoomForCall.thenCombine(suggestionFuture, Pair::create);
        mLatestPreAccountSelectionFuture = preSelectStage;

        // This future takes the list of suggested accounts and the call and determines if more
        // user interaction in the form of a phone account selection screen is needed. If so, it
        // will set the call to SELECT_PHONE_ACCOUNT, add it to our internal list/send it to dialer,
        // and then execution will pause pending the dialer calling phoneAccountSelected.
        CompletableFuture<Pair<Call, PhoneAccountHandle>> dialerSelectPhoneAccountFuture =
                preSelectStage.thenComposeAsync(
                        (args) -> {
                            Log.i(CallsManager.this, "dialer phone acct select stage");
                            Call callToPlace = args.first;
                            List<PhoneAccountSuggestion> accountSuggestions = args.second;
                            if (callToPlace == null) {
                                return CompletableFuture.completedFuture(null);
                            }
                            if (accountSuggestions == null || accountSuggestions.isEmpty()) {
                                Uri callUri = callToPlace.getHandle();
                                if (PhoneAccount.SCHEME_TEL.equals(callUri.getScheme())) {
                                    int managedProfileUserId = getManagedProfileUserId(mContext,
                                            initiatingUser.getIdentifier());
                                    if (managedProfileUserId != UserHandle.USER_NULL
                                            &&
                                            mPhoneAccountRegistrar.getCallCapablePhoneAccounts(
                                                    handle.getScheme(), false,
                                                    UserHandle.of(managedProfileUserId),
                                                    false).size()
                                                    != 0) {
                                        boolean dialogShown = showSwitchToManagedProfileDialog(
                                                callUri, initiatingUser, managedProfileUserId);
                                        if (dialogShown) {
                                            return CompletableFuture.completedFuture(null);
                                        }
                                    }
                                }

                                Log.i(CallsManager.this, "Aborting call since there are no"
                                        + " available accounts.");
                                showErrorMessage(R.string.cant_call_due_to_no_supported_service);
                                mListeners.forEach(l -> l.onCreateConnectionFailed(callToPlace));
                                if (callToPlace.isEmergencyCall()){
                                    mAnomalyReporter.reportAnomaly(
                                            EMERGENCY_CALL_ABORTED_NO_PHONE_ACCOUNTS_ERROR_UUID,
                                            EMERGENCY_CALL_ABORTED_NO_PHONE_ACCOUNTS_ERROR_MSG);
                                }
                                return CompletableFuture.completedFuture(null);
                            }
                            boolean needsAccountSelection = accountSuggestions.size() > 1
                                    && !callToPlace.isEmergencyCall() && !isSelfManaged;
                            if (!needsAccountSelection) {
                                return CompletableFuture.completedFuture(Pair.create(callToPlace,
                                        accountSuggestions.get(0).getPhoneAccountHandle()));
                            }
                            // This is the state where the user is expected to select an account
                            callToPlace.setState(CallState.SELECT_PHONE_ACCOUNT,
                                    "needs account selection");
                            // Create our own instance to modify (since extras may be Bundle.EMPTY)
                            Bundle newExtras = new Bundle(extras);
                            List<PhoneAccountHandle> accountsFromSuggestions = accountSuggestions
                                    .stream()
                                    .map(PhoneAccountSuggestion::getPhoneAccountHandle)
                                    .collect(Collectors.toList());
                            newExtras.putParcelableList(
                                    android.telecom.Call.AVAILABLE_PHONE_ACCOUNTS,
                                    accountsFromSuggestions);
                            newExtras.putParcelableList(
                                    android.telecom.Call.EXTRA_SUGGESTED_PHONE_ACCOUNTS,
                                    accountSuggestions);
                            // Set a future in place so that we can proceed once the dialer replies.
                            mPendingAccountSelection = new CompletableFuture<>();
                            callToPlace.setIntentExtras(newExtras);

                            addCall(callToPlace);
                            return mPendingAccountSelection;
                        }, new LoggedHandlerExecutor(outgoingCallHandler, "CM.dSPA", mLock));

        // Potentially perform call identification for dialed TEL scheme numbers.
        if (PhoneAccount.SCHEME_TEL.equals(handle.getScheme())) {
            // Perform an asynchronous contacts lookup in this stage; ensure post-dial digits are
            // not included.
            CompletableFuture<Pair<Uri, CallerInfo>> contactLookupFuture =
                    mCallerInfoLookupHelper.startLookup(Uri.fromParts(handle.getScheme(),
                            PhoneNumberUtils.extractNetworkPortion(handle.getSchemeSpecificPart()),
                            null));

            // Once the phone account selection stage has completed, we can handle the results from
            // that with the contacts lookup in order to determine if we should lookup bind to the
            // CallScreeningService in order for it to potentially provide caller ID.
            dialerSelectPhoneAccountFuture.thenAcceptBothAsync(contactLookupFuture,
                    (callPhoneAccountHandlePair, uriCallerInfoPair) -> {
                        Call theCall = callPhoneAccountHandlePair.first;
                        UserHandle userHandleForCallScreening = theCall.
                                getAssociatedUser();
                        boolean isInContacts = uriCallerInfoPair.second != null
                                && uriCallerInfoPair.second.contactExists;
                        Log.d(CallsManager.this, "outgoingCallIdStage: isInContacts=%s",
                                isInContacts);

                        // We only want to provide a CallScreeningService with a call if its not in
                        // contacts or the package has READ_CONTACT permission.
                        PackageManager packageManager = mContext.getPackageManager();
                        int permission = packageManager.checkPermission(
                                Manifest.permission.READ_CONTACTS,
                                mRoleManagerAdapter.
                                        getDefaultCallScreeningApp(userHandleForCallScreening));
                        Log.d(CallsManager.this,
                                "default call screening service package %s has permissions=%s",
                                mRoleManagerAdapter.
                                        getDefaultCallScreeningApp(userHandleForCallScreening),
                                permission == PackageManager.PERMISSION_GRANTED);
                        if ((!isInContacts) || (permission == PackageManager.PERMISSION_GRANTED)) {
                            bindForOutgoingCallerId(theCall);
                        }
            }, new LoggedHandlerExecutor(outgoingCallHandler, "CM.pCSB", mLock));
        }

        // Finally, after all user interaction is complete, we execute this code to finish setting
        // up the outgoing call. The inner method always returns a completed future containing the
        // call that we've finished setting up.
        mLatestPostSelectionProcessingFuture = dialerSelectPhoneAccountFuture
                .thenComposeAsync(args -> {
                    if (args == null) {
                        return CompletableFuture.completedFuture(null);
                    }
                    Log.i(CallsManager.this, "post acct selection stage");
                    Call callToUse = args.first;
                    PhoneAccountHandle phoneAccountHandle = args.second;
                    PhoneAccount accountToUse = mPhoneAccountRegistrar
                            .getPhoneAccount(phoneAccountHandle, initiatingUser);
                    callToUse.setTargetPhoneAccount(phoneAccountHandle);
                    if (accountToUse != null && accountToUse.getExtras() != null) {
                        if (accountToUse.getExtras()
                                .getBoolean(PhoneAccount.EXTRA_ALWAYS_USE_VOIP_AUDIO_MODE)) {
                            Log.d(this, "startOutgoingCall: defaulting to voip mode for call %s",
                                    callToUse.getId());
                            callToUse.setIsVoipAudioMode(true);
                        }
                    }

                    callToUse.setState(
                            CallState.CONNECTING,
                            phoneAccountHandle == null ? "no-handle"
                                    : phoneAccountHandle.toString());

                    boolean isVoicemail = isVoicemail(callToUse.getHandle(), accountToUse);

                    boolean isRttSettingOn = isRttSettingOn(phoneAccountHandle);
                    if (!isVoicemail && (isRttSettingOn || (extras != null
                            && extras.getBoolean(TelecomManager.EXTRA_START_CALL_WITH_RTT,
                            false)))) {
                        Log.d(this, "Outgoing call requesting RTT, rtt setting is %b",
                                isRttSettingOn);
                        if (callToUse.isEmergencyCall() || (accountToUse != null
                                && accountToUse.hasCapabilities(PhoneAccount.CAPABILITY_RTT))) {
                            // If the call requested RTT and it's an emergency call, ignore the
                            // capability and hope that the modem will deal with it somehow.
                            callToUse.createRttStreams();
                        }
                        // Even if the phone account doesn't support RTT yet,
                        // the connection manager might change that. Set this to check it later.
                        callToUse.setRequestedToStartWithRtt();
                    }

                    setIntentExtrasAndStartTime(callToUse, extras);
                    setCallSourceToAnalytics(callToUse, originalIntent);

                    if (mMmiUtils.isPotentialMMICode(handle) && !isSelfManaged) {
                        // Do not add the call if it is a potential MMI code.
                        callToUse.addListener(this);
                    } else if (!mCalls.contains(callToUse)) {
                        // We check if mCalls already contains the call because we could
                        // potentially be reusing
                        // a call which was previously added (See {@link #reuseOutgoingCall}).
                        addCall(callToUse);
                    }
                    return CompletableFuture.completedFuture(callToUse);
                }, new LoggedHandlerExecutor(outgoingCallHandler, "CM.pASP", mLock));
        return mLatestPostSelectionProcessingFuture;
    }

    private static int getManagedProfileUserId(Context context, int userId) {
        UserManager um = context.getSystemService(UserManager.class);
        List<UserInfo> userProfiles = um.getProfiles(userId);
        for (UserInfo uInfo : userProfiles) {
            if (uInfo.id == userId) {
                continue;
            }
            if (uInfo.isManagedProfile()) {
                return uInfo.id;
            }
        }
        return UserHandle.USER_NULL;
    }

    private boolean showSwitchToManagedProfileDialog(Uri callUri, UserHandle initiatingUser,
            int managedProfileUserId) {
        // Note that the ACTION_CALL intent will resolve to Telecomm's UserCallActivity
        // even if there is no dialer. Hence we explicitly check for whether a default dialer
        // exists instead of relying on ActivityNotFound when sending the call intent.
        if (TextUtils.isEmpty(
                mDefaultDialerCache.getDefaultDialerApplication(managedProfileUserId))) {
            Log.i(
                    this,
                    "Work profile telephony: default dialer app missing, showing error dialog.");
            return maybeShowErrorDialog(callUri, managedProfileUserId, initiatingUser);
        }

        UserManager userManager = mContext.getSystemService(UserManager.class);
        if (userManager.isQuietModeEnabled(UserHandle.of(managedProfileUserId))) {
            Log.i(
                    this,
                    "Work profile telephony: quiet mode enabled, showing error dialog");
            return maybeShowErrorDialog(callUri, managedProfileUserId, initiatingUser);
        }
        Log.i(
                this,
                "Work profile telephony: show forwarding call to managed profile dialog");
        return maybeRedirectToIntentForwarder(callUri, initiatingUser);
    }

    private boolean maybeRedirectToIntentForwarder(
            Uri callUri,
            UserHandle initiatingUser) {
        // Note: This intent is selected to match the CALL_MANAGED_PROFILE filter in
        // DefaultCrossProfileIntentFiltersUtils. This ensures that it is redirected to
        // IntentForwarderActivity.
        Intent forwardCallIntent = new Intent(Intent.ACTION_CALL, callUri);
        forwardCallIntent.addCategory(Intent.CATEGORY_DEFAULT);
        ResolveInfo resolveInfos =
                mContext.getPackageManager()
                        .resolveActivityAsUser(
                                forwardCallIntent,
                                ResolveInfoFlags.of(0),
                                initiatingUser.getIdentifier());
        // Check that the intent will actually open the resolver rather than looping to the personal
        // profile. This should not happen due to the cross profile intent filters.
        if (resolveInfos == null
                || !resolveInfos
                    .getComponentInfo()
                    .getComponentName()
                    .getShortClassName()
                    .equals(IntentForwarderActivity.FORWARD_INTENT_TO_MANAGED_PROFILE)) {
            Log.w(
                    this,
                    "Work profile telephony: Intent would not resolve to forwarder activity.");
            return false;
        }

        try {
            mContext.startActivityAsUser(forwardCallIntent, initiatingUser);
            return true;
        } catch (ActivityNotFoundException e) {
            Log.e(this, e, "Unable to start call intent for work telephony");
            return false;
        }
    }

    private boolean maybeShowErrorDialog(
            Uri callUri,
            int managedProfileUserId,
            UserHandle initiatingUser) {
        Intent showErrorIntent =
                    new Intent(
                            TelecomManager.ACTION_SHOW_SWITCH_TO_WORK_PROFILE_FOR_CALL_DIALOG,
                            callUri);
        showErrorIntent.addCategory(Intent.CATEGORY_DEFAULT);
        showErrorIntent.setFlags(Intent.FLAG_ACTIVITY_NEW_TASK);
        showErrorIntent.putExtra(
                TelecomManager.EXTRA_MANAGED_PROFILE_USER_ID, managedProfileUserId);
        if (mContext.getPackageManager()
                .queryIntentActivitiesAsUser(
                        showErrorIntent,
                        ResolveInfoFlags.of(0),
                        initiatingUser)
                .isEmpty()) {
            return false;
        }
        try {
            mContext.startActivityAsUser(showErrorIntent, initiatingUser);
            return true;
        } catch (ActivityNotFoundException e) {
            Log.e(
                    this, e,"Work profile telephony: Unable to show error dialog");
            return false;
        }
    }

    public void startConference(List<Uri> participants, Bundle clientExtras, String callingPackage,
            UserHandle initiatingUser) {

         if (clientExtras == null) {
             clientExtras = new Bundle();
         }

         PhoneAccountHandle phoneAccountHandle = clientExtras.getParcelable(
                 TelecomManager.EXTRA_PHONE_ACCOUNT_HANDLE);
         CompletableFuture<Call> callFuture = startOutgoingCall(participants, phoneAccountHandle,
                 clientExtras, initiatingUser, null/* originalIntent */, callingPackage,
                 true/* isconference*/);

         final boolean speakerphoneOn = clientExtras.getBoolean(
                 TelecomManager.EXTRA_START_CALL_WITH_SPEAKERPHONE);
         final int videoState = clientExtras.getInt(
                 TelecomManager.EXTRA_START_CALL_WITH_VIDEO_STATE);

         final Session logSubsession = Log.createSubsession();
         callFuture.thenAccept((call) -> {
             if (call != null) {
                 Log.continueSession(logSubsession, "CM.pOGC");
                 try {
                     placeOutgoingCall(call, call.getHandle(), null/* gatewayInfo */,
                             speakerphoneOn, videoState);
                 } finally {
                     Log.endSession();
                 }
             }
         });
    }

    /**
     * Performs call identification for an outgoing phone call.
     * @param theCall The outgoing call to perform identification.
     */
    private void bindForOutgoingCallerId(Call theCall) {
        // Find the user chosen call screening app.
        String callScreeningApp =
                mRoleManagerAdapter.getDefaultCallScreeningApp(
                        theCall.getAssociatedUser());

        CompletableFuture future =
                new CallScreeningServiceHelper(mContext,
                mLock,
                callScreeningApp,
                new ParcelableCallUtils.Converter(),
                mCurrentUserHandle,
                theCall,
                new AppLabelProxy() {
                    @Override
                    public CharSequence getAppLabel(String packageName) {
                        return Util.getAppLabel(mContext.getPackageManager(), packageName);
                    }
                }).process();
        future.thenApply( v -> {
            Log.i(this, "Outgoing caller ID complete");
            return null;
        });
    }

    /**
     * Finds the {@link PhoneAccountHandle}(s) which could potentially be used to place an outgoing
     * call.  Takes into account the following:
     * 1. Any pre-chosen {@link PhoneAccountHandle} which was specified on the
     * {@link Intent#ACTION_CALL} intent.  If one was chosen it will be used if possible.
     * 2. Whether the call is a video call.  If the call being placed is a video call, an attempt is
     * first made to consider video capable phone accounts.  If no video capable phone accounts are
     * found, the usual non-video capable phone accounts will be considered.
     * 3. Whether there is a user-chosen default phone account; that one will be used if possible.
     *
     * @param targetPhoneAccountHandle The pre-chosen {@link PhoneAccountHandle} passed in when the
     *                                 call was placed.  Will be {@code null} if the
     *                                 {@link Intent#ACTION_CALL} intent did not specify a target
     *                                 phone account.
     * @param handle The handle of the outgoing call; used to determine the SIP scheme when matching
     *               phone accounts.
     * @param isVideo {@code true} if the call is a video call, {@code false} otherwise.
     * @param isEmergency {@code true} if the call is an emergency call.
     * @param initiatingUser The {@link UserHandle} the call is placed on.
     * @return
     */
    @VisibleForTesting
    public CompletableFuture<List<PhoneAccountHandle>> findOutgoingCallPhoneAccount(
            PhoneAccountHandle targetPhoneAccountHandle, Uri handle, boolean isVideo,
            boolean isEmergency, UserHandle initiatingUser) {
       return findOutgoingCallPhoneAccount(targetPhoneAccountHandle, handle, isVideo,
               isEmergency, initiatingUser, false/* isConference */);
    }

    public CompletableFuture<List<PhoneAccountHandle>> findOutgoingCallPhoneAccount(
            PhoneAccountHandle targetPhoneAccountHandle, Uri handle, boolean isVideo,
            boolean isEmergency, UserHandle initiatingUser, boolean isConference) {

        if (isSelfManaged(targetPhoneAccountHandle, initiatingUser)) {
            return CompletableFuture.completedFuture(Arrays.asList(targetPhoneAccountHandle));
        }

        List<PhoneAccountHandle> accounts;
        // Try to find a potential phone account, taking into account whether this is a video
        // call.
        accounts = constructPossiblePhoneAccounts(handle, initiatingUser, isVideo, isEmergency,
                isConference);
        if (isVideo && accounts.size() == 0) {
            // Placing a video call but no video capable accounts were found, so consider any
            // call capable accounts (we can fallback to audio).
            accounts = constructPossiblePhoneAccounts(handle, initiatingUser,
                    false /* isVideo */, isEmergency /* isEmergency */, isConference);
        }
        Log.v(this, "findOutgoingCallPhoneAccount: accounts = " + accounts);

        // Only dial with the requested phoneAccount if it is still valid. Otherwise treat this
        // call as if a phoneAccount was not specified (does the default behavior instead).
        // Note: We will not attempt to dial with a requested phoneAccount if it is disabled.
        if (targetPhoneAccountHandle != null) {
            if (accounts.contains(targetPhoneAccountHandle)) {
                // The target phone account is valid and was found.
                return CompletableFuture.completedFuture(Arrays.asList(targetPhoneAccountHandle));
            }
        }
        if (accounts.isEmpty() || accounts.size() == 1) {
            return CompletableFuture.completedFuture(accounts);
        }

        // Do the query for whether there's a preferred contact
        final CompletableFuture<PhoneAccountHandle> userPreferredAccountForContact =
                new CompletableFuture<>();
        final List<PhoneAccountHandle> possibleAccounts = accounts;
        mCallerInfoLookupHelper.startLookup(handle,
                new CallerInfoLookupHelper.OnQueryCompleteListener() {
                    @Override
                    public void onCallerInfoQueryComplete(Uri handle, CallerInfo info) {
                        if (info != null &&
                                info.preferredPhoneAccountComponent != null &&
                                info.preferredPhoneAccountId != null &&
                                !info.preferredPhoneAccountId.isEmpty()) {
                            PhoneAccountHandle contactDefaultHandle = new PhoneAccountHandle(
                                    info.preferredPhoneAccountComponent,
                                    info.preferredPhoneAccountId,
                                    initiatingUser);
                            userPreferredAccountForContact.complete(contactDefaultHandle);
                        } else {
                            userPreferredAccountForContact.complete(null);
                        }
                    }

                    @Override
                    public void onContactPhotoQueryComplete(Uri handle, CallerInfo info) {
                        // ignore this
                    }
                });

        return userPreferredAccountForContact.thenApply(phoneAccountHandle -> {
            if (phoneAccountHandle != null) {
                Log.i(CallsManager.this, "findOutgoingCallPhoneAccount; contactPrefAcct=%s",
                        phoneAccountHandle);
                return Collections.singletonList(phoneAccountHandle);
            }
            // No preset account, check if default exists that supports the URI scheme for the
            // handle and verify it can be used.
            PhoneAccountHandle defaultPhoneAccountHandle =
                    mPhoneAccountRegistrar.getOutgoingPhoneAccountForScheme(
                            handle.getScheme(), initiatingUser);
            if (defaultPhoneAccountHandle != null &&
                    possibleAccounts.contains(defaultPhoneAccountHandle)) {
                Log.i(CallsManager.this, "findOutgoingCallPhoneAccount; defaultAcctForScheme=%s",
                        defaultPhoneAccountHandle);
                return Collections.singletonList(defaultPhoneAccountHandle);
            }
            return possibleAccounts;
        });
    }

    /**
     * Determines if a {@link PhoneAccountHandle} is for a self-managed ConnectionService.
     * @param targetPhoneAccountHandle The phone account to check.
     * @param initiatingUser The user associated with the account.
     * @return {@code true} if the phone account is self-managed, {@code false} otherwise.
     */
    public boolean isSelfManaged(PhoneAccountHandle targetPhoneAccountHandle,
            UserHandle initiatingUser) {
        PhoneAccount targetPhoneAccount = mPhoneAccountRegistrar.getPhoneAccount(
                targetPhoneAccountHandle, initiatingUser);
        return targetPhoneAccount != null && targetPhoneAccount.isSelfManaged();
    }

    public void onCallRedirectionComplete(Call call, Uri handle,
                                          PhoneAccountHandle phoneAccountHandle,
                                          GatewayInfo gatewayInfo, boolean speakerphoneOn,
                                          int videoState, boolean shouldCancelCall,
                                          String uiAction) {
        Log.i(this, "onCallRedirectionComplete for Call %s with handle %s" +
                " and phoneAccountHandle %s", call, Log.pii(handle), phoneAccountHandle);

        boolean endEarly = false;
        String disconnectReason = "";
        String callRedirectionApp = mRoleManagerAdapter.getDefaultCallRedirectionApp(
                phoneAccountHandle.getUserHandle());
        PhoneAccount phoneAccount = mPhoneAccountRegistrar
                .getPhoneAccountUnchecked(phoneAccountHandle);
        if (phoneAccount != null
                && !phoneAccount.hasCapabilities(PhoneAccount.CAPABILITY_MULTI_USER)) {
            // Note that mCurrentUserHandle may not actually be the current user, i.e.
            // in the case of work profiles
            UserHandle currentUserHandle = call.getAssociatedUser();
            // Check if the phoneAccountHandle belongs to the current user
            if (phoneAccountHandle != null &&
                    !phoneAccountHandle.getUserHandle().equals(currentUserHandle)) {
                phoneAccountHandle = null;
            }
        }

        boolean isEmergencyNumber;
        try {
            isEmergencyNumber =
                    handle != null && getTelephonyManager().isEmergencyNumber(
                            handle.getSchemeSpecificPart());
        } catch (IllegalStateException ise) {
            isEmergencyNumber = false;
        } catch (RuntimeException r) {
            isEmergencyNumber = false;
        }

        if (shouldCancelCall) {
            Log.w(this, "onCallRedirectionComplete: call is canceled");
            endEarly = true;
            disconnectReason = "Canceled from Call Redirection Service";

            // Show UX when user-defined call redirection service does not response; the UX
            // is not needed to show if the call is disconnected (e.g. by the user)
            if (uiAction.equals(CallRedirectionProcessor.UI_TYPE_USER_DEFINED_TIMEOUT)
                    && !call.isDisconnected()) {
                Intent timeoutIntent = new Intent(mContext,
                        CallRedirectionTimeoutDialogActivity.class);
                timeoutIntent.putExtra(
                        CallRedirectionTimeoutDialogActivity.EXTRA_REDIRECTION_APP_NAME,
                        mRoleManagerAdapter.getApplicationLabelForPackageName(callRedirectionApp));
                timeoutIntent.setFlags(Intent.FLAG_ACTIVITY_NEW_TASK);
                mContext.startActivityAsUser(timeoutIntent, UserHandle.CURRENT);
            }
        } else if (handle == null) {
            Log.w(this, "onCallRedirectionComplete: handle is null");
            endEarly = true;
            disconnectReason = "Null handle from Call Redirection Service";
        } else if (phoneAccountHandle == null) {
            Log.w(this, "onCallRedirectionComplete: phoneAccountHandle is unavailable");
            endEarly = true;
            disconnectReason = "Unavailable phoneAccountHandle from Call Redirection Service";
        } else if (isEmergencyNumber) {
            Log.w(this, "onCallRedirectionComplete: emergency number %s is redirected from Call"
                    + " Redirection Service", handle.getSchemeSpecificPart());
            endEarly = true;
            disconnectReason = "Emergency number is redirected from Call Redirection Service";
        }
        if (endEarly) {
            if (call != null) {
                call.disconnect(disconnectReason);
            }
            return;
        }

        // If this call is already disconnected then we have nothing more to do.
        if (call.isDisconnected()) {
            Log.w(this, "onCallRedirectionComplete: Call has already been disconnected,"
                    + " ignore the call redirection %s", call);
            return;
        }

        final PhoneAccountHandle finalPhoneAccountHandle = phoneAccountHandle;
        if (uiAction.equals(CallRedirectionProcessor.UI_TYPE_USER_DEFINED_ASK_FOR_CONFIRM)) {
            Log.addEvent(call, LogUtils.Events.REDIRECTION_USER_CONFIRMATION);
            mPendingRedirectedOutgoingCall = call;

            mPendingRedirectedOutgoingCallInfo.put(call.getId(),
                    new Runnable("CM.oCRC", mLock) {
                        @Override
                        public void loggedRun() {
                            Log.addEvent(call, LogUtils.Events.REDIRECTION_USER_CONFIRMED);
                            call.setTargetPhoneAccount(finalPhoneAccountHandle);
                            placeOutgoingCall(call, handle, gatewayInfo, speakerphoneOn,
                                    videoState);
                        }
                    });

            mPendingUnredirectedOutgoingCallInfo.put(call.getId(),
                    new Runnable("CM.oCRC", mLock) {
                        @Override
                        public void loggedRun() {
                            call.setTargetPhoneAccount(finalPhoneAccountHandle);
                            placeOutgoingCall(call, handle, null, speakerphoneOn,
                                    videoState);
                        }
                    });

            Log.i(this, "onCallRedirectionComplete: UI_TYPE_USER_DEFINED_ASK_FOR_CONFIRM "
                            + "callId=%s, callRedirectionAppName=%s",
                    call.getId(), callRedirectionApp);

            showRedirectionDialog(call.getId(),
                    mRoleManagerAdapter.getApplicationLabelForPackageName(callRedirectionApp));
        } else {
            call.setTargetPhoneAccount(phoneAccountHandle);
            placeOutgoingCall(call, handle, gatewayInfo, speakerphoneOn, videoState);
        }
    }

    /**
     * Shows the call redirection confirmation dialog.  This is explicitly done here instead of in
     * an activity class such as {@link ConfirmCallDialogActivity}.  This was originally done with
     * an activity class, however due to the fact that the InCall UI is being spun up at the same
     * time as the dialog activity, there is a potential race condition where the InCall UI will
     * often be shown instead of the dialog.  Activity manager chooses not to show the redirection
     * dialog in that case since the new top activity from dialer is going to show.
     * By showing the dialog here we're able to set the dialog's window type to
     * {@link WindowManager.LayoutParams#TYPE_SYSTEM_ALERT} which guarantees it shows above other
     * content on the screen.
     * @param callId The ID of the call to show the redirection dialog for.
     */
    private void showRedirectionDialog(@NonNull String callId, @NonNull CharSequence appName) {
        AlertDialog confirmDialog = (new AlertDialog.Builder(mContext)).create();
        LayoutInflater layoutInflater = LayoutInflater.from(mContext);
        View dialogView = layoutInflater.inflate(R.layout.call_redirection_confirm_dialog, null);

        Button buttonFirstLine = (Button) dialogView.findViewById(R.id.buttonFirstLine);
        buttonFirstLine.setOnClickListener(new View.OnClickListener() {
            @Override
            public void onClick(View v) {
                Intent proceedWithoutRedirectedCall = new Intent(
                        TelecomBroadcastIntentProcessor.ACTION_PLACE_UNREDIRECTED_CALL,
                        null, mContext,
                        TelecomBroadcastReceiver.class);
                proceedWithoutRedirectedCall.putExtra(
                        TelecomBroadcastIntentProcessor.EXTRA_REDIRECTION_OUTGOING_CALL_ID,
                        callId);
                mContext.sendBroadcast(proceedWithoutRedirectedCall);
                confirmDialog.dismiss();
            }
        });

        Button buttonSecondLine = (Button) dialogView.findViewById(R.id.buttonSecondLine);
        buttonSecondLine.setText(mContext.getString(
                R.string.alert_place_outgoing_call_with_redirection, appName));
        buttonSecondLine.setOnClickListener(new View.OnClickListener() {
            @Override
            public void onClick(View v) {
                Intent proceedWithRedirectedCall = new Intent(
                        TelecomBroadcastIntentProcessor.ACTION_PLACE_REDIRECTED_CALL, null,
                        mContext,
                        TelecomBroadcastReceiver.class);
                proceedWithRedirectedCall.putExtra(
                        TelecomBroadcastIntentProcessor.EXTRA_REDIRECTION_OUTGOING_CALL_ID,
                        callId);
                mContext.sendBroadcast(proceedWithRedirectedCall);
                confirmDialog.dismiss();
            }
        });

        Button buttonThirdLine = (Button) dialogView.findViewById(R.id.buttonThirdLine);
        buttonThirdLine.setOnClickListener(new View.OnClickListener() {
            public void onClick(View v) {
                cancelRedirection(callId);
                confirmDialog.dismiss();
            }
        });

        confirmDialog.setOnCancelListener(new DialogInterface.OnCancelListener() {
            @Override
            public void onCancel(DialogInterface dialog) {
                cancelRedirection(callId);
                confirmDialog.dismiss();
            }
        });

        confirmDialog.getWindow().setBackgroundDrawable(new ColorDrawable(Color.TRANSPARENT));
        confirmDialog.getWindow().setType(WindowManager.LayoutParams.TYPE_SYSTEM_ALERT);

        confirmDialog.setCancelable(false);
        confirmDialog.setCanceledOnTouchOutside(false);
        confirmDialog.setView(dialogView);

        confirmDialog.show();
    }

    /**
     * Signals to Telecom that redirection of the call is to be cancelled.
     */
    private void cancelRedirection(String callId) {
        Intent cancelRedirectedCall = new Intent(
                TelecomBroadcastIntentProcessor.ACTION_CANCEL_REDIRECTED_CALL,
                null, mContext,
                TelecomBroadcastReceiver.class);
        cancelRedirectedCall.putExtra(
                TelecomBroadcastIntentProcessor.EXTRA_REDIRECTION_OUTGOING_CALL_ID, callId);
        mContext.sendBroadcastAsUser(cancelRedirectedCall, UserHandle.CURRENT);
    }

    public void processRedirectedOutgoingCallAfterUserInteraction(String callId, String action) {
        Log.i(this, "processRedirectedOutgoingCallAfterUserInteraction for Call ID %s, action=%s",
                callId, action);
        if (mPendingRedirectedOutgoingCall != null) {
            String pendingCallId = mPendingRedirectedOutgoingCall.getId();
            if (!pendingCallId.equals(callId)) {
                Log.i(this, "processRedirectedOutgoingCallAfterUserInteraction for new Call ID %s, "
                        + "cancel the previous pending Call with ID %s", callId, pendingCallId);
                mPendingRedirectedOutgoingCall.disconnect("Another call redirection requested");
                mPendingRedirectedOutgoingCallInfo.remove(pendingCallId);
                mPendingUnredirectedOutgoingCallInfo.remove(pendingCallId);
            }
            switch (action) {
                case TelecomBroadcastIntentProcessor.ACTION_PLACE_REDIRECTED_CALL: {
                    Runnable r = mPendingRedirectedOutgoingCallInfo.get(callId);
                    if (r != null) {
                        mHandler.post(r.prepare());
                    } else {
                        Log.w(this, "Processing %s for canceled Call ID %s",
                                action, callId);
                    }
                    break;
                }
                case TelecomBroadcastIntentProcessor.ACTION_PLACE_UNREDIRECTED_CALL: {
                    Runnable r = mPendingUnredirectedOutgoingCallInfo.get(callId);
                    if (r != null) {
                        mHandler.post(r.prepare());
                    } else {
                        Log.w(this, "Processing %s for canceled Call ID %s",
                                action, callId);
                    }
                    break;
                }
                case TelecomBroadcastIntentProcessor.ACTION_CANCEL_REDIRECTED_CALL: {
                    Log.addEvent(mPendingRedirectedOutgoingCall,
                            LogUtils.Events.REDIRECTION_USER_CANCELLED);
                    mPendingRedirectedOutgoingCall.disconnect("User canceled the redirected call.");
                    break;
                }
                default: {
                    // Unexpected, ignore
                }

            }
            mPendingRedirectedOutgoingCall = null;
            mPendingRedirectedOutgoingCallInfo.remove(callId);
            mPendingUnredirectedOutgoingCallInfo.remove(callId);
        } else {
            Log.w(this, "processRedirectedOutgoingCallAfterUserInteraction for non-matched Call ID"
                    + " %s", callId);
        }
    }

    /**
     * Attempts to issue/connect the specified call.
     *
     * @param handle Handle to connect the call with.
     * @param gatewayInfo Optional gateway information that can be used to route the call to the
     *        actual dialed handle via a gateway provider. May be null.
     * @param speakerphoneOn Whether or not to turn the speakerphone on once the call connects.
     * @param videoState The desired video state for the outgoing call.
     */
    @VisibleForTesting
    public void placeOutgoingCall(Call call, Uri handle, GatewayInfo gatewayInfo,
            boolean speakerphoneOn, int videoState) {
        if (call == null) {
            // don't do anything if the call no longer exists
            Log.i(this, "Canceling unknown call.");
            return;
        }

        final Uri uriHandle = (gatewayInfo == null) ? handle : gatewayInfo.getGatewayAddress();

        if (gatewayInfo == null) {
            Log.i(this, "Creating a new outgoing call with handle: %s", Log.piiHandle(uriHandle));
        } else {
            Log.i(this, "Creating a new outgoing call with gateway handle: %s, original handle: %s",
                    Log.pii(uriHandle), Log.pii(handle));
        }

        call.setHandle(uriHandle);
        call.setGatewayInfo(gatewayInfo);

        final boolean useSpeakerWhenDocked = mContext.getResources().getBoolean(
                R.bool.use_speaker_when_docked);
        final boolean useSpeakerForDock = isSpeakerphoneEnabledForDock();
        final boolean useSpeakerForVideoCall = isSpeakerphoneAutoEnabledForVideoCalls(videoState);

        // Auto-enable speakerphone if the originating intent specified to do so, if the call
        // is a video call, of if using speaker when docked
        PhoneAccount account = mPhoneAccountRegistrar.getPhoneAccount(
                call.getTargetPhoneAccount(), call.getAssociatedUser());
        boolean allowVideo = false;
        if (account != null) {
            allowVideo = account.hasCapabilities(PhoneAccount.CAPABILITY_VIDEO_CALLING);
        }
        call.setStartWithSpeakerphoneOn(speakerphoneOn || (useSpeakerForVideoCall && allowVideo)
                || (useSpeakerWhenDocked && useSpeakerForDock));
        call.setVideoState(videoState);

        if (speakerphoneOn) {
            Log.i(this, "%s Starting with speakerphone as requested", call);
        } else if (useSpeakerWhenDocked && useSpeakerForDock) {
            Log.i(this, "%s Starting with speakerphone because car is docked.", call);
        } else if (useSpeakerForVideoCall) {
            Log.i(this, "%s Starting with speakerphone because its a video call.", call);
        }

        if (call.isEmergencyCall()) {
            Executors.defaultThreadFactory().newThread(() ->
                    BlockedNumberContract.SystemContract.notifyEmergencyContact(mContext))
                    .start();
        }

        final boolean requireCallCapableAccountByHandle = mContext.getResources().getBoolean(
                com.android.internal.R.bool.config_requireCallCapableAccountForHandle);
        final boolean isOutgoingCallPermitted = isOutgoingCallPermitted(call,
                call.getTargetPhoneAccount());
        final String callHandleScheme =
                call.getHandle() == null ? null : call.getHandle().getScheme();
        if (call.getTargetPhoneAccount() != null || call.isEmergencyCall()) {
            // If the account has been set, proceed to place the outgoing call.
            // Otherwise the connection will be initiated when the account is set by the user.
            if (call.isSelfManaged() && !isOutgoingCallPermitted) {
                if (call.isAdhocConferenceCall()) {
                    notifyCreateConferenceFailed(call.getTargetPhoneAccount(), call);
                } else {
                    notifyCreateConnectionFailed(call.getTargetPhoneAccount(), call);
                }
            } else {
                if (call.isEmergencyCall()) {
                    // Drop any ongoing self-managed calls to make way for an emergency call.
                    disconnectSelfManagedCalls("place emerg call" /* reason */);
                }
                try {
                    notifyStartCreateConnection(call);
                    call.startCreateConnection(mPhoneAccountRegistrar);
                } catch (Exception exception) {
                    // If an exceptions is thrown while creating the connection, prompt the user to
                    // generate a bugreport and force disconnect.
                    Log.e(TAG, exception, "Exception thrown while establishing connection.");
                    mAnomalyReporter.reportAnomaly(
                            EXCEPTION_WHILE_ESTABLISHING_CONNECTION_ERROR_UUID,
                            EXCEPTION_WHILE_ESTABLISHING_CONNECTION_ERROR_MSG);
                    markCallAsDisconnected(call,
                            new DisconnectCause(DisconnectCause.ERROR,
                            "Failed to create the connection."));
                    markCallAsRemoved(call);
                }

            }
        } else if (mPhoneAccountRegistrar.getCallCapablePhoneAccounts(
                requireCallCapableAccountByHandle ? callHandleScheme : null, false,
                call.getAssociatedUser(), false).isEmpty()) {
            // If there are no call capable accounts, disconnect the call.
            markCallAsDisconnected(call, new DisconnectCause(DisconnectCause.CANCELED,
                    "No registered PhoneAccounts"));
            markCallAsRemoved(call);
        }
    }

    /**
     * Attempts to start a conference call for the specified call.
     *
     * @param call The call to conference.
     * @param otherCall The other call to conference with.
     */
    @VisibleForTesting
    public void conference(Call call, Call otherCall) {
        call.conferenceWith(otherCall);
    }

    /**
     * Instructs Telecom to answer the specified call. Intended to be invoked by the in-call
     * app through {@link InCallAdapter} after Telecom notifies it of an incoming call followed by
     * the user opting to answer said call.
     *
     * @param call The call to answer.
     * @param videoState The video state in which to answer the call.
     */
    @VisibleForTesting
    public void answerCall(Call call, int videoState) {
        if (!mCalls.contains(call)) {
            Log.i(this, "Request to answer a non-existent call %s", call);
        } else if (call.isTransactionalCall()) {
            // InCallAdapter is requesting to answer the given transactioanl call. Must get an ack
            // from the client via a transaction before answering.
            call.answer(videoState);
        } else {
            // Hold or disconnect the active call and request call focus for the incoming call.
            Call activeCall = (Call) mConnectionSvrFocusMgr.getCurrentFocusCall();
            Log.d(this, "answerCall: Incoming call = %s Ongoing call %s", call, activeCall);
            holdActiveCallForNewCall(call);
            mConnectionSvrFocusMgr.requestFocus(
                    call,
                    new RequestCallback(new ActionAnswerCall(call, videoState)));
        }
    }

    private void answerCallForAudioProcessing(Call call) {
        // We don't check whether the call has been added to the internal lists yet -- it's optional
        // until the call is actually in the AUDIO_PROCESSING state.
        Call activeCall = (Call) mConnectionSvrFocusMgr.getCurrentFocusCall();
        if (activeCall != null && activeCall != call) {
            Log.w(this, "answerCallForAudioProcessing: another active call already exists. "
                    + "Ignoring request for audio processing and letting the incoming call "
                    + "through.");
            // The call should already be in the RINGING state, so all we have to do is add the
            // call to the internal tracker.
            addCall(call);
            return;
        }
        Log.d(this, "answerCallForAudioProcessing: Incoming call = %s", call);
        mConnectionSvrFocusMgr.requestFocus(
                call,
                new RequestCallback(() -> {
                    synchronized (mLock) {
                        Log.d(this, "answering call %s for audio processing with cs focus", call);
                        call.answerForAudioProcessing();
                        // Skip setting the call state to ANSWERED -- that's only for calls that
                        // were answered by user intervention.
                        mPendingAudioProcessingCall = call;
                    }
                }));

    }

    /**
     * Instructs Telecom to bring a call into the AUDIO_PROCESSING state.
     *
     * Used by the background audio call screener (also the default dialer) to signal that
     * they want to manually enter the AUDIO_PROCESSING state. The user will be aware that there is
     * an ongoing call at this time.
     *
     * @param call The call to manipulate
     */
    public void enterBackgroundAudioProcessing(Call call, String requestingPackageName) {
        if (!mCalls.contains(call)) {
            Log.w(this, "Trying to exit audio processing on an untracked call");
            return;
        }

        Call activeCall = getActiveCall();
        if (activeCall != null && activeCall != call) {
            Log.w(this, "Ignoring enter audio processing because there's already a call active");
            return;
        }

        CharSequence requestingAppName = AppLabelProxy.Util.getAppLabel(
                mContext.getPackageManager(), requestingPackageName);
        if (requestingAppName == null) {
            requestingAppName = requestingPackageName;
        }

        // We only want this to work on active or ringing calls
        if (call.getState() == CallState.RINGING) {
            // After the connection service sets up the call with the other end, it'll set the call
            // state to AUDIO_PROCESSING
            answerCallForAudioProcessing(call);
            call.setAudioProcessingRequestingApp(requestingAppName);
        } else if (call.getState() == CallState.ACTIVE) {
            setCallState(call, CallState.AUDIO_PROCESSING,
                    "audio processing set by dialer request");
            call.setAudioProcessingRequestingApp(requestingAppName);
        }
    }

    /**
     * Instructs Telecom to bring a call out of the AUDIO_PROCESSING state.
     *
     * Used by the background audio call screener (also the default dialer) to signal that it's
     * finished doing its thing and the user should be made aware of the call.
     *
     * @param call The call to manipulate
     * @param shouldRing if true, puts the call into SIMULATED_RINGING. Otherwise, makes the call
     *                   active.
     */
    public void exitBackgroundAudioProcessing(Call call, boolean shouldRing) {
        if (!mCalls.contains(call)) {
            Log.w(this, "Trying to exit audio processing on an untracked call");
            return;
        }

        Call activeCall = getActiveCall();
        if (activeCall != null) {
            Log.w(this, "Ignoring exit audio processing because there's already a call active");
        }

        if (shouldRing) {
            setCallState(call, CallState.SIMULATED_RINGING, "exitBackgroundAudioProcessing");
        } else {
            setCallState(call, CallState.ACTIVE, "exitBackgroundAudioProcessing");
        }
    }

    /**
     * Instructs Telecom to deflect the specified call. Intended to be invoked by the in-call
     * app through {@link InCallAdapter} after Telecom notifies it of an incoming call followed by
     * the user opting to deflect said call.
     */
    @VisibleForTesting
    public void deflectCall(Call call, Uri address) {
        if (!mCalls.contains(call)) {
            Log.i(this, "Request to deflect a non-existent call %s", call);
        } else {
            call.deflect(address);
        }
    }

    /**
     * Determines if the speakerphone should be automatically enabled for the call.  Speakerphone
     * should be enabled if the call is a video call and bluetooth or the wired headset are not in
     * use.
     *
     * @param videoState The video state of the call.
     * @return {@code true} if the speakerphone should be enabled.
     */
    public boolean isSpeakerphoneAutoEnabledForVideoCalls(int videoState) {
        return VideoProfile.isVideo(videoState) &&
            !mWiredHeadsetManager.isPluggedIn() &&
            !mBluetoothRouteManager.isBluetoothAvailable() &&
            isSpeakerEnabledForVideoCalls();
    }

    /**
     * Determines if the speakerphone should be enabled for when docked.  Speakerphone
     * should be enabled if the device is docked and bluetooth or the wired headset are
     * not in use.
     *
     * @return {@code true} if the speakerphone should be enabled for the dock.
     */
    private boolean isSpeakerphoneEnabledForDock() {
        return mDockManager.isDocked() &&
            !mWiredHeadsetManager.isPluggedIn() &&
            !mBluetoothRouteManager.isBluetoothAvailable();
    }

    /**
     * Determines if the speakerphone should be automatically enabled for video calls.
     *
     * @return {@code true} if the speakerphone should automatically be enabled.
     */
    private static boolean isSpeakerEnabledForVideoCalls() {
        return TelephonyProperties.videocall_audio_output()
                .orElse(TelecomManager.AUDIO_OUTPUT_DEFAULT)
                == TelecomManager.AUDIO_OUTPUT_ENABLE_SPEAKER;
    }

    /**
     * Instructs Telecom to reject the specified call. Intended to be invoked by the in-call
     * app through {@link InCallAdapter} after Telecom notifies it of an incoming call followed by
     * the user opting to reject said call.
     */
    @VisibleForTesting
    public void rejectCall(Call call, boolean rejectWithMessage, String textMessage) {
        if (!mCalls.contains(call)) {
            Log.i(this, "Request to reject a non-existent call %s", call);
        } else {
            for (CallsManagerListener listener : mListeners) {
                listener.onIncomingCallRejected(call, rejectWithMessage, textMessage);
            }
            call.reject(rejectWithMessage, textMessage);
        }
    }

    /**
     * Instructs Telecom to reject the specified call. Intended to be invoked by the in-call
     * app through {@link InCallAdapter} after Telecom notifies it of an incoming call followed by
     * the user opting to reject said call.
     */
    @VisibleForTesting
    public void rejectCall(Call call, @android.telecom.Call.RejectReason int rejectReason) {
        if (!mCalls.contains(call)) {
            Log.i(this, "Request to reject a non-existent call %s", call);
        } else {
            for (CallsManagerListener listener : mListeners) {
                listener.onIncomingCallRejected(call, false /* rejectWithMessage */,
                        null /* textMessage */);
            }
            call.reject(rejectReason);
        }
    }

    /**
     * Instructs Telecom to transfer the specified call. Intended to be invoked by the in-call
     * app through {@link InCallAdapter} after the user opts to transfer the said call.
     */
    @VisibleForTesting
    public void transferCall(Call call, Uri number, boolean isConfirmationRequired) {
        if (!mCalls.contains(call)) {
            Log.i(this, "transferCall - Request to transfer a non-existent call %s", call);
        } else {
            call.transfer(number, isConfirmationRequired);
        }
    }

    /**
     * Instructs Telecom to transfer the specified call to another ongoing call.
     * Intended to be invoked by the in-call app through {@link InCallAdapter} after the user opts
     * to transfer the said call (consultative transfer).
     */
    @VisibleForTesting
    public void transferCall(Call call, Call otherCall) {
        if (!mCalls.contains(call) || !mCalls.contains(otherCall)) {
            Log.i(this, "transferCall - Non-existent call %s or %s", call, otherCall);
        } else {
            call.transfer(otherCall);
        }
    }

    /**
     * Instructs Telecom to play the specified DTMF tone within the specified call.
     *
     * @param digit The DTMF digit to play.
     */
    @VisibleForTesting
    public void playDtmfTone(Call call, char digit) {
        if (!mCalls.contains(call)) {
            Log.i(this, "Request to play DTMF in a non-existent call %s", call);
        } else {
            if (call.getState() != CallState.ON_HOLD) {
                call.playDtmfTone(digit);
                mDtmfLocalTonePlayer.playTone(call, digit);
            } else {
                Log.i(this, "Request to play DTMF tone for held call %s", call.getId());
            }
        }
    }

    /**
     * Instructs Telecom to stop the currently playing DTMF tone, if any.
     */
    @VisibleForTesting
    public void stopDtmfTone(Call call) {
        if (!mCalls.contains(call)) {
            Log.i(this, "Request to stop DTMF in a non-existent call %s", call);
        } else {
            call.stopDtmfTone();
            mDtmfLocalTonePlayer.stopTone(call);
        }
    }

    /**
     * Instructs Telecom to continue (or not) the current post-dial DTMF string, if any.
     */
    void postDialContinue(Call call, boolean proceed) {
        if (!mCalls.contains(call)) {
            Log.i(this, "Request to continue post-dial string in a non-existent call %s", call);
        } else {
            call.postDialContinue(proceed);
        }
    }

    /**
     * Instructs Telecom to disconnect the specified call. Intended to be invoked by the
     * in-call app through {@link InCallAdapter} for an ongoing call. This is usually triggered by
     * the user hitting the end-call button.
     */
    @VisibleForTesting
    public void disconnectCall(Call call) {
        Log.v(this, "disconnectCall %s", call);

        if (!mCalls.contains(call)) {
            Log.w(this, "Unknown call (%s) asked to disconnect", call);
        } else {
            mLocallyDisconnectingCalls.add(call);
            int previousState = call.getState();
            call.disconnect();
            for (CallsManagerListener listener : mListeners) {
                listener.onCallStateChanged(call, previousState, call.getState());
            }
            // Cancel any of the outgoing call futures if they're still around.
            if (mPendingCallConfirm != null && !mPendingCallConfirm.isDone()) {
                mPendingCallConfirm.complete(null);
                mPendingCallConfirm = null;
            }
            if (mPendingAccountSelection != null && !mPendingAccountSelection.isDone()) {
                mPendingAccountSelection.complete(null);
                mPendingAccountSelection = null;
            }
        }
    }

    /**
     * Instructs Telecom to disconnect all calls.
     */
    void disconnectAllCalls() {
        Log.v(this, "disconnectAllCalls");

        for (Call call : mCalls) {
            disconnectCall(call);
        }
    }

    /**
     * Disconnects calls for any other {@link PhoneAccountHandle} but the one specified.
     * Note: As a protective measure, will NEVER disconnect an emergency call.  Although that
     * situation should never arise, its a good safeguard.
     * @param phoneAccountHandle Calls owned by {@link PhoneAccountHandle}s other than this one will
     *                          be disconnected.
     */
    private void disconnectOtherCalls(PhoneAccountHandle phoneAccountHandle) {
        mCalls.stream()
                .filter(c -> !c.isEmergencyCall() &&
                        !c.getTargetPhoneAccount().equals(phoneAccountHandle))
                .forEach(c -> disconnectCall(c));
    }

    /**
     * Instructs Telecom to put the specified call on hold. Intended to be invoked by the
     * in-call app through {@link InCallAdapter} for an ongoing call. This is usually triggered by
     * the user hitting the hold button during an active call.
     */
    @VisibleForTesting
    public void holdCall(Call call) {
        if (!mCalls.contains(call)) {
            Log.w(this, "Unknown call (%s) asked to be put on hold", call);
        } else {
            Log.d(this, "Putting call on hold: (%s)", call);
            call.hold();
        }
    }

    /**
     * Instructs Telecom to release the specified call from hold. Intended to be invoked by
     * the in-call app through {@link InCallAdapter} for an ongoing call. This is usually triggered
     * by the user hitting the hold button during a held call.
     */
    @VisibleForTesting
    public void unholdCall(Call call) {
        if (!mCalls.contains(call)) {
            Log.w(this, "Unknown call (%s) asked to be removed from hold", call);
        } else {
            if (getOutgoingCall() != null) {
                Log.w(this, "There is an outgoing call, so it is unable to unhold this call %s",
                        call);
                return;
            }
            Call activeCall = (Call) mConnectionSvrFocusMgr.getCurrentFocusCall();
            String activeCallId = null;
            if (activeCall != null && !activeCall.isLocallyDisconnecting()) {
                activeCallId = activeCall.getId();
                if (canHold(activeCall)) {
                    activeCall.hold("Swap to " + call.getId());
                    Log.addEvent(activeCall, LogUtils.Events.SWAP, "To " + call.getId());
                    Log.addEvent(call, LogUtils.Events.SWAP, "From " + activeCall.getId());
                } else {
                    // This call does not support hold. If it is from a different connection
                    // service or connection manager, then disconnect it, otherwise invoke
                    // call.hold() and allow the connection service or connection manager to handle
                    // the situation.
                    if (!areFromSameSource(activeCall, call)) {
                        if (!activeCall.isEmergencyCall()) {
                            activeCall.disconnect("Swap to " + call.getId());
                        } else {
                            Log.w(this, "unholdCall: % is an emergency call, aborting swap to %s",
                                    activeCall.getId(), call.getId());
                            // Don't unhold the call as requested; we don't want to drop an
                            // emergency call.
                            return;
                        }
                    } else {
                        activeCall.hold("Swap to " + call.getId());
                    }
                }
            }
            mConnectionSvrFocusMgr.requestFocus(
                    call,
                    new RequestCallback(new ActionUnHoldCall(call, activeCallId)));
        }
    }

    @Override
    public void onExtrasRemoved(Call c, int source, List<String> keys) {
        if (source != Call.SOURCE_CONNECTION_SERVICE) {
            return;
        }
        updateCanAddCall();
    }

    @Override
    public void onExtrasChanged(Call c, int source, Bundle extras, String requestingPackageName) {
        if (source != Call.SOURCE_CONNECTION_SERVICE) {
            return;
        }
        handleCallTechnologyChange(c);
        handleChildAddressChange(c);
        updateCanAddCall();
    }

    @Override
    public void onRemoteRttRequest(Call call, int requestId) {
        Log.i(this, "onRemoteRttRequest: call %s", call.getId());
        playRttUpgradeToneForCall(call);
    }

    public void playRttUpgradeToneForCall(Call call) {
        mCallAudioManager.playRttUpgradeTone(call);
    }

    // Construct the list of possible PhoneAccounts that the outgoing call can use based on the
    // active calls in CallsManager. If any of the active calls are on a SIM based PhoneAccount,
    // then include only that SIM based PhoneAccount and any non-SIM PhoneAccounts, such as SIP.
    @VisibleForTesting
    public List<PhoneAccountHandle> constructPossiblePhoneAccounts(Uri handle, UserHandle user,
            boolean isVideo, boolean isEmergency) {
        return constructPossiblePhoneAccounts(handle, user, isVideo, isEmergency, false);
    }

    // Returns whether the device is capable of 2 simultaneous active voice calls on different subs.
    private boolean isDsdaCallingPossible() {
        try {
            return getTelephonyManager().getMaxNumberOfSimultaneouslyActiveSims() > 1
                    || getTelephonyManager().getPhoneCapability()
                           .getMaxActiveVoiceSubscriptions() > 1;
        } catch (Exception e) {
            Log.w(this, "exception in isDsdaCallingPossible(): ", e);
            return false;
        }
    }

    public List<PhoneAccountHandle> constructPossiblePhoneAccounts(Uri handle, UserHandle user,
            boolean isVideo, boolean isEmergency, boolean isConference) {

        if (handle == null) {
            return Collections.emptyList();
        }
        // If we're specifically looking for video capable accounts, then include that capability,
        // otherwise specify no additional capability constraints. When handling the emergency call,
        // it also needs to find the phone accounts excluded by CAPABILITY_EMERGENCY_CALLS_ONLY.
        int capabilities = isVideo ? PhoneAccount.CAPABILITY_VIDEO_CALLING : 0;
        capabilities |= isConference ? PhoneAccount.CAPABILITY_ADHOC_CONFERENCE_CALLING : 0;
        List<PhoneAccountHandle> allAccounts =
                mPhoneAccountRegistrar.getCallCapablePhoneAccounts(handle.getScheme(), false, user,
                        capabilities,
                        isEmergency ? 0 : PhoneAccount.CAPABILITY_EMERGENCY_CALLS_ONLY,
                        isEmergency);
        // Only one SIM PhoneAccount can be active at one time for DSDS. Only that SIM PhoneAccount
        // should be available if a call is already active on the SIM account.
        // Similarly, the emergency call should be attempted over the same PhoneAccount as the
        // ongoing call. However, if the ongoing call is over cross-SIM registration, then the
        // emergency call will be attempted over a different Phone object at a later stage.
        if (isEmergency || !isDsdaCallingPossible()) {
            List<PhoneAccountHandle> simAccounts =
                    mPhoneAccountRegistrar.getSimPhoneAccountsOfCurrentUser();
            PhoneAccountHandle ongoingCallAccount = null;
            for (Call c : mCalls) {
                if (!c.isDisconnected() && !c.isNew() && simAccounts.contains(
                        c.getTargetPhoneAccount())) {
                    ongoingCallAccount = c.getTargetPhoneAccount();
                    break;
                }
            }
            if (ongoingCallAccount != null) {
                // Remove all SIM accounts that are not the active SIM from the list.
                simAccounts.remove(ongoingCallAccount);
                allAccounts.removeAll(simAccounts);
            }
        }
        return allAccounts;
    }

    private TelephonyManager getTelephonyManager() {
        return mContext.getSystemService(TelephonyManager.class);
    }

    /**
     * Informs listeners (notably {@link CallAudioManager} of a change to the call's external
     * property.
     * .
     * @param call The call whose external property changed.
     * @param isExternalCall {@code True} if the call is now external, {@code false} otherwise.
     */
    @Override
    public void onExternalCallChanged(Call call, boolean isExternalCall) {
        Log.v(this, "onConnectionPropertiesChanged: %b", isExternalCall);
        for (CallsManagerListener listener : mListeners) {
            listener.onExternalCallChanged(call, isExternalCall);
        }
    }

    @Override
    public void onCallStreamingStateChanged(Call call, boolean isStreaming) {
        Log.v(this, "onCallStreamingStateChanged: %b", isStreaming);
        for (CallsManagerListener listener : mListeners) {
            listener.onCallStreamingStateChanged(call, isStreaming);
        }
    }

    private void handleCallTechnologyChange(Call call) {
        if (call.getExtras() != null
                && call.getExtras().containsKey(TelecomManager.EXTRA_CALL_TECHNOLOGY_TYPE)) {

            Integer analyticsCallTechnology = sAnalyticsTechnologyMap.get(
                    call.getExtras().getInt(TelecomManager.EXTRA_CALL_TECHNOLOGY_TYPE));
            if (analyticsCallTechnology == null) {
                analyticsCallTechnology = Analytics.THIRD_PARTY_PHONE;
            }
            call.getAnalytics().addCallTechnology(analyticsCallTechnology);
        }
    }

    public void handleChildAddressChange(Call call) {
        if (call.getExtras() != null
                && call.getExtras().containsKey(Connection.EXTRA_CHILD_ADDRESS)) {

            String viaNumber = call.getExtras().getString(Connection.EXTRA_CHILD_ADDRESS);
            call.setViaNumber(viaNumber);
        }
    }

    /** Called by the in-call UI to change the mute state. */
    void mute(boolean shouldMute) {
        if (isInEmergencyCall() && shouldMute) {
            Log.i(this, "Refusing to turn on mute because we're in an emergency call");
            shouldMute = false;
        }
        mCallAudioManager.mute(shouldMute);
    }

    /**
      * Called by the in-call UI to change the audio route, for example to change from earpiece to
      * speaker phone.
      */
    void setAudioRoute(int route, String bluetoothAddress) {
        mCallAudioManager.setAudioRoute(route, bluetoothAddress);
    }

    /**
      * Called by the in-call UI to change the CallEndpoint
      */
    @VisibleForTesting(visibility = VisibleForTesting.Visibility.PACKAGE)
    public void requestCallEndpointChange(CallEndpoint endpoint, ResultReceiver callback) {
        mCallEndpointController.requestCallEndpointChange(endpoint, callback);
    }

    /** Called by the in-call UI to turn the proximity sensor on. */
    void turnOnProximitySensor() {
        mProximitySensorManager.turnOn();
    }

    /**
     * Called by the in-call UI to turn the proximity sensor off.
     * @param screenOnImmediately If true, the screen will be turned on immediately. Otherwise,
     *        the screen will be kept off until the proximity sensor goes negative.
     */
    void turnOffProximitySensor(boolean screenOnImmediately) {
        mProximitySensorManager.turnOff(screenOnImmediately);
    }

    private boolean isRttSettingOn(PhoneAccountHandle handle) {
        boolean isRttModeSettingOn = Settings.Secure.getIntForUser(mContext.getContentResolver(),
                Settings.Secure.RTT_CALLING_MODE, 0, mContext.getUserId()) != 0;
        // If the carrier config says that we should ignore the RTT mode setting from the user,
        // assume that it's off (i.e. only make an RTT call if it's requested through the extra).
        boolean shouldIgnoreRttModeSetting = getCarrierConfigForPhoneAccount(handle)
                .getBoolean(CarrierConfigManager.KEY_IGNORE_RTT_MODE_SETTING_BOOL, false);
        return isRttModeSettingOn && !shouldIgnoreRttModeSetting;
    }

    private PersistableBundle getCarrierConfigForPhoneAccount(PhoneAccountHandle handle) {
        int subscriptionId = mPhoneAccountRegistrar.getSubscriptionIdForPhoneAccount(handle);
        CarrierConfigManager carrierConfigManager =
                mContext.getSystemService(CarrierConfigManager.class);
        PersistableBundle result = carrierConfigManager.getConfigForSubId(subscriptionId);
        return result == null ? new PersistableBundle() : result;
    }

    void phoneAccountSelected(Call call, PhoneAccountHandle account, boolean setDefault) {
        if (!mCalls.contains(call)) {
            Log.i(this, "Attempted to add account to unknown call %s", call);
        } else {
            if (setDefault) {
                mPhoneAccountRegistrar
                        .setUserSelectedOutgoingPhoneAccount(account, call.getAssociatedUser());
            }

            if (mPendingAccountSelection != null) {
                mPendingAccountSelection.complete(Pair.create(call, account));
                mPendingAccountSelection = null;
            }
        }
    }

    /** Called when the audio state changes. */
    @VisibleForTesting
    public void onCallAudioStateChanged(CallAudioState oldAudioState, CallAudioState
            newAudioState) {
        Log.v(this, "onAudioStateChanged, audioState: %s -> %s", oldAudioState, newAudioState);
        for (CallsManagerListener listener : mListeners) {
            listener.onCallAudioStateChanged(oldAudioState, newAudioState);
        }
    }

    @VisibleForTesting(visibility = VisibleForTesting.Visibility.PACKAGE)
    public void updateCallEndpoint(CallEndpoint callEndpoint) {
        Log.v(this, "updateCallEndpoint");
        for (CallsManagerListener listener : mListeners) {
            listener.onCallEndpointChanged(callEndpoint);
        }
    }

    @VisibleForTesting(visibility = VisibleForTesting.Visibility.PACKAGE)
    public void updateAvailableCallEndpoints(Set<CallEndpoint> availableCallEndpoints) {
        Log.v(this, "updateAvailableCallEndpoints");
        for (CallsManagerListener listener : mListeners) {
            listener.onAvailableCallEndpointsChanged(availableCallEndpoints);
        }
    }

    @VisibleForTesting(visibility = VisibleForTesting.Visibility.PACKAGE)
    public void updateMuteState(boolean isMuted) {
        Log.v(this, "updateMuteState");
        for (CallsManagerListener listener : mListeners) {
            listener.onMuteStateChanged(isMuted);
        }
    }

    /**
     * Called when disconnect tone is started or stopped, including any InCallTone
     * after disconnected call.
     *
     * @param isTonePlaying true if the disconnected tone is started, otherwise the disconnected
     * tone is stopped.
     */
    @VisibleForTesting
    public void onDisconnectedTonePlaying(boolean isTonePlaying) {
        Log.v(this, "onDisconnectedTonePlaying, %s", isTonePlaying ? "started" : "stopped");
        for (CallsManagerListener listener : mListeners) {
            listener.onDisconnectedTonePlaying(isTonePlaying);
        }
    }

    void markCallAsRinging(Call call) {
        setCallState(call, CallState.RINGING, "ringing set explicitly");
    }

    @VisibleForTesting
    public void markCallAsDialing(Call call) {
        setCallState(call, CallState.DIALING, "dialing set explicitly");
        maybeMoveToSpeakerPhone(call);
        maybeTurnOffMute(call);
        ensureCallAudible();
    }

    void markCallAsPulling(Call call) {
        setCallState(call, CallState.PULLING, "pulling set explicitly");
        maybeMoveToSpeakerPhone(call);
    }

    /**
     * Returns true if the active call is held.
     */
    boolean holdActiveCallForNewCall(Call call) {
        Call activeCall = (Call) mConnectionSvrFocusMgr.getCurrentFocusCall();
        Log.i(this, "holdActiveCallForNewCall, newCall: %s, activeCall: %s", call.getId(),
                (activeCall == null ? "<none>" : activeCall.getId()));
        if (activeCall != null && activeCall != call) {
            if (canHold(activeCall)) {
                activeCall.hold("swap to " + call.getId());
                return true;
            } else if (supportsHold(activeCall)
                    && areFromSameSource(activeCall, call)) {

                // Handle the case where the active call and the new call are from the same CS or
                // connection manager, and the currently active call supports hold but cannot
                // currently be held.
                // In this case we'll look for the other held call for this connectionService and
                // disconnect it prior to holding the active call.
                // E.g.
                // Call A - Held   (Supports hold, can't hold)
                // Call B - Active (Supports hold, can't hold)
                // Call C - Incoming
                // Here we need to disconnect A prior to holding B so that C can be answered.
                // This case is driven by telephony requirements ultimately.
                Call heldCall = getHeldCallByConnectionService(call.getTargetPhoneAccount());
                if (heldCall != null) {
                    heldCall.disconnect();
                    Log.i(this, "holdActiveCallForNewCall: Disconnect held call %s before "
                                    + "holding active call %s.",
                            heldCall.getId(), activeCall.getId());
                }
                Log.i(this, "holdActiveCallForNewCall: Holding active %s before making %s active.",
                        activeCall.getId(), call.getId());
                activeCall.hold();
                call.increaseHeldByThisCallCount();
                return true;
            } else {
                // This call does not support hold. If it is from a different connection
                // service or connection manager, then disconnect it, otherwise allow the connection
                // service or connection manager to figure out the right states.
                if (!areFromSameSource(activeCall, call)) {
                    Log.i(this, "holdActiveCallForNewCall: disconnecting %s so that %s can be "
                            + "made active.", activeCall.getId(), call.getId());
                    if (!activeCall.isEmergencyCall()) {
                        activeCall.disconnect();
                    } else {
                        // It's not possible to hold the active call, and its an emergency call so
                        // we will silently reject the incoming call instead of answering it.
                        Log.w(this, "holdActiveCallForNewCall: rejecting incoming call %s as "
                                + "the active call is an emergency call and it cannot be held.",
                                call.getId());
                        call.reject(false /* rejectWithMessage */, "" /* message */,
                                "active emergency call can't be held");
                    }
                }
            }
        }
        return false;
    }

    // attempt to hold the requested call and complete the callback on the result
    public void transactionHoldPotentialActiveCallForNewCall(Call newCall,
            OutcomeReceiver<Boolean, CallException> callback) {
        Call activeCall = (Call) mConnectionSvrFocusMgr.getCurrentFocusCall();
        Log.i(this, "transactionHoldPotentialActiveCallForNewCall: "
                + "newCall=[%s], activeCall=[%s]", newCall, activeCall);

        // early exit if there is no need to hold an active call
        if (activeCall == null || activeCall == newCall) {
            Log.i(this, "transactionHoldPotentialActiveCallForNewCall:"
                    + " no need to hold activeCall");
            callback.onResult(true);
            return;
        }

        // before attempting CallsManager#holdActiveCallForNewCall(Call), check if it'll fail early
        if (!canHold(activeCall) &&
                !(supportsHold(activeCall) && areFromSameSource(activeCall, newCall))) {
            Log.i(this, "transactionHoldPotentialActiveCallForNewCall: "
                    + "conditions show the call cannot be held.");
            callback.onError(new CallException("call does not support hold",
                    CallException.CODE_CANNOT_HOLD_CURRENT_ACTIVE_CALL));
            return;
        }

        // attempt to hold the active call
        if (!holdActiveCallForNewCall(newCall)) {
            Log.i(this, "transactionHoldPotentialActiveCallForNewCall: "
                    + "attempted to hold call but failed.");
            callback.onError(new CallException("cannot hold active call failed",
                    CallException.CODE_CANNOT_HOLD_CURRENT_ACTIVE_CALL));
            return;
        }

        // officially mark the activeCall as held
        markCallAsOnHold(activeCall);
        callback.onResult(true);
    }

    @VisibleForTesting
    public void markCallAsActive(Call call) {
        Log.i(this, "markCallAsActive, isSelfManaged: " + call.isSelfManaged());
        if (call.isSelfManaged()) {
            // backward compatibility, the self-managed connection service will set the call state
            // to active directly. We should hold or disconnect the current active call based on the
            // holdability, and request the call focus for the self-managed call before the state
            // change.
            holdActiveCallForNewCall(call);
            mConnectionSvrFocusMgr.requestFocus(
                    call,
                    new RequestCallback(new ActionSetCallState(
                            call,
                            CallState.ACTIVE,
                            "active set explicitly for self-managed")));
        } else {
            if (mPendingAudioProcessingCall == call) {
                if (mCalls.contains(call)) {
                    setCallState(call, CallState.AUDIO_PROCESSING, "active set explicitly");
                } else {
                    call.setState(CallState.AUDIO_PROCESSING, "active set explicitly and adding");
                    addCall(call);
                }
                // Clear mPendingAudioProcessingCall so that future attempts to mark the call as
                // active (e.g. coming off of hold) don't put the call into audio processing instead
                mPendingAudioProcessingCall = null;
                return;
            }
            setCallState(call, CallState.ACTIVE, "active set explicitly");
            maybeMoveToSpeakerPhone(call);
            ensureCallAudible();
        }
    }

    public void markCallAsOnHold(Call call) {
        setCallState(call, CallState.ON_HOLD, "on-hold set explicitly");
    }

    /**
     * Marks the specified call as STATE_DISCONNECTED and notifies the in-call app. If this was the
     * last live call, then also disconnect from the in-call controller.
     *
     * @param disconnectCause The disconnect cause, see {@link android.telecom.DisconnectCause}.
     */
    public void markCallAsDisconnected(Call call, DisconnectCause disconnectCause) {
        Log.i(this, "markCallAsDisconnected: call=%s; disconnectCause=%s",
                call.toString(), disconnectCause.toString());
        int oldState = call.getState();
        if (call.getState() == CallState.SIMULATED_RINGING
                && disconnectCause.getCode() == DisconnectCause.REMOTE) {
            // If the remote end hangs up while in SIMULATED_RINGING, the call should
            // be marked as missed.
            call.setOverrideDisconnectCauseCode(new DisconnectCause(DisconnectCause.MISSED));
        }
        if (call.getState() == CallState.NEW
                && disconnectCause.getCode() == DisconnectCause.MISSED) {
            Log.i(this, "markCallAsDisconnected: missed call never rang ", call.getId());
            call.setMissedReason(USER_MISSED_NEVER_RANG);
        }
        if (call.getState() == CallState.RINGING
                || call.getState() == CallState.SIMULATED_RINGING) {
            if (call.getStartRingTime() > 0
                    && (mClockProxy.elapsedRealtime() - call.getStartRingTime())
                    < SHORT_RING_THRESHOLD) {
                Log.i(this, "markCallAsDisconnected; callid=%s, short ring.", call.getId());
                call.setUserMissed(USER_MISSED_SHORT_RING);
            } else if (call.getStartRingTime() > 0) {
                call.setUserMissed(USER_MISSED_NO_ANSWER);
            }
        }

        // Notify listeners that the call was disconnected before being added to CallsManager.
        // Listeners will not receive onAdded or onRemoved callbacks.
        if (!mCalls.contains(call)) {
            if (call.isEmergencyCall()) {
                mAnomalyReporter.reportAnomaly(
                        EMERGENCY_CALL_DISCONNECTED_BEFORE_BEING_ADDED_ERROR_UUID,
                        EMERGENCY_CALL_DISCONNECTED_BEFORE_BEING_ADDED_ERROR_MSG);
            }
            mListeners.forEach(l -> l.onCreateConnectionFailed(call));
        }

        // If a call diagnostic service is in use, we will log the original telephony-provided
        // disconnect cause, inform the CDS of the disconnection, and then chain the update of the
        // call state until AFTER the CDS reports it's result back.
        if ((oldState == CallState.ACTIVE || oldState == CallState.DIALING)
                && disconnectCause.getCode() != DisconnectCause.MISSED
                && mCallDiagnosticServiceController.isConnected()
                && mCallDiagnosticServiceController.onCallDisconnected(call, disconnectCause)) {
            Log.i(this, "markCallAsDisconnected; callid=%s, postingToFuture.", call.getId());

            // Log the original disconnect reason prior to calling into the
            // CallDiagnosticService.
            Log.addEvent(call, LogUtils.Events.SET_DISCONNECTED_ORIG, disconnectCause);

            // Setup the future with a timeout so that the CDS is time boxed.
            CompletableFuture<Boolean> future = call.initializeDisconnectFuture(
                    mTimeoutsAdapter.getCallDiagnosticServiceTimeoutMillis(
                            mContext.getContentResolver()));

            // Post the disconnection updates to the future for completion once the CDS returns
            // with it's overridden disconnect message.
            future.thenRunAsync(() -> {
                call.setDisconnectCause(disconnectCause);
                setCallState(call, CallState.DISCONNECTED, "disconnected set explicitly");
            }, new LoggedHandlerExecutor(mHandler, "CM.mCAD", mLock))
                    .exceptionally((throwable) -> {
                        Log.e(TAG, throwable, "Error while executing disconnect future.");
                        return null;
                    });
        } else {
            // No CallDiagnosticService, or it doesn't handle this call, so just do this
            // synchronously as always.
            call.setDisconnectCause(disconnectCause);
            setCallState(call, CallState.DISCONNECTED, "disconnected set explicitly");
        }

        if (oldState == CallState.NEW && disconnectCause.getCode() == DisconnectCause.MISSED) {
            Log.i(this, "markCallAsDisconnected: logging missed call ");
            mCallLogManager.logCall(call, Calls.MISSED_TYPE, true, null);
        }
    }

    /**
     * Removes an existing disconnected call, and notifies the in-call app.
     */
    public void markCallAsRemoved(Call call) {
        if (call.isDisconnectHandledViaFuture()) {
            Log.i(this, "markCallAsRemoved; callid=%s, postingToFuture.", call.getId());
            // A future is being used due to a CallDiagnosticService handling the call.  We will
            // chain the removal operation to the end of any outstanding disconnect work.
            call.getDisconnectFuture().thenRunAsync(() -> {
                performRemoval(call);
            }, new LoggedHandlerExecutor(mHandler, "CM.mCAR", mLock))
                    .exceptionally((throwable) -> {
                        Log.e(TAG, throwable, "Error while executing disconnect future");
                        return null;
                    });

        } else {
            Log.i(this, "markCallAsRemoved; callid=%s, immediate.", call.getId());
            performRemoval(call);
        }
    }

    /**
     * Work which is completed when a call is to be removed. Can either be be run synchronously or
     * posted to a {@link Call#getDisconnectFuture()}.
     * @param call The call.
     */
    private void performRemoval(Call call) {
        if (mInCallController.getBindingFuture() != null) {
            mInCallController.getBindingFuture().thenRunAsync(() -> {
                        doRemoval(call);
                    }, new LoggedHandlerExecutor(mHandler, "CM.pR", mLock))
                    .exceptionally((throwable) -> {
                        Log.e(TAG, throwable, "Error while executing call removal");
                        mAnomalyReporter.reportAnomaly(CALL_REMOVAL_EXECUTION_ERROR_UUID,
                                CALL_REMOVAL_EXECUTION_ERROR_MSG);
                        return null;
                    });
        } else {
            doRemoval(call);
        }
    }

    /**
     * Code to perform removal of a call.  Called above from {@link #performRemoval(Call)} either
     * async (in live code) or sync (in testing).
     * @param call the call to remove.
     */
    private void doRemoval(Call call) {
        call.maybeCleanupHandover();
        removeCall(call);
        Call foregroundCall = mCallAudioManager.getPossiblyHeldForegroundCall();
        if (mLocallyDisconnectingCalls.contains(call)) {
            boolean isDisconnectingChildCall = call.isDisconnectingChildCall();
            Log.v(this, "performRemoval: isDisconnectingChildCall = "
                    + isDisconnectingChildCall + "call -> %s", call);
            mLocallyDisconnectingCalls.remove(call);
            // Auto-unhold the foreground call due to a locally disconnected call, except if the
            // call which was disconnected is a member of a conference (don't want to auto
            // un-hold the conference if we remove a member of the conference).
            // Also, ensure that the call we're removing is from the same ConnectionService as
            // the one we're removing.  We don't want to auto-unhold between ConnectionService
            // implementations, especially if one is managed and the other is a VoIP CS.
            if (!isDisconnectingChildCall && foregroundCall != null
                    && foregroundCall.getState() == CallState.ON_HOLD
                    && areFromSameSource(foregroundCall, call)) {
                foregroundCall.unhold();
            }
        } else if (foregroundCall != null &&
                !foregroundCall.can(Connection.CAPABILITY_SUPPORT_HOLD) &&
                foregroundCall.getState() == CallState.ON_HOLD) {

            // The new foreground call is on hold, however the carrier does not display the hold
            // button in the UI.  Therefore, we need to auto unhold the held call since the user
            // has no means of unholding it themselves.
            Log.i(this, "performRemoval: Auto-unholding held foreground call (call doesn't "
                    + "support hold)");
            foregroundCall.unhold();
        }
    }

    /**
     * Given a call, marks the call as disconnected and removes it.  Set the error message to
     * indicate to the user that the call cannot me placed due to an ongoing call in another app.
     *
     * Used when there are ongoing self-managed calls and the user tries to make an outgoing managed
     * call.  Called by {@link #startCallConfirmation} when the user is already confirming an
     * outgoing call.  Realistically this should almost never be called since in practice the user
     * won't make multiple outgoing calls at the same time.
     *
     * @param call The call to mark as disconnected.
     */
    void markCallDisconnectedDueToSelfManagedCall(Call call) {
        Call activeCall = getActiveCall();
        CharSequence errorMessage;
        if (activeCall == null) {
            // Realistically this shouldn't happen, but best to handle gracefully
            errorMessage = mContext.getText(R.string.cant_call_due_to_ongoing_unknown_call);
        } else {
            errorMessage = mContext.getString(R.string.cant_call_due_to_ongoing_call,
                    activeCall.getTargetPhoneAccountLabel());
        }
        // Call is managed and there are ongoing self-managed calls.
        markCallAsDisconnected(call, new DisconnectCause(DisconnectCause.ERROR,
                errorMessage, errorMessage, "Ongoing call in another app."));
        markCallAsRemoved(call);
    }

    /**
     * Cleans up any calls currently associated with the specified connection service when the
     * service binder disconnects unexpectedly.
     *
     * @param service The connection service that disconnected.
     */
    void handleConnectionServiceDeath(ConnectionServiceWrapper service) {
        if (service != null) {
            Log.i(this, "handleConnectionServiceDeath: service %s died", service);
            for (Call call : mCalls) {
                if (call.getConnectionService() == service) {
                    if (call.getState() != CallState.DISCONNECTED) {
                        markCallAsDisconnected(call, new DisconnectCause(DisconnectCause.ERROR,
                                null /* message */, null /* description */, "CS_DEATH",
                                ToneGenerator.TONE_PROP_PROMPT));
                    }
                    markCallAsRemoved(call);
                }
            }
        }
    }

    /**
     * Determines if the {@link CallsManager} has any non-external calls.
     *
     * @return {@code True} if there are any non-external calls, {@code false} otherwise.
     */
    public boolean hasAnyCalls() {
        if (mCalls.isEmpty()) {
            return false;
        }

        for (Call call : mCalls) {
            if (!call.isExternalCall()) {
                return true;
            }
        }
        return false;
    }

    boolean hasRingingCall() {
        return getFirstCallWithState(CallState.RINGING, CallState.ANSWERED) != null;
    }

    boolean hasRingingOrSimulatedRingingCall() {
        return getFirstCallWithState(
                CallState.SIMULATED_RINGING, CallState.RINGING, CallState.ANSWERED) != null;
    }

    @VisibleForTesting
    public boolean onMediaButton(int type) {
        if (hasAnyCalls()) {
            Call ringingCall = getFirstCallWithState(CallState.RINGING,
                    CallState.SIMULATED_RINGING);
            if (HeadsetMediaButton.SHORT_PRESS == type) {
                if (ringingCall == null) {
                    Call activeCall = getFirstCallWithState(CallState.ACTIVE);
                    Call onHoldCall = getFirstCallWithState(CallState.ON_HOLD);
                    if (activeCall != null && onHoldCall != null) {
                        // Two calls, short-press -> switch calls
                        Log.addEvent(onHoldCall, LogUtils.Events.INFO,
                                "two calls, media btn short press - switch call.");
                        unholdCall(onHoldCall);
                        return true;
                    }

                    Call callToHangup = getFirstCallWithState(CallState.RINGING, CallState.DIALING,
                            CallState.PULLING, CallState.ACTIVE, CallState.ON_HOLD);
                    Log.addEvent(callToHangup, LogUtils.Events.INFO,
                            "media btn short press - end call.");
                    if (callToHangup != null) {
                        disconnectCall(callToHangup);
                        return true;
                    }
                } else {
                    answerCall(ringingCall, VideoProfile.STATE_AUDIO_ONLY);
                    return true;
                }
            } else if (HeadsetMediaButton.LONG_PRESS == type) {
                if (ringingCall != null) {
                    Log.addEvent(getForegroundCall(),
                            LogUtils.Events.INFO, "media btn long press - reject");
                    ringingCall.reject(false, null);
                } else {
                    Call activeCall = getFirstCallWithState(CallState.ACTIVE);
                    Call onHoldCall = getFirstCallWithState(CallState.ON_HOLD);
                    if (activeCall != null && onHoldCall != null) {
                        // Two calls, long-press -> end current call
                        Log.addEvent(activeCall, LogUtils.Events.INFO,
                                "two calls, media btn long press - end current call.");
                        disconnectCall(activeCall);
                        return true;
                    }

                    Log.addEvent(getForegroundCall(), LogUtils.Events.INFO,
                            "media btn long press - mute");
                    mCallAudioManager.toggleMute();
                }
                return true;
            }
        }
        return false;
    }

    /**
     * Returns true if telecom supports adding another top-level call.
     */
    @VisibleForTesting
    public boolean canAddCall() {
        boolean isDeviceProvisioned = Settings.Global.getInt(mContext.getContentResolver(),
                Settings.Global.DEVICE_PROVISIONED, 0) != 0;
        if (!isDeviceProvisioned) {
            Log.d(TAG, "Device not provisioned, canAddCall is false.");
            return false;
        }

        if (getFirstCallWithState(OUTGOING_CALL_STATES) != null) {
            return false;
        }

        int count = 0;
        for (Call call : mCalls) {
            if (call.isEmergencyCall()) {
                // We never support add call if one of the calls is an emergency call.
                return false;
            } else if (call.isExternalCall()) {
                // External calls don't count.
                continue;
            } else if (call.getParentCall() == null) {
                count++;
            }
            Bundle extras = call.getExtras();
            if (extras != null) {
                if (extras.getBoolean(Connection.EXTRA_DISABLE_ADD_CALL, false)) {
                    return false;
                }
            }

            // We do not check states for canAddCall. We treat disconnected calls the same
            // and wait until they are removed instead. If we didn't count disconnected calls,
            // we could put InCallServices into a state where they are showing two calls but
            // also support add-call. Technically it's right, but overall looks better (UI-wise)
            // and acts better if we wait until the call is removed.
            if (count >= MAXIMUM_TOP_LEVEL_CALLS) {
                return false;
            }
        }

        return true;
    }

    @VisibleForTesting
    public Call getRingingOrSimulatedRingingCall() {
        return getFirstCallWithState(CallState.RINGING,
                CallState.ANSWERED, CallState.SIMULATED_RINGING);
    }

    public Call getActiveCall() {
        return getFirstCallWithState(CallState.ACTIVE);
    }

    public Call getHeldCallByConnectionService(PhoneAccountHandle targetPhoneAccount) {
        Optional<Call> heldCall = mCalls.stream()
                .filter(call -> PhoneAccountHandle.areFromSamePackage(call.getTargetPhoneAccount(),
                        targetPhoneAccount)
                        && call.getParentCall() == null
                        && call.getState() == CallState.ON_HOLD)
                .findFirst();
        return heldCall.isPresent() ? heldCall.get() : null;
    }

    @VisibleForTesting
    public int getNumHeldCalls() {
        int count = 0;
        for (Call call : mCalls) {
            if (call.getParentCall() == null && call.getState() == CallState.ON_HOLD) {
                count++;
            }
        }
        return count;
    }

    @VisibleForTesting
    public Call getOutgoingCall() {
        return getFirstCallWithState(OUTGOING_CALL_STATES);
    }

    @VisibleForTesting
    public Call getFirstCallWithState(int... states) {
        return getFirstCallWithState(null, states);
    }

    @VisibleForTesting
    public PhoneNumberUtilsAdapter getPhoneNumberUtilsAdapter() {
        return mPhoneNumberUtilsAdapter;
    }

    @VisibleForTesting
    public CompletableFuture<Call> getLatestPostSelectionProcessingFuture() {
        return mLatestPostSelectionProcessingFuture;
    }

    @VisibleForTesting
    public CompletableFuture getLatestPreAccountSelectionFuture() {
        return mLatestPreAccountSelectionFuture;
    }

    /**
     * Returns the first call that it finds with the given states. The states are treated as having
     * priority order so that any call with the first state will be returned before any call with
     * states listed later in the parameter list.
     *
     * @param callToSkip Call that this method should skip while searching
     */
    Call getFirstCallWithState(Call callToSkip, int... states) {
        for (int currentState : states) {
            // check the foreground first
            Call foregroundCall = getForegroundCall();
            if (foregroundCall != null && foregroundCall.getState() == currentState) {
                return foregroundCall;
            }

            for (Call call : mCalls) {
                if (Objects.equals(callToSkip, call)) {
                    continue;
                }

                // Only operate on top-level calls
                if (call.getParentCall() != null) {
                    continue;
                }

                if (call.isExternalCall()) {
                    continue;
                }

                if (currentState == call.getState()) {
                    return call;
                }
            }
        }
        return null;
    }

    Call createConferenceCall(
            String callId,
            PhoneAccountHandle phoneAccount,
            ParcelableConference parcelableConference) {

        // If the parceled conference specifies a connect time, use it; otherwise default to 0,
        // which is the default value for new Calls.
        long connectTime =
                parcelableConference.getConnectTimeMillis() ==
                        Conference.CONNECT_TIME_NOT_SPECIFIED ? 0 :
                        parcelableConference.getConnectTimeMillis();
        long connectElapsedTime =
                parcelableConference.getConnectElapsedTimeMillis() ==
                        Conference.CONNECT_TIME_NOT_SPECIFIED ? 0 :
                        parcelableConference.getConnectElapsedTimeMillis();

        int callDirection = Call.getRemappedCallDirection(parcelableConference.getCallDirection());

        PhoneAccountHandle connectionMgr =
                    mPhoneAccountRegistrar.getSimCallManagerFromHandle(phoneAccount,
                            mCurrentUserHandle);
        Call call = new Call(
                callId,
                mContext,
                this,
                mLock,
                mConnectionServiceRepository,
                mPhoneNumberUtilsAdapter,
                null /* handle */,
                null /* gatewayInfo */,
                connectionMgr,
                phoneAccount,
                callDirection,
                false /* forceAttachToExistingConnection */,
                true /* isConference */,
                connectTime,
                connectElapsedTime,
                mClockProxy,
                mToastFactory);

        // Unlike connections, conferences are not created first and then notified as create
        // connection complete from the CS.  They originate from the CS and are reported directly to
        // telecom where they're added (see below).
        call.setIsCreateConnectionComplete(true);

        setCallState(call, Call.getStateFromConnectionState(parcelableConference.getState()),
                "new conference call");
        call.setHandle(parcelableConference.getHandle(),
                parcelableConference.getHandlePresentation());
        call.setConnectionCapabilities(parcelableConference.getConnectionCapabilities());
        call.setConnectionProperties(parcelableConference.getConnectionProperties());
        call.setVideoState(parcelableConference.getVideoState());
        call.setVideoProvider(parcelableConference.getVideoProvider());
        call.setStatusHints(parcelableConference.getStatusHints());
        call.putConnectionServiceExtras(parcelableConference.getExtras());
        // For conference calls, set the associated user from the target phone account user handle.
        call.setAssociatedUser(phoneAccount.getUserHandle());
        // In case this Conference was added via a ConnectionManager, keep track of the original
        // Connection ID as created by the originating ConnectionService.
        Bundle extras = parcelableConference.getExtras();
        if (extras != null && extras.containsKey(Connection.EXTRA_ORIGINAL_CONNECTION_ID)) {
            call.setOriginalConnectionId(extras.getString(Connection.EXTRA_ORIGINAL_CONNECTION_ID));
        }

        // TODO: Move this to be a part of addCall()
        call.addListener(this);
        addCall(call);
        return call;
    }

    /**
     * @return the call state currently tracked by {@link PhoneStateBroadcaster}
     */
    int getCallState() {
        return mPhoneStateBroadcaster.getCallState();
    }

    /**
     * Retrieves the {@link PhoneAccountRegistrar}.
     *
     * @return The {@link PhoneAccountRegistrar}.
     */
    @VisibleForTesting
    public PhoneAccountRegistrar getPhoneAccountRegistrar() {
        return mPhoneAccountRegistrar;
    }

    /**
     * Retrieves the {@link DisconnectedCallNotifier}
     * @return The {@link DisconnectedCallNotifier}.
     */
    DisconnectedCallNotifier getDisconnectedCallNotifier() {
        return mDisconnectedCallNotifier;
    }

    /**
     * Retrieves the {@link MissedCallNotifier}
     * @return The {@link MissedCallNotifier}.
     */
    MissedCallNotifier getMissedCallNotifier() {
        return mMissedCallNotifier;
    }

    /**
     * Retrieves the {@link IncomingCallNotifier}.
     * @return The {@link IncomingCallNotifier}.
     */
    IncomingCallNotifier getIncomingCallNotifier() {
        return mIncomingCallNotifier;
    }

    /**
     * Reject an incoming call and manually add it to the Call Log.
     * @param incomingCall Incoming call that has been rejected
     */
    private void autoMissCallAndLog(Call incomingCall, CallFilteringResult result) {
        incomingCall.getAnalytics().setMissedReason(incomingCall.getMissedReason());
        if (incomingCall.getConnectionService() != null) {
            // Only reject the call if it has not already been destroyed.  If a call ends while
            // incoming call filtering is taking place, it is possible that the call has already
            // been destroyed, and as such it will be impossible to send the reject to the
            // associated ConnectionService.
            incomingCall.reject(false, null);
        } else {
            Log.i(this, "rejectCallAndLog - call already destroyed.");
        }

        // Since the call was not added to the list of calls, we have to call the missed
        // call notifier and the call logger manually.
        // Do we need missed call notification for direct to Voicemail calls?
        mCallLogManager.logCall(incomingCall, Calls.MISSED_TYPE,
                true /*showNotificationForMissedCall*/, result);
    }

    /**
     * Adds the specified call to the main list of live calls.
     *
     * @param call The call to add.
     */
    @VisibleForTesting
    public void addCall(Call call) {
        if (mCalls.contains(call)) {
            Log.i(this, "addCall(%s) is already added");
            return;
        }
        Trace.beginSection("addCall");
        Log.i(this, "addCall(%s)", call);
        call.addListener(this);
        mCalls.add(call);
        mSelfManagedCallsBeingSetup.remove(call);

        // Specifies the time telecom finished routing the call. This is used by the dialer for
        // analytics.
        Bundle extras = call.getIntentExtras();
        extras.putLong(TelecomManager.EXTRA_CALL_TELECOM_ROUTING_END_TIME_MILLIS,
                SystemClock.elapsedRealtime());

        updateCanAddCall();
        updateHasActiveRttCall();
        updateExternalCallCanPullSupport();
        // onCallAdded for calls which immediately take the foreground (like the first call).
        for (CallsManagerListener listener : mListeners) {
            if (LogUtils.SYSTRACE_DEBUG) {
                Trace.beginSection(listener.getClass().toString() + " addCall");
            }
            listener.onCallAdded(call);
            if (LogUtils.SYSTRACE_DEBUG) {
                Trace.endSection();
            }
        }
        Trace.endSection();
    }

    @VisibleForTesting
    public void removeCall(Call call) {
        Trace.beginSection("removeCall");
        Log.v(this, "removeCall(%s)", call);

        if (call.isTransactionalCall() && call.getTransactionServiceWrapper() != null) {
            // remove call from wrappers
            call.getTransactionServiceWrapper().removeCallFromWrappers(call);
        }

        call.setParentAndChildCall(null);  // clean up parent relationship before destroying.
        call.removeListener(this);
        call.clearConnectionService();
        // TODO: clean up RTT pipes

        boolean shouldNotify = false;
        if (mCalls.contains(call)) {
            mCalls.remove(call);
            shouldNotify = true;
        }
        mSelfManagedCallsBeingSetup.remove(call);

        call.destroy();
        updateExternalCallCanPullSupport();
        // Only broadcast changes for calls that are being tracked.
        if (shouldNotify) {
            updateCanAddCall();
            updateHasActiveRttCall();
            for (CallsManagerListener listener : mListeners) {
                if (LogUtils.SYSTRACE_DEBUG) {
                    Trace.beginSection(listener.getClass().toString() + " onCallRemoved");
                }
                listener.onCallRemoved(call);
                if (LogUtils.SYSTRACE_DEBUG) {
                    Trace.endSection();
                }
            }
        }
        Trace.endSection();
    }

    private void updateHasActiveRttCall() {
        boolean hasActiveRttCall = hasActiveRttCall();
        if (hasActiveRttCall != mHasActiveRttCall) {
            Log.i(this, "updateHasActiveRttCall %s -> %s", mHasActiveRttCall, hasActiveRttCall);
            AudioManager.setRttEnabled(hasActiveRttCall);
            mHasActiveRttCall = hasActiveRttCall;
        }
    }

    private boolean hasActiveRttCall() {
        for (Call call : mCalls) {
            if (call.isActive() && call.isRttCall()) {
                return true;
            }
        }
        return false;
    }

    /**
     * Sets the specified state on the specified call.
     *
     * @param call The call.
     * @param newState The new state of the call.
     */
    private void setCallState(Call call, int newState, String tag) {
        if (call == null) {
            return;
        }
        int oldState = call.getState();
        Log.i(this, "setCallState %s -> %s, call: %s",
                CallState.toString(call.getParcelableCallState()),
                CallState.toString(newState), call);
        if (newState != oldState) {
            // If the call switches to held state while a DTMF tone is playing, stop the tone to
            // ensure that the tone generator stops playing the tone.
            if (newState == CallState.ON_HOLD && call.isDtmfTonePlaying()) {
                stopDtmfTone(call);
            }

            // Unfortunately, in the telephony world the radio is king. So if the call notifies
            // us that the call is in a particular state, we allow it even if it doesn't make
            // sense (e.g., STATE_ACTIVE -> STATE_RINGING).
            // TODO: Consider putting a stop to the above and turning CallState
            // into a well-defined state machine.
            // TODO: Define expected state transitions here, and log when an
            // unexpected transition occurs.
            if (call.setState(newState, tag)) {
                if ((oldState != CallState.AUDIO_PROCESSING) &&
                        (newState == CallState.DISCONNECTED)) {
                    maybeSendPostCallScreenIntent(call);
                }
                int disconnectCode = call.getDisconnectCause().getCode();
                if ((newState == CallState.ABORTED || newState == CallState.DISCONNECTED)
                        && ((disconnectCode != DisconnectCause.MISSED)
                        && (disconnectCode != DisconnectCause.CANCELED))) {
                    call.setMissedReason(MISSED_REASON_NOT_MISSED);
                }
                call.getAnalytics().setMissedReason(call.getMissedReason());

                maybeShowErrorDialogOnDisconnect(call);

                Trace.beginSection("onCallStateChanged");

                maybeHandleHandover(call, newState);
                notifyCallStateChanged(call, oldState, newState);

                Trace.endSection();
            } else {
                Log.i(this, "failed in setting the state to new state");
            }
        }
    }

    private void notifyCallStateChanged(Call call, int oldState, int newState) {
        // Only broadcast state change for calls that are being tracked.
        if (mCalls.contains(call)) {
            updateCanAddCall();
            updateHasActiveRttCall();
            for (CallsManagerListener listener : mListeners) {
                if (LogUtils.SYSTRACE_DEBUG) {
                    Trace.beginSection(listener.getClass().toString() +
                            " onCallStateChanged");
                }
                listener.onCallStateChanged(call, oldState, newState);
                if (LogUtils.SYSTRACE_DEBUG) {
                    Trace.endSection();
                }
            }
        }
    }

    /**
     * Identifies call state transitions for a call which trigger handover events.
     * - If this call has a handover to it which just started and this call goes active, treat
     * this as if the user accepted the handover.
     * - If this call has a handover to it which just started and this call is disconnected, treat
     * this as if the user rejected the handover.
     * - If this call has a handover from it which just started and this call is disconnected, do
     * nothing as the call prematurely disconnected before the user accepted the handover.
     * - If this call has a handover from it which was already accepted by the user and this call is
     * disconnected, mark the handover as complete.
     *
     * @param call A call whose state is changing.
     * @param newState The new state of the call.
     */
    private void maybeHandleHandover(Call call, int newState) {
        if (call.getHandoverSourceCall() != null) {
            // We are handing over another call to this one.
            if (call.getHandoverState() == HandoverState.HANDOVER_TO_STARTED) {
                // A handover to this call has just been initiated.
                if (newState == CallState.ACTIVE) {
                    // This call went active, so the user has accepted the handover.
                    Log.i(this, "setCallState: handover to accepted");
                    acceptHandoverTo(call);
                } else if (newState == CallState.DISCONNECTED) {
                    // The call was disconnected, so the user has rejected the handover.
                    Log.i(this, "setCallState: handover to rejected");
                    rejectHandoverTo(call);
                }
            }
        // If this call was disconnected because it was handed over TO another call, report the
        // handover as complete.
        } else if (call.getHandoverDestinationCall() != null
                && newState == CallState.DISCONNECTED) {
            int handoverState = call.getHandoverState();
            if (handoverState == HandoverState.HANDOVER_FROM_STARTED) {
                // Disconnect before handover was accepted.
                Log.i(this, "setCallState: disconnect before handover accepted");
                // Let the handover destination know that the source has disconnected prior to
                // completion of the handover.
                call.getHandoverDestinationCall().sendCallEvent(
                        android.telecom.Call.EVENT_HANDOVER_SOURCE_DISCONNECTED, null);
            } else if (handoverState == HandoverState.HANDOVER_ACCEPTED) {
                Log.i(this, "setCallState: handover from complete");
                completeHandoverFrom(call);
            }
        }
    }

    private void completeHandoverFrom(Call call) {
        Call handoverTo = call.getHandoverDestinationCall();
        Log.addEvent(handoverTo, LogUtils.Events.HANDOVER_COMPLETE, "from=%s, to=%s",
                call.getId(), handoverTo.getId());
        Log.addEvent(call, LogUtils.Events.HANDOVER_COMPLETE, "from=%s, to=%s",
                call.getId(), handoverTo.getId());

        // Inform the "from" Call (ie the source call) that the handover from it has
        // completed; this allows the InCallService to be notified that a handover it
        // initiated completed.
        call.onConnectionEvent(Connection.EVENT_HANDOVER_COMPLETE, null);
        call.onHandoverComplete();

        // Inform the "to" ConnectionService that handover to it has completed.
        handoverTo.sendCallEvent(android.telecom.Call.EVENT_HANDOVER_COMPLETE, null);
        handoverTo.onHandoverComplete();
        answerCall(handoverTo, handoverTo.getVideoState());
        call.markFinishedHandoverStateAndCleanup(HandoverState.HANDOVER_COMPLETE);

        // If the call we handed over to is self-managed, we need to disconnect the calls for other
        // ConnectionServices.
        if (handoverTo.isSelfManaged()) {
            disconnectOtherCalls(handoverTo.getTargetPhoneAccount());
        }
    }

    private void rejectHandoverTo(Call handoverTo) {
        Call handoverFrom = handoverTo.getHandoverSourceCall();
        Log.i(this, "rejectHandoverTo: from=%s, to=%s", handoverFrom.getId(), handoverTo.getId());
        Log.addEvent(handoverFrom, LogUtils.Events.HANDOVER_FAILED, "from=%s, to=%s, rejected",
                handoverTo.getId(), handoverFrom.getId());
        Log.addEvent(handoverTo, LogUtils.Events.HANDOVER_FAILED, "from=%s, to=%s, rejected",
                handoverTo.getId(), handoverFrom.getId());

        // Inform the "from" Call (ie the source call) that the handover from it has
        // failed; this allows the InCallService to be notified that a handover it
        // initiated failed.
        handoverFrom.onConnectionEvent(Connection.EVENT_HANDOVER_FAILED, null);
        handoverFrom.onHandoverFailed(android.telecom.Call.Callback.HANDOVER_FAILURE_USER_REJECTED);

        // Inform the "to" ConnectionService that handover to it has failed.  This
        // allows the ConnectionService the call was being handed over
        if (handoverTo.getConnectionService() != null) {
            // Only attempt if the call has a bound ConnectionService if handover failed
            // early on in the handover process, the CS will be unbound and we won't be
            // able to send the call event.
            handoverTo.sendCallEvent(android.telecom.Call.EVENT_HANDOVER_FAILED, null);
            handoverTo.getConnectionService().handoverFailed(handoverTo,
                    android.telecom.Call.Callback.HANDOVER_FAILURE_USER_REJECTED);
        }
        handoverTo.markFinishedHandoverStateAndCleanup(HandoverState.HANDOVER_FAILED);
    }

    private void acceptHandoverTo(Call handoverTo) {
        Call handoverFrom = handoverTo.getHandoverSourceCall();
        Log.i(this, "acceptHandoverTo: from=%s, to=%s", handoverFrom.getId(), handoverTo.getId());
        handoverTo.setHandoverState(HandoverState.HANDOVER_ACCEPTED);
        handoverTo.onHandoverComplete();
        handoverFrom.setHandoverState(HandoverState.HANDOVER_ACCEPTED);
        handoverFrom.onHandoverComplete();

        Log.addEvent(handoverTo, LogUtils.Events.ACCEPT_HANDOVER, "from=%s, to=%s",
                handoverFrom.getId(), handoverTo.getId());
        Log.addEvent(handoverFrom, LogUtils.Events.ACCEPT_HANDOVER, "from=%s, to=%s",
                handoverFrom.getId(), handoverTo.getId());

        // Disconnect the call we handed over from.
        disconnectCall(handoverFrom);
        // If we handed over to a self-managed ConnectionService, we need to disconnect calls for
        // other ConnectionServices.
        if (handoverTo.isSelfManaged()) {
            disconnectOtherCalls(handoverTo.getTargetPhoneAccount());
        }
    }

    private void updateCanAddCall() {
        boolean newCanAddCall = canAddCall();
        if (newCanAddCall != mCanAddCall) {
            mCanAddCall = newCanAddCall;
            for (CallsManagerListener listener : mListeners) {
                if (LogUtils.SYSTRACE_DEBUG) {
                    Trace.beginSection(listener.getClass().toString() + " updateCanAddCall");
                }
                listener.onCanAddCallChanged(mCanAddCall);
                if (LogUtils.SYSTRACE_DEBUG) {
                    Trace.endSection();
                }
            }
        }
    }

    /**
     * Determines if there are any ongoing self managed calls for the given package/user.
     * @param packageName The package name to check.
     * @param userHandle The userhandle to check.
     * @return {@code true} if the app has ongoing calls, or {@code false} otherwise.
     */
    public boolean isInSelfManagedCall(String packageName, UserHandle userHandle) {
        return mSelfManagedCallsBeingSetup.stream().anyMatch(c -> c.isSelfManaged()
                && c.getTargetPhoneAccount().getComponentName().getPackageName().equals(packageName)
                && c.getTargetPhoneAccount().getUserHandle().equals(userHandle)) ||
                mCalls.stream().anyMatch(c -> c.isSelfManaged()
                && c.getTargetPhoneAccount().getComponentName().getPackageName().equals(packageName)
                && c.getTargetPhoneAccount().getUserHandle().equals(userHandle));
    }

    @VisibleForTesting
    public int getNumCallsWithState(final boolean isSelfManaged, Call excludeCall,
                                    PhoneAccountHandle phoneAccountHandle, int... states) {
        return getNumCallsWithState(isSelfManaged ? CALL_FILTER_SELF_MANAGED : CALL_FILTER_MANAGED,
                excludeCall, phoneAccountHandle, states);
    }

    /**
     * Determines the number of calls matching the specified criteria.
     * @param callFilter indicates whether to include just managed calls
     *                   ({@link #CALL_FILTER_MANAGED}), self-managed calls
     *                   ({@link #CALL_FILTER_SELF_MANAGED}), or all calls
     *                   ({@link #CALL_FILTER_ALL}).
     * @param excludeCall Where {@code non-null}, this call is excluded from the count.
     * @param phoneAccountHandle Where {@code non-null}, calls for this {@link PhoneAccountHandle}
     *                           are excluded from the count.
     * @param states The list of {@link CallState}s to include in the count.
     * @return Count of calls matching criteria.
     */
    @VisibleForTesting
    public int getNumCallsWithState(final int callFilter, Call excludeCall,
                                    PhoneAccountHandle phoneAccountHandle, int... states) {

        Set<Integer> desiredStates = IntStream.of(states).boxed().collect(Collectors.toSet());

        Stream<Call> callsStream = mCalls.stream()
                .filter(call -> desiredStates.contains(call.getState()) &&
                        call.getParentCall() == null && !call.isExternalCall());

        if (callFilter == CALL_FILTER_MANAGED) {
            callsStream = callsStream.filter(call -> !call.isSelfManaged());
        } else if (callFilter == CALL_FILTER_SELF_MANAGED) {
            callsStream = callsStream.filter(call -> call.isSelfManaged());
        }

        // If a call to exclude was specified, filter it out.
        if (excludeCall != null) {
            callsStream = callsStream.filter(call -> call != excludeCall);
        }

        // If a phone account handle was specified, only consider calls for that phone account.
        if (phoneAccountHandle != null) {
            callsStream = callsStream.filter(
                    call -> phoneAccountHandle.equals(call.getTargetPhoneAccount()));
        }

        return (int) callsStream.count();
    }

    /**
     * Determines the number of calls (visible to the calling user) matching the specified criteria.
     * This is an overloaded method which is being used in a security patch to fix up the call
     * state type APIs which are acting across users when they should not be.
     *
     * See {@link TelecomManager#isInCall()} and {@link TelecomManager#isInManagedCall()}.
     *
     * @param callFilter indicates whether to include just managed calls
     *                   ({@link #CALL_FILTER_MANAGED}), self-managed calls
     *                   ({@link #CALL_FILTER_SELF_MANAGED}), or all calls
     *                   ({@link #CALL_FILTER_ALL}).
     * @param excludeCall Where {@code non-null}, this call is excluded from the count.
     * @param callingUser Where {@code non-null}, call visibility is scoped to this
     *                    {@link UserHandle}.
     * @param hasCrossUserAccess indicates if calling user has the INTERACT_ACROSS_USERS permission.
     * @param phoneAccountHandle Where {@code non-null}, calls for this {@link PhoneAccountHandle}
     *                           are excluded from the count.
     * @param states The list of {@link CallState}s to include in the count.
     * @return Count of calls matching criteria.
     */
    @VisibleForTesting
    public int getNumCallsWithState(final int callFilter, Call excludeCall,
            UserHandle callingUser, boolean hasCrossUserAccess,
            PhoneAccountHandle phoneAccountHandle, int... states) {

        Set<Integer> desiredStates = IntStream.of(states).boxed().collect(Collectors.toSet());

        Stream<Call> callsStream = mCalls.stream()
                .filter(call -> desiredStates.contains(call.getState()) &&
                        call.getParentCall() == null && !call.isExternalCall());

        if (callFilter == CALL_FILTER_MANAGED) {
            callsStream = callsStream.filter(call -> !call.isSelfManaged());
        } else if (callFilter == CALL_FILTER_SELF_MANAGED) {
            callsStream = callsStream.filter(call -> call.isSelfManaged());
        }

        // If a call to exclude was specified, filter it out.
        if (excludeCall != null) {
            callsStream = callsStream.filter(call -> call != excludeCall);
        }

        // If a phone account handle was specified, only consider calls for that phone account.
        if (phoneAccountHandle != null) {
            callsStream = callsStream.filter(
                    call -> phoneAccountHandle.equals(call.getTargetPhoneAccount()));
        }

        callsStream = callsStream.filter(
                call -> hasCrossUserAccess || isCallVisibleForUser(call, callingUser));

        return (int) callsStream.count();
    }

    private boolean hasMaximumLiveCalls(Call exceptCall) {
        return MAXIMUM_LIVE_CALLS <= getNumCallsWithState(CALL_FILTER_ALL,
                exceptCall, null /* phoneAccountHandle*/, LIVE_CALL_STATES);
    }

    private boolean hasMaximumManagedLiveCalls(Call exceptCall) {
        return MAXIMUM_LIVE_CALLS <= getNumCallsWithState(false /* isSelfManaged */,
                exceptCall, null /* phoneAccountHandle */, LIVE_CALL_STATES);
    }

    private boolean hasMaximumSelfManagedCalls(Call exceptCall,
                                                   PhoneAccountHandle phoneAccountHandle) {
        return MAXIMUM_SELF_MANAGED_CALLS <= getNumCallsWithState(true /* isSelfManaged */,
                exceptCall, phoneAccountHandle, ANY_CALL_STATE);
    }

    private boolean hasMaximumManagedHoldingCalls(Call exceptCall) {
        return MAXIMUM_HOLD_CALLS <= getNumCallsWithState(false /* isSelfManaged */, exceptCall,
                null /* phoneAccountHandle */, CallState.ON_HOLD);
    }

    private boolean hasMaximumManagedRingingCalls(Call exceptCall) {
        return MAXIMUM_RINGING_CALLS <= getNumCallsWithState(false /* isSelfManaged */, exceptCall,
                null /* phoneAccountHandle */, CallState.RINGING, CallState.ANSWERED);
    }

    private boolean hasMaximumSelfManagedRingingCalls(Call exceptCall,
                                                      PhoneAccountHandle phoneAccountHandle) {
        return MAXIMUM_RINGING_CALLS <= getNumCallsWithState(true /* isSelfManaged */, exceptCall,
                phoneAccountHandle, CallState.RINGING, CallState.ANSWERED);
    }

    private boolean hasMaximumOutgoingCalls(Call exceptCall) {
        return MAXIMUM_LIVE_CALLS <= getNumCallsWithState(CALL_FILTER_ALL,
                exceptCall, null /* phoneAccountHandle */, OUTGOING_CALL_STATES);
    }

    private boolean hasMaximumManagedOutgoingCalls(Call exceptCall) {
        return MAXIMUM_OUTGOING_CALLS <= getNumCallsWithState(false /* isSelfManaged */, exceptCall,
                null /* phoneAccountHandle */, OUTGOING_CALL_STATES);
    }

    private boolean hasMaximumManagedDialingCalls(Call exceptCall) {
        return MAXIMUM_DIALING_CALLS <= getNumCallsWithState(false /* isSelfManaged */, exceptCall,
                null /* phoneAccountHandle */, CallState.DIALING, CallState.PULLING);
    }

    /**
     * Given a {@link PhoneAccountHandle} determines if there are other unholdable calls owned by
     * another connection service.
     * @param phoneAccountHandle The {@link PhoneAccountHandle} to check.
     * @return {@code true} if there are other unholdable calls, {@code false} otherwise.
     */
    public boolean hasUnholdableCallsForOtherConnectionService(
            PhoneAccountHandle phoneAccountHandle) {
        return getNumUnholdableCallsForOtherConnectionService(phoneAccountHandle) > 0;
    }

    /**
     * Determines the number of unholdable calls present in a connection service other than the one
     * the passed phone account belonds to.
     * @param phoneAccountHandle The handle of the PhoneAccount.
     * @return Number of unholdable calls owned by other connection service.
     */
    public int getNumUnholdableCallsForOtherConnectionService(
            PhoneAccountHandle phoneAccountHandle) {
        return (int) mCalls.stream().filter(call ->
                !phoneAccountHandle.getComponentName().equals(
                        call.getTargetPhoneAccount().getComponentName())
                        && call.getParentCall() == null
                        && !call.isExternalCall()
                        && !canHold(call)).count();
    }

    /**
     * Determines if there are any managed calls.
     * @return {@code true} if there are managed calls, {@code false} otherwise.
     */
    public boolean hasManagedCalls() {
        return mCalls.stream().filter(call -> !call.isSelfManaged() &&
                !call.isExternalCall()).count() > 0;
    }

    /**
     * Note: isInSelfManagedCall(packageName, UserHandle) should always be used in favor or this
     * method. This method determines if there are any self-managed calls globally.
     * @return {@code true} if there are self-managed calls, {@code false} otherwise.
     */
    @VisibleForTesting
    public boolean hasSelfManagedCalls() {
        return mSelfManagedCallsBeingSetup.size() > 0 ||
                mCalls.stream().filter(call -> call.isSelfManaged()).count() > 0;
    }

    /**
     * Determines if there are any ongoing managed or self-managed calls.
     * Note: The {@link #ONGOING_CALL_STATES} are
     * @param callingUser The user to scope the calls to.
     * @param hasCrossUserAccess indicates if user has the INTERACT_ACROSS_USERS permission.
     * @return {@code true} if there are ongoing managed or self-managed calls, {@code false}
     *      otherwise.
     */
    public boolean hasOngoingCalls(UserHandle callingUser, boolean hasCrossUserAccess) {
        return getNumCallsWithState(
                CALL_FILTER_ALL, null /* excludeCall */,
                callingUser, hasCrossUserAccess,
                null /* phoneAccountHandle */,
                ONGOING_CALL_STATES) > 0;
    }

    /**
     * Determines if there are any ongoing managed calls.
     * @param callingUser The user to scope the calls to.
     * @param hasCrossUserAccess indicates if user has the INTERACT_ACROSS_USERS permission.
     * @return {@code true} if there are ongoing managed calls, {@code false} otherwise.
     */
    public boolean hasOngoingManagedCalls(UserHandle callingUser, boolean hasCrossUserAccess) {
        return getNumCallsWithState(
                CALL_FILTER_MANAGED, null /* excludeCall */,
                callingUser, hasCrossUserAccess,
                null /* phoneAccountHandle */,
                ONGOING_CALL_STATES) > 0;
    }

    /**
     * Determines if the system incoming call UI should be shown.
     * The system incoming call UI will be shown if the new incoming call is self-managed, and there
     * are ongoing calls for another PhoneAccount.
     * @param incomingCall The incoming call.
     * @return {@code true} if the system incoming call UI should be shown, {@code false} otherwise.
     */
    public boolean shouldShowSystemIncomingCallUi(Call incomingCall) {
        return incomingCall.isIncoming() && incomingCall.isSelfManaged()
                && hasUnholdableCallsForOtherConnectionService(incomingCall.getTargetPhoneAccount())
                && incomingCall.getHandoverSourceCall() == null;
    }

    @VisibleForTesting
    public boolean makeRoomForOutgoingEmergencyCall(Call emergencyCall) {
        // Always disconnect any ringing/incoming calls when an emergency call is placed to minimize
        // distraction. This does not affect live call count.
        if (hasRingingOrSimulatedRingingCall()) {
            Call ringingCall = getRingingOrSimulatedRingingCall();
            ringingCall.getAnalytics().setCallIsAdditional(true);
            ringingCall.getAnalytics().setCallIsInterrupted(true);
            if (ringingCall.getState() == CallState.SIMULATED_RINGING) {
                if (!ringingCall.hasGoneActiveBefore()) {
                    // If this is an incoming call that is currently in SIMULATED_RINGING only
                    // after a call screen, disconnect to make room and mark as missed, since
                    // the user didn't get a chance to accept/reject.
                    ringingCall.disconnect("emergency call dialed during simulated ringing "
                            + "after screen.");
                } else {
                    // If this is a simulated ringing call after being active and put in
                    // AUDIO_PROCESSING state again, disconnect normally.
                    ringingCall.reject(false, null, "emergency call dialed during simulated "
                            + "ringing.");
                }
            } else { // normal incoming ringing call.
                // Hang up the ringing call to make room for the emergency call and mark as missed,
                // since the user did not reject.
                ringingCall.setOverrideDisconnectCauseCode(
                        new DisconnectCause(DisconnectCause.MISSED));
                ringingCall.reject(false, null, "emergency call dialed during ringing.");
            }
        }

        // There is already room!
        if (!hasMaximumLiveCalls(emergencyCall)) return true;

        Call liveCall = getFirstCallWithState(LIVE_CALL_STATES);
        Log.i(this, "makeRoomForOutgoingEmergencyCall call = " + emergencyCall
                + " livecall = " + liveCall);

        if (emergencyCall == liveCall) {
            // Not likely, but a good correctness check.
            return true;
        }

        if (hasMaximumOutgoingCalls(emergencyCall)) {
            Call outgoingCall = getFirstCallWithState(OUTGOING_CALL_STATES);
            if (!outgoingCall.isEmergencyCall()) {
                emergencyCall.getAnalytics().setCallIsAdditional(true);
                outgoingCall.getAnalytics().setCallIsInterrupted(true);
                outgoingCall.disconnect("Disconnecting dialing call in favor of new dialing"
                        + " emergency call.");
                return true;
            }
            if (outgoingCall.getState() == CallState.SELECT_PHONE_ACCOUNT) {
                // Correctness check: if there is an orphaned emergency call in the
                // {@link CallState#SELECT_PHONE_ACCOUNT} state, just disconnect it since the user
                // has explicitly started a new call.
                emergencyCall.getAnalytics().setCallIsAdditional(true);
                outgoingCall.getAnalytics().setCallIsInterrupted(true);
                outgoingCall.disconnect("Disconnecting call in SELECT_PHONE_ACCOUNT in favor"
                        + " of new outgoing call.");
                return true;
            }
            //  If the user tries to make two outgoing calls to different emergency call numbers,
            //  we will try to connect the first outgoing call and reject the second.
            emergencyCall.setStartFailCause(CallFailureCause.IN_EMERGENCY_CALL);
            return false;
        }

        if (liveCall.getState() == CallState.AUDIO_PROCESSING) {
            emergencyCall.getAnalytics().setCallIsAdditional(true);
            liveCall.getAnalytics().setCallIsInterrupted(true);
            liveCall.disconnect("disconnecting audio processing call for emergency");
            return true;
        }

        // If the live call is stuck in a connecting state, prompt the user to generate a bugreport.
        if (liveCall.getState() == CallState.CONNECTING) {
            mAnomalyReporter.reportAnomaly(LIVE_CALL_STUCK_CONNECTING_EMERGENCY_ERROR_UUID,
                    LIVE_CALL_STUCK_CONNECTING_EMERGENCY_ERROR_MSG);
        }

        // If we have the max number of held managed calls and we're placing an emergency call,
        // we'll disconnect the ongoing call if it cannot be held.
        if (hasMaximumManagedHoldingCalls(emergencyCall) && !canHold(liveCall)) {
            emergencyCall.getAnalytics().setCallIsAdditional(true);
            liveCall.getAnalytics().setCallIsInterrupted(true);
            // Disconnect the active call instead of the holding call because it is historically
            // easier to do, rather than disconnect a held call.
            liveCall.disconnect("disconnecting to make room for emergency call "
                    + emergencyCall.getId());
            return true;
        }

        // TODO: Remove once b/23035408 has been corrected.
        // If the live call is a conference, it will not have a target phone account set.  This
        // means the check to see if the live call has the same target phone account as the new
        // call will not cause us to bail early.  As a result, we'll end up holding the
        // ongoing conference call.  However, the ConnectionService is already doing that.  This
        // has caused problems with some carriers.  As a workaround until b/23035408 is
        // corrected, we will try and get the target phone account for one of the conference's
        // children and use that instead.
        PhoneAccountHandle liveCallPhoneAccount = liveCall.getTargetPhoneAccount();
        if (liveCallPhoneAccount == null && liveCall.isConference() &&
                !liveCall.getChildCalls().isEmpty()) {
            liveCallPhoneAccount = getFirstChildPhoneAccount(liveCall);
            Log.i(this, "makeRoomForOutgoingEmergencyCall: using child call PhoneAccount = " +
                    liveCallPhoneAccount);
        }

        // We may not know which PhoneAccount the emergency call will be placed on yet, but if
        // the liveCall PhoneAccount does not support placing emergency calls, then we know it
        // will not be that one and we do not want multiple PhoneAccounts active during an
        // emergency call if possible. Disconnect the active call in favor of the emergency call
        // instead of trying to hold.
        if (liveCall.getTargetPhoneAccount() != null) {
            PhoneAccount pa = mPhoneAccountRegistrar.getPhoneAccountUnchecked(
                    liveCall.getTargetPhoneAccount());
            if((pa.getCapabilities() & PhoneAccount.CAPABILITY_PLACE_EMERGENCY_CALLS) == 0) {
                liveCall.setOverrideDisconnectCauseCode(new DisconnectCause(
                        DisconnectCause.LOCAL, DisconnectCause.REASON_EMERGENCY_CALL_PLACED));
                liveCall.disconnect("outgoing call does not support emergency calls, "
                        + "disconnecting.");
            }
            return true;
        }

        // First thing, if we are trying to make an emergency call with the same package name as
        // the live call, then allow it so that the connection service can make its own decision
        // about how to handle the new call relative to the current one.
        // By default, for telephony, it will try to hold the existing call before placing the new
        // emergency call except for if the carrier does not support holding calls for emergency.
        // In this case, telephony will disconnect the call.
        if (PhoneAccountHandle.areFromSamePackage(liveCallPhoneAccount,
                emergencyCall.getTargetPhoneAccount())) {
            Log.i(this, "makeRoomForOutgoingEmergencyCall: phoneAccount matches.");
            emergencyCall.getAnalytics().setCallIsAdditional(true);
            liveCall.getAnalytics().setCallIsInterrupted(true);
            return true;
        } else if (emergencyCall.getTargetPhoneAccount() == null) {
            // Without a phone account, we can't say reliably that the call will fail.
            // If the user chooses the same phone account as the live call, then it's
            // still possible that the call can be made (like with CDMA calls not supporting
            // hold but they still support adding a call by going immediately into conference
            // mode). Return true here and we'll run this code again after user chooses an
            // account.
            return true;
        }

        // Hold the live call if possible before attempting the new outgoing emergency call.
        if (canHold(liveCall)) {
            Log.i(this, "makeRoomForOutgoingEmergencyCall: holding live call.");
            emergencyCall.getAnalytics().setCallIsAdditional(true);
            emergencyCall.increaseHeldByThisCallCount();
            liveCall.getAnalytics().setCallIsInterrupted(true);
            liveCall.hold("calling " + emergencyCall.getId());
            return true;
        }

        // The live call cannot be held so we're out of luck here.  There's no room.
        emergencyCall.setStartFailCause(CallFailureCause.CANNOT_HOLD_CALL);
        return false;
    }

    @VisibleForTesting
    public boolean makeRoomForOutgoingCall(Call call) {
        // Already room!
        if (!hasMaximumLiveCalls(call)) return true;

        // NOTE: If the amount of live calls changes beyond 1, this logic will probably
        // have to change.
        Call liveCall = getFirstCallWithState(LIVE_CALL_STATES);
        Log.i(this, "makeRoomForOutgoingCall call = " + call + " livecall = " +
               liveCall);

        if (call == liveCall) {
            // If the call is already the foreground call, then we are golden.
            // This can happen after the user selects an account in the SELECT_PHONE_ACCOUNT
            // state since the call was already populated into the list.
            return true;
        }

        // If the live call is stuck in a connecting state for longer than the transitory timeout,
        // then we should disconnect it in favor of the new outgoing call and prompt the user to
        // generate a bugreport.
        // TODO: In the future we should let the CallAnomalyWatchDog do this disconnection of the
        // live call stuck in the connecting state.  Unfortunately that code will get tripped up by
        // calls that have a longer than expected new outgoing call broadcast response time.  This
        // mitigation is intended to catch calls stuck in a CONNECTING state for a long time that
        // block outgoing calls.  However, if the user dials two calls in quick succession it will
        // result in both calls getting disconnected, which is not optimal.
        if (liveCall.getState() == CallState.CONNECTING
                && ((mClockProxy.elapsedRealtime() - liveCall.getCreationElapsedRealtimeMillis())
                > mTimeoutsAdapter.getNonVoipCallTransitoryStateTimeoutMillis())) {
            mAnomalyReporter.reportAnomaly(LIVE_CALL_STUCK_CONNECTING_ERROR_UUID,
                    LIVE_CALL_STUCK_CONNECTING_ERROR_MSG);
            liveCall.disconnect("Force disconnect CONNECTING call.");
            return true;
        }

        if (hasMaximumOutgoingCalls(call)) {
            Call outgoingCall = getFirstCallWithState(OUTGOING_CALL_STATES);
            if (outgoingCall.getState() == CallState.SELECT_PHONE_ACCOUNT) {
                // If there is an orphaned call in the {@link CallState#SELECT_PHONE_ACCOUNT}
                // state, just disconnect it since the user has explicitly started a new call.
                call.getAnalytics().setCallIsAdditional(true);
                outgoingCall.getAnalytics().setCallIsInterrupted(true);
                outgoingCall.disconnect("Disconnecting call in SELECT_PHONE_ACCOUNT in favor"
                        + " of new outgoing call.");
                return true;
            }
            call.setStartFailCause(CallFailureCause.MAX_OUTGOING_CALLS);
            return false;
        }

        // TODO: Remove once b/23035408 has been corrected.
        // If the live call is a conference, it will not have a target phone account set.  This
        // means the check to see if the live call has the same target phone account as the new
        // call will not cause us to bail early.  As a result, we'll end up holding the
        // ongoing conference call.  However, the ConnectionService is already doing that.  This
        // has caused problems with some carriers.  As a workaround until b/23035408 is
        // corrected, we will try and get the target phone account for one of the conference's
        // children and use that instead.
        PhoneAccountHandle liveCallPhoneAccount = liveCall.getTargetPhoneAccount();
        if (liveCallPhoneAccount == null && liveCall.isConference() &&
                !liveCall.getChildCalls().isEmpty()) {
            liveCallPhoneAccount = getFirstChildPhoneAccount(liveCall);
            Log.i(this, "makeRoomForOutgoingCall: using child call PhoneAccount = " +
                    liveCallPhoneAccount);
        }

        // First thing, for managed calls, if we are trying to make a call with the same phone
        // account as the live call, then allow it so that the connection service can make its own
        // decision about how to handle the new call relative to the current one.
        // Note: This behavior is primarily in place because Telephony historically manages the
        // state of the calls it tracks by itself, holding and unholding as needed.  Self-managed
        // calls, even though from the same package are normally held/unheld automatically by
        // Telecom.  Calls within a single ConnectionService get held/unheld automatically during
        // "swap" operations by CallsManager#holdActiveCallForNewCall.  There is, however, a quirk
        // in that if an app declares TWO different ConnectionServices, holdActiveCallForNewCall
        // would not work correctly because focus switches between ConnectionServices, yet we
        // tended to assume that if the calls are from the same package that the hold/unhold should
        // be done by the app.  That was a bad assumption as it meant that we could have two active
        // calls.
        // TODO(b/280826075): We need to come back and revisit all this logic in a holistic manner.
        if (PhoneAccountHandle.areFromSamePackage(liveCallPhoneAccount,
                call.getTargetPhoneAccount())
                && !call.isSelfManaged()
                && !liveCall.isSelfManaged()) {
            Log.i(this, "makeRoomForOutgoingCall: managed phoneAccount matches");
            call.getAnalytics().setCallIsAdditional(true);
            liveCall.getAnalytics().setCallIsInterrupted(true);
            return true;
        } else if (call.getTargetPhoneAccount() == null) {
            // Without a phone account, we can't say reliably that the call will fail.
            // If the user chooses the same phone account as the live call, then it's
            // still possible that the call can be made (like with CDMA calls not supporting
            // hold but they still support adding a call by going immediately into conference
            // mode). Return true here and we'll run this code again after user chooses an
            // account.
            return true;
        }

        // Try to hold the live call before attempting the new outgoing call.
        if (canHold(liveCall)) {
            Log.i(this, "makeRoomForOutgoingCall: holding live call.");
            call.getAnalytics().setCallIsAdditional(true);
            liveCall.getAnalytics().setCallIsInterrupted(true);
            liveCall.hold("calling " + call.getId());
            return true;
        }

        // The live call cannot be held so we're out of luck here.  There's no room.
        call.setStartFailCause(CallFailureCause.CANNOT_HOLD_CALL);
        return false;
    }

    /**
     * Given a call, find the first non-null phone account handle of its children.
     *
     * @param parentCall The parent call.
     * @return The first non-null phone account handle of the children, or {@code null} if none.
     */
    private PhoneAccountHandle getFirstChildPhoneAccount(Call parentCall) {
        for (Call childCall : parentCall.getChildCalls()) {
            PhoneAccountHandle childPhoneAccount = childCall.getTargetPhoneAccount();
            if (childPhoneAccount != null) {
                return childPhoneAccount;
            }
        }
        return null;
    }

    /**
     * Checks to see if the call should be on speakerphone and if so, set it.
     */
    private void maybeMoveToSpeakerPhone(Call call) {
        if (call.isHandoverInProgress() && call.getState() == CallState.DIALING) {
            // When a new outgoing call is initiated for the purpose of handing over, do not engage
            // speaker automatically until the call goes active.
            return;
        }
        if (call.getStartWithSpeakerphoneOn()) {
            setAudioRoute(CallAudioState.ROUTE_SPEAKER, null);
            call.setStartWithSpeakerphoneOn(false);
        }
    }

    /**
     * Checks to see if the call is an emergency call and if so, turn off mute.
     */
    private void maybeTurnOffMute(Call call) {
        if (call.isEmergencyCall()) {
            mute(false);
        }
    }

    /**
     * Ensures that the call will be audible to the user by checking if the voice call stream is
     * audible, and if not increasing the volume to the default value.
     */
    private void ensureCallAudible() {
        // Audio manager APIs can be somewhat slow.  To prevent a potential ANR we will fire off
        // this opreation on the async task executor.  Note that this operation does not have any
        // dependency on any Telecom state, so we can safely launch this on a different thread
        // without worrying that it is in the Telecom sync lock.
        mAsyncTaskExecutor.execute(() -> {
            AudioManager am = mContext.getSystemService(AudioManager.class);
            if (am == null) {
                Log.w(this, "ensureCallAudible: audio manager is null");
                return;
            }
            if (am.getStreamVolume(AudioManager.STREAM_VOICE_CALL) == 0) {
                Log.i(this,
                        "ensureCallAudible: voice call stream has volume 0. Adjusting to default.");
                am.setStreamVolume(AudioManager.STREAM_VOICE_CALL,
                        AudioSystem.getDefaultStreamVolume(AudioManager.STREAM_VOICE_CALL), 0);
            }
        });
<<<<<<< HEAD
=======
    }

    /**
     * Asynchronously updates the emergency call notification.
     * @param context the context for the update.
     */
    private void updateEmergencyCallNotificationAsync(Context context) {
        mAsyncTaskExecutor.execute(() -> {
            Log.startSession("CM.UEMCNA");
            try {
                boolean shouldShow = mBlockedNumbersAdapter.shouldShowEmergencyCallNotification(
                        context);
                Log.i(CallsManager.this, "updateEmergencyCallNotificationAsync; show=%b",
                        shouldShow);
                mBlockedNumbersAdapter.updateEmergencyCallNotification(context, shouldShow);
            } finally {
                Log.endSession();
            }
        });
>>>>>>> d293b54f
    }

    /**
     * Creates a new call for an existing connection.
     *
     * @param callId The id of the new call.
     * @param connection The connection information.
     * @return The new call.
     */
    Call createCallForExistingConnection(String callId, ParcelableConnection connection) {
        boolean isDowngradedConference = (connection.getConnectionProperties()
                & Connection.PROPERTY_IS_DOWNGRADED_CONFERENCE) != 0;

        PhoneAccountHandle connectionMgr =
                mPhoneAccountRegistrar.getSimCallManagerFromHandle(connection.getPhoneAccount(),
                        mCurrentUserHandle);
        Call call = new Call(
                callId,
                mContext,
                this,
                mLock,
                mConnectionServiceRepository,
                mPhoneNumberUtilsAdapter,
                connection.getHandle() /* handle */,
                null /* gatewayInfo */,
                connectionMgr,
                connection.getPhoneAccount(), /* targetPhoneAccountHandle */
                Call.getRemappedCallDirection(connection.getCallDirection()) /* callDirection */,
                false /* forceAttachToExistingConnection */,
                isDowngradedConference /* isConference */,
                connection.getConnectTimeMillis() /* connectTimeMillis */,
                connection.getConnectElapsedTimeMillis(), /* connectElapsedTimeMillis */
                mClockProxy,
                mToastFactory);

        call.initAnalytics();
        call.getAnalytics().setCreatedFromExistingConnection(true);

        setCallState(call, Call.getStateFromConnectionState(connection.getState()),
                "existing connection");
        call.setVideoState(connection.getVideoState());
        call.setConnectionCapabilities(connection.getConnectionCapabilities());
        call.setConnectionProperties(connection.getConnectionProperties());
        call.setHandle(connection.getHandle(), connection.getHandlePresentation());
        call.setCallerDisplayName(connection.getCallerDisplayName(),
                connection.getCallerDisplayNamePresentation());
        // For existing connections, use the phone account user handle to determine the user
        // association with the call.
        call.setAssociatedUser(connection.getPhoneAccount().getUserHandle());
        call.addListener(this);
        call.putConnectionServiceExtras(connection.getExtras());

        Log.i(this, "createCallForExistingConnection: %s", connection);
        Call parentCall = null;
        if (!TextUtils.isEmpty(connection.getParentCallId())) {
            String parentId = connection.getParentCallId();
            parentCall = mCalls
                    .stream()
                    .filter(c -> c.getId().equals(parentId))
                    .findFirst()
                    .orElse(null);
            if (parentCall != null) {
                Log.i(this, "createCallForExistingConnection: %s added as child of %s.",
                        call.getId(),
                        parentCall.getId());
                // Set JUST the parent property, which won't send an update to the Incall UI.
                call.setParentCall(parentCall);
            }
        }
        // Existing connections originate from a connection service, so they are completed creation
        // by the ConnectionService implicitly.
        call.setIsCreateConnectionComplete(true);
        addCall(call);
        if (parentCall != null) {
            // Now, set the call as a child of the parent since it has been added to Telecom.  This
            // is where we will inform InCall.
            call.setChildOf(parentCall);
            call.notifyParentChanged(parentCall);
        }

        return call;
    }

    /**
     * Determines whether Telecom already knows about a Connection added via the
     * {@link android.telecom.ConnectionService#addExistingConnection(PhoneAccountHandle,
     * Connection)} API via a ConnectionManager.
     *
     * See {@link Connection#EXTRA_ORIGINAL_CONNECTION_ID}.
     * @param originalConnectionId The new connection ID to check.
     * @return {@code true} if this connection is already known by Telecom.
     */
    Call getAlreadyAddedConnection(String originalConnectionId) {
        Optional<Call> existingCall = mCalls.stream()
                .filter(call -> originalConnectionId.equals(call.getOriginalConnectionId()) ||
                            originalConnectionId.equals(call.getId()))
                .findFirst();

        if (existingCall.isPresent()) {
            Log.i(this, "isExistingConnectionAlreadyAdded - call %s already added with id %s",
                    originalConnectionId, existingCall.get().getId());
            return existingCall.get();
        }

        return null;
    }

    /**
     * @return A new unique telecom call Id.
     */
    private String getNextCallId() {
        synchronized(mLock) {
            return TELECOM_CALL_ID_PREFIX + (++mCallId);
        }
    }

    public int getNextRttRequestId() {
        synchronized (mLock) {
            return (++mRttRequestId);
        }
    }

    /**
     * Callback when foreground user is switched. We will reload missed call in all profiles
     * including the user itself. There may be chances that profiles are not started yet.
     */
    @VisibleForTesting
    public void onUserSwitch(UserHandle userHandle) {
        mCurrentUserHandle = userHandle;
        mMissedCallNotifier.setCurrentUserHandle(userHandle);
        mRoleManagerAdapter.setCurrentUserHandle(userHandle);
        final UserManager userManager = UserManager.get(mContext);
        List<UserInfo> profiles = userManager.getEnabledProfiles(userHandle.getIdentifier());
        for (UserInfo profile : profiles) {
            reloadMissedCallsOfUser(profile.getUserHandle());
        }
    }

    /**
     * Because there may be chances that profiles are not started yet though its parent user is
     * switched, we reload missed calls of profile that are just started here.
     */
    void onUserStarting(UserHandle userHandle) {
        if (UserUtil.isProfile(mContext, userHandle)) {
            reloadMissedCallsOfUser(userHandle);
        }
    }

    public TelecomSystem.SyncRoot getLock() {
        return mLock;
    }

    public Timeouts.Adapter getTimeoutsAdapter() {
        return mTimeoutsAdapter;
    }

    public SystemStateHelper getSystemStateHelper() {
        return mSystemStateHelper;
    }

    private void reloadMissedCallsOfUser(UserHandle userHandle) {
        mMissedCallNotifier.reloadFromDatabase(mCallerInfoLookupHelper,
                new MissedCallNotifier.CallInfoFactory(), userHandle);
    }

    public void onBootCompleted() {
        mMissedCallNotifier.reloadAfterBootComplete(mCallerInfoLookupHelper,
                new MissedCallNotifier.CallInfoFactory());
    }

    public boolean isIncomingCallPermitted(PhoneAccountHandle phoneAccountHandle) {
        return isIncomingCallPermitted(null /* excludeCall */, phoneAccountHandle);
    }

    public boolean isIncomingCallPermitted(Call excludeCall,
                                           PhoneAccountHandle phoneAccountHandle) {
        return checkIncomingCallPermitted(excludeCall, phoneAccountHandle).isSuccess();
    }

    private CallFailureCause checkIncomingCallPermitted(
            Call call, PhoneAccountHandle phoneAccountHandle) {
        if (phoneAccountHandle == null) {
            return CallFailureCause.INVALID_USE;
        }

        PhoneAccount phoneAccount =
                mPhoneAccountRegistrar.getPhoneAccountUnchecked(phoneAccountHandle);
        if (phoneAccount == null) {
            return CallFailureCause.INVALID_USE;
        }

        if (isInEmergencyCall()) {
            return CallFailureCause.IN_EMERGENCY_CALL;
        }

        if (phoneAccount.isSelfManaged()) {
            if (hasMaximumSelfManagedRingingCalls(call, phoneAccountHandle)) {
                return CallFailureCause.MAX_RINGING_CALLS;
            }
            if (hasMaximumSelfManagedCalls(call, phoneAccountHandle)) {
                return CallFailureCause.MAX_SELF_MANAGED_CALLS;
            }
        } else {
            if (hasMaximumManagedRingingCalls(call)) {
                return CallFailureCause.MAX_RINGING_CALLS;
            }
            if (hasMaximumManagedHoldingCalls(call)) {
                return CallFailureCause.MAX_HOLD_CALLS;
            }
        }

        return CallFailureCause.NONE;
    }

    public boolean isOutgoingCallPermitted(PhoneAccountHandle phoneAccountHandle) {
        return isOutgoingCallPermitted(null /* excludeCall */, phoneAccountHandle);
    }

    public boolean isOutgoingCallPermitted(Call excludeCall,
                                           PhoneAccountHandle phoneAccountHandle) {
        if (phoneAccountHandle == null) {
            return false;
        }
        PhoneAccount phoneAccount =
                mPhoneAccountRegistrar.getPhoneAccountUnchecked(phoneAccountHandle);
        if (phoneAccount == null) {
            return false;
        }

        if (!phoneAccount.isSelfManaged()) {
            return !hasMaximumManagedOutgoingCalls(excludeCall) &&
                    !hasMaximumManagedDialingCalls(excludeCall) &&
                    !hasMaximumManagedLiveCalls(excludeCall) &&
                    !hasMaximumManagedHoldingCalls(excludeCall);
        } else {
            // Only permit self-managed outgoing calls if
            // 1. there is no emergency ongoing call
            // 2. The outgoing call is an handover call or it not hit the self-managed call limit
            // and the current active call can be held.
            Call activeCall = (Call) mConnectionSvrFocusMgr.getCurrentFocusCall();
            return !isInEmergencyCall() &&
                    ((excludeCall != null && excludeCall.getHandoverSourceCall() != null) ||
                            (!hasMaximumSelfManagedCalls(excludeCall, phoneAccountHandle) &&
                                    (activeCall == null || canHold(activeCall))));
        }
    }

    public boolean isReplyWithSmsAllowed(int uid) {
        UserHandle callingUser = UserHandle.of(UserHandle.getUserId(uid));
        UserManager userManager = mContext.getSystemService(UserManager.class);
        KeyguardManager keyguardManager = mContext.getSystemService(KeyguardManager.class);

        boolean isUserRestricted = userManager != null
                && userManager.hasUserRestriction(UserManager.DISALLOW_SMS, callingUser);
        boolean isLockscreenRestricted = keyguardManager != null
                && keyguardManager.isDeviceLocked();
        Log.d(this, "isReplyWithSmsAllowed: isUserRestricted: %s, isLockscreenRestricted: %s",
                isUserRestricted, isLockscreenRestricted);

        // TODO(hallliu): actually check the lockscreen once b/77731473 is fixed
        return !isUserRestricted;
    }
    /**
     * Blocks execution until all Telecom handlers have completed their current work.
     */
    public void waitOnHandlers() {
        CountDownLatch mainHandlerLatch = new CountDownLatch(3);
        mHandler.post(() -> {
            mainHandlerLatch.countDown();
        });
        mCallAudioManager.getCallAudioModeStateMachine().getHandler().post(() -> {
            mainHandlerLatch.countDown();
        });
        mCallAudioManager.getCallAudioRouteStateMachine().getHandler().post(() -> {
            mainHandlerLatch.countDown();
        });

        try {
            mainHandlerLatch.await(HANDLER_WAIT_TIMEOUT, TimeUnit.MILLISECONDS);
        } catch (InterruptedException e) {
            Log.w(this, "waitOnHandlers: interrupted %s", e);
        }
    }

    /**
     * Used to confirm creation of an outgoing call which was marked as pending confirmation in
     * {@link #startOutgoingCall(Uri, PhoneAccountHandle, Bundle, UserHandle, Intent, String)}.
     * Called via {@link TelecomBroadcastIntentProcessor} for a call which was confirmed via
     * {@link ConfirmCallDialogActivity}.
     * @param callId The call ID of the call to confirm.
     */
    public void confirmPendingCall(String callId) {
        Log.i(this, "confirmPendingCall: callId=%s", callId);
        if (mPendingCall != null && mPendingCall.getId().equals(callId)) {
            Log.addEvent(mPendingCall, LogUtils.Events.USER_CONFIRMED);

            // We are going to place the new outgoing call, so disconnect any ongoing self-managed
            // calls which are ongoing at this time.
            disconnectSelfManagedCalls("outgoing call " + callId);

            mPendingCallConfirm.complete(mPendingCall);
            mPendingCallConfirm = null;
            mPendingCall = null;
        }
    }

    /**
     * Used to cancel an outgoing call which was marked as pending confirmation in
     * {@link #startOutgoingCall(Uri, PhoneAccountHandle, Bundle, UserHandle, Intent, String)}.
     * Called via {@link TelecomBroadcastIntentProcessor} for a call which was confirmed via
     * {@link ConfirmCallDialogActivity}.
     * @param callId The call ID of the call to cancel.
     */
    public void cancelPendingCall(String callId) {
        Log.i(this, "cancelPendingCall: callId=%s", callId);
        if (mPendingCall != null && mPendingCall.getId().equals(callId)) {
            Log.addEvent(mPendingCall, LogUtils.Events.USER_CANCELLED);
            markCallAsDisconnected(mPendingCall, new DisconnectCause(DisconnectCause.CANCELED));
            markCallAsRemoved(mPendingCall);
            mPendingCall = null;
            mPendingCallConfirm.complete(null);
            mPendingCallConfirm = null;
        }
    }

    /**
     * Called from {@link #startOutgoingCall(Uri, PhoneAccountHandle, Bundle, UserHandle, Intent, String)} when
     * a managed call is added while there are ongoing self-managed calls.  Starts
     * {@link ConfirmCallDialogActivity} to prompt the user to see if they wish to place the
     * outgoing call or not.
     * @param call The call to confirm.
     */
    private void startCallConfirmation(Call call, CompletableFuture<Call> confirmationFuture) {
        if (mPendingCall != null) {
            Log.i(this, "startCallConfirmation: call %s is already pending; disconnecting %s",
                    mPendingCall.getId(), call.getId());
            markCallDisconnectedDueToSelfManagedCall(call);
            confirmationFuture.complete(null);
            return;
        }
        Log.addEvent(call, LogUtils.Events.USER_CONFIRMATION);
        mPendingCall = call;
        mPendingCallConfirm = confirmationFuture;

        // Figure out the name of the app in charge of the self-managed call(s).
        Call activeCall = (Call) mConnectionSvrFocusMgr.getCurrentFocusCall();
        if (activeCall != null) {
            CharSequence ongoingAppName = activeCall.getTargetPhoneAccountLabel();
            Log.i(this, "startCallConfirmation: callId=%s, ongoingApp=%s", call.getId(),
                    ongoingAppName);

            Intent confirmIntent = new Intent(mContext, ConfirmCallDialogActivity.class);
            confirmIntent.putExtra(ConfirmCallDialogActivity.EXTRA_OUTGOING_CALL_ID, call.getId());
            confirmIntent.putExtra(ConfirmCallDialogActivity.EXTRA_ONGOING_APP_NAME, ongoingAppName);
            confirmIntent.setFlags(Intent.FLAG_ACTIVITY_NEW_TASK);
            mContext.startActivityAsUser(confirmIntent, UserHandle.CURRENT);
        }
    }

    /**
     * Disconnects all self-managed calls.
     */
    private void disconnectSelfManagedCalls(String reason) {
        // Disconnect all self-managed calls to make priority for emergency call.
        // Use Call.disconnect() to command the ConnectionService to disconnect the calls.
        // CallsManager.markCallAsDisconnected doesn't actually tell the ConnectionService to
        // disconnect.
        mCalls.stream()
                .filter(c -> c.isSelfManaged())
                .forEach(c -> c.disconnect(reason));

        // When disconnecting all self-managed calls, switch audio routing back to the baseline
        // route.  This ensures if, for example, the self-managed ConnectionService was routed to
        // speakerphone that we'll switch back to earpiece for the managed call which necessitated
        // disconnecting the self-managed calls.
        mCallAudioManager.switchBaseline();
    }

    /**
     * Dumps the state of the {@link CallsManager}.
     *
     * @param pw The {@code IndentingPrintWriter} to write the state to.
     */
    public void dump(IndentingPrintWriter pw, String[] args) {
        mContext.enforceCallingOrSelfPermission(android.Manifest.permission.DUMP, TAG);
        if (mCalls != null) {
            pw.println("mCalls: ");
            pw.increaseIndent();
            for (Call call : mCalls) {
                pw.println(call);
            }
            pw.decreaseIndent();
        }

        if (mPendingCall != null) {
            pw.print("mPendingCall:");
            pw.println(mPendingCall.getId());
        }

        if (mPendingRedirectedOutgoingCallInfo.size() > 0) {
            pw.print("mPendingRedirectedOutgoingCallInfo:");
            pw.println(mPendingRedirectedOutgoingCallInfo.keySet().stream().collect(
                    Collectors.joining(", ")));
        }

        if (mPendingUnredirectedOutgoingCallInfo.size() > 0) {
            pw.print("mPendingUnredirectedOutgoingCallInfo:");
            pw.println(mPendingUnredirectedOutgoingCallInfo.keySet().stream().collect(
                    Collectors.joining(", ")));
        }

        if (mCallAudioManager != null) {
            pw.println("mCallAudioManager:");
            pw.increaseIndent();
            mCallAudioManager.dump(pw);
            pw.decreaseIndent();
        }

        if (mTtyManager != null) {
            pw.println("mTtyManager:");
            pw.increaseIndent();
            mTtyManager.dump(pw);
            pw.decreaseIndent();
        }

        if (mInCallController != null) {
            pw.println("mInCallController:");
            pw.increaseIndent();
            mInCallController.dump(pw);
            pw.decreaseIndent();
        }

        if (mCallDiagnosticServiceController != null) {
            pw.println("mCallDiagnosticServiceController:");
            pw.increaseIndent();
            mCallDiagnosticServiceController.dump(pw);
            pw.decreaseIndent();
        }

        if (mCallAnomalyWatchdog != null) {
            pw.println("mCallAnomalyWatchdog:");
            pw.increaseIndent();
            mCallAnomalyWatchdog.dump(pw);
            pw.decreaseIndent();
        }

        if (mEmergencyCallDiagnosticLogger != null) {
            pw.println("mEmergencyCallDiagnosticLogger:");
            pw.increaseIndent();
            mEmergencyCallDiagnosticLogger.dump(pw, args);
            pw.decreaseIndent();
        }

        if (mDefaultDialerCache != null) {
            pw.println("mDefaultDialerCache:");
            pw.increaseIndent();
            mDefaultDialerCache.dumpCache(pw);
            pw.decreaseIndent();
        }

        if (mConnectionServiceRepository != null) {
            pw.println("mConnectionServiceRepository:");
            pw.increaseIndent();
            mConnectionServiceRepository.dump(pw);
            pw.decreaseIndent();
        }

        if (mRoleManagerAdapter != null && mRoleManagerAdapter instanceof RoleManagerAdapterImpl) {
            RoleManagerAdapterImpl impl = (RoleManagerAdapterImpl) mRoleManagerAdapter;
            pw.println("mRoleManager:");
            pw.increaseIndent();
            impl.dump(pw);
            pw.decreaseIndent();
        }

        if (mConnectionSvrFocusMgr != null) {
            pw.println("mConnectionSvrFocusMgr:");
            pw.increaseIndent();
            mConnectionSvrFocusMgr.dump(pw);
            pw.decreaseIndent();
        }
    }

    /**
    * For some disconnected causes, we show a dialog when it's a mmi code or potential mmi code.
    *
    * @param call The call.
    */
    private void maybeShowErrorDialogOnDisconnect(Call call) {
        if (call.getState() == CallState.DISCONNECTED && (mMmiUtils.isPotentialMMICode(
                call.getHandle())
                || mMmiUtils.isPotentialInCallMMICode(call.getHandle())) && !mCalls.contains(
                call)) {
            DisconnectCause disconnectCause = call.getDisconnectCause();
            if (!TextUtils.isEmpty(disconnectCause.getDescription()) && ((disconnectCause.getCode()
                    == DisconnectCause.ERROR) || (disconnectCause.getCode()
                    == DisconnectCause.RESTRICTED))) {
                Intent errorIntent = new Intent(mContext, ErrorDialogActivity.class);
                errorIntent.putExtra(ErrorDialogActivity.ERROR_MESSAGE_STRING_EXTRA,
                        disconnectCause.getDescription());
                errorIntent.setFlags(Intent.FLAG_ACTIVITY_NEW_TASK);
                mContext.startActivityAsUser(errorIntent, UserHandle.CURRENT);
            }
        }
    }

    private void setIntentExtrasAndStartTime(Call call, Bundle extras) {
        if (extras != null) {
            // Create our own instance to modify (since extras may be Bundle.EMPTY)
            extras = new Bundle(extras);
        } else {
            extras = new Bundle();
        }

        // Specifies the time telecom began routing the call. This is used by the dialer for
        // analytics.
        extras.putLong(TelecomManager.EXTRA_CALL_TELECOM_ROUTING_START_TIME_MILLIS,
              SystemClock.elapsedRealtime());

        if (call.visibleToInCallService()) {
            extras.putBoolean(PhoneAccount.EXTRA_ADD_SELF_MANAGED_CALLS_TO_INCALLSERVICE, true);
        }
        call.setIntentExtras(extras);
    }

    private void setCallSourceToAnalytics(Call call, Intent originalIntent) {
        if (originalIntent == null) {
            return;
        }

        int callSource = originalIntent.getIntExtra(TelecomManager.EXTRA_CALL_SOURCE,
                Analytics.CALL_SOURCE_UNSPECIFIED);

        // Call source is only used by metrics, so we simply set it to Analytics directly.
        call.getAnalytics().setCallSource(callSource);
    }

    private boolean isVoicemail(Uri callHandle, PhoneAccount phoneAccount) {
        if (callHandle == null) {
            return false;
        }
        if (PhoneAccount.SCHEME_VOICEMAIL.equals(callHandle.getScheme())) {
            return true;
        }
        return phoneAccount != null && mPhoneAccountRegistrar.isVoiceMailNumber(
                phoneAccount.getAccountHandle(),
                callHandle.getSchemeSpecificPart());
    }

    /**
     * Notifies the {@link android.telecom.ConnectionService} associated with a
     * {@link PhoneAccountHandle} that the attempt to create a new connection has failed.
     *
     * @param phoneAccountHandle The {@link PhoneAccountHandle}.
     * @param call The {@link Call} which could not be added.
     */
    private void notifyCreateConnectionFailed(PhoneAccountHandle phoneAccountHandle, Call call) {
        if (phoneAccountHandle == null) {
            return;
        }
        ConnectionServiceWrapper service = mConnectionServiceRepository.getService(
                phoneAccountHandle.getComponentName(), phoneAccountHandle.getUserHandle());
        if (service == null) {
            Log.i(this, "Found no connection service.");
            return;
        } else {
            call.setConnectionService(service);
            service.createConnectionFailed(call);
            if (!mCalls.contains(call)){
                mListeners.forEach(l -> l.onCreateConnectionFailed(call));
            }
        }
    }

    /**
     * Notifies the {@link android.telecom.ConnectionService} associated with a
     * {@link PhoneAccountHandle} that the attempt to create a new connection has failed.
     *
     * @param phoneAccountHandle The {@link PhoneAccountHandle}.
     * @param call The {@link Call} which could not be added.
     */
    private void notifyCreateConferenceFailed(PhoneAccountHandle phoneAccountHandle, Call call) {
        if (phoneAccountHandle == null) {
            return;
        }
        ConnectionServiceWrapper service = mConnectionServiceRepository.getService(
                phoneAccountHandle.getComponentName(), phoneAccountHandle.getUserHandle());
        if (service == null) {
            Log.i(this, "Found no connection service.");
            return;
        } else {
            call.setConnectionService(service);
            service.createConferenceFailed(call);
            if (!mCalls.contains(call)){
                mListeners.forEach(l -> l.onCreateConnectionFailed(call));
            }
        }
    }

    /**
     * Notify interested parties that a new call is about to be handed off to a ConnectionService to
     * be created.
     * @param theCall the new call.
     */
    private void notifyStartCreateConnection(final Call theCall) {
        mListeners.forEach(l -> l.onStartCreateConnection(theCall));
    }

    /**
     * Notifies the {@link android.telecom.ConnectionService} associated with a
     * {@link PhoneAccountHandle} that the attempt to handover a call has failed.
     *
     * @param call The handover call
     * @param reason The error reason code for handover failure
     */
    private void notifyHandoverFailed(Call call, int reason) {
        ConnectionServiceWrapper service = call.getConnectionService();
        service.handoverFailed(call, reason);
        call.setDisconnectCause(new DisconnectCause(DisconnectCause.CANCELED));
        call.disconnect("handover failed");
    }

    /**
     * Called in response to a {@link Call} receiving a {@link Call#sendCallEvent(String, Bundle)}
     * of type {@link android.telecom.Call#EVENT_REQUEST_HANDOVER} indicating the
     * {@link android.telecom.InCallService} has requested a handover to another
     * {@link android.telecom.ConnectionService}.
     *
     * We will explicitly disallow a handover when there is an emergency call present.
     *
     * @param handoverFromCall The {@link Call} to be handed over.
     * @param handoverToHandle The {@link PhoneAccountHandle} to hand over the call to.
     * @param videoState The desired video state of {@link Call} after handover.
     * @param initiatingExtras Extras associated with the handover, to be passed to the handover
     *               {@link android.telecom.ConnectionService}.
     */
    private void requestHandoverViaEvents(Call handoverFromCall,
                                          PhoneAccountHandle handoverToHandle,
                                          int videoState, Bundle initiatingExtras) {

        handoverFromCall.sendCallEvent(android.telecom.Call.EVENT_HANDOVER_FAILED, null);
        Log.addEvent(handoverFromCall, LogUtils.Events.HANDOVER_REQUEST, "legacy request denied");
    }

    /**
     * Called in response to a {@link Call} receiving a {@link Call#handoverTo(PhoneAccountHandle,
     * int, Bundle)} indicating the {@link android.telecom.InCallService} has requested a
     * handover to another {@link android.telecom.ConnectionService}.
     *
     * We will explicitly disallow a handover when there is an emergency call present.
     *
     * @param handoverFromCall The {@link Call} to be handed over.
     * @param handoverToHandle The {@link PhoneAccountHandle} to hand over the call to.
     * @param videoState The desired video state of {@link Call} after handover.
     * @param extras Extras associated with the handover, to be passed to the handover
     *               {@link android.telecom.ConnectionService}.
     */
    private void requestHandover(Call handoverFromCall, PhoneAccountHandle handoverToHandle,
                                 int videoState, Bundle extras) {

        // Send an error back if there are any ongoing emergency calls.
        if (isInEmergencyCall()) {
            handoverFromCall.onHandoverFailed(
                    android.telecom.Call.Callback.HANDOVER_FAILURE_ONGOING_EMERGENCY_CALL);
            return;
        }

        // If source and destination phone accounts don't support handover, send an error back.
        boolean isHandoverFromSupported = isHandoverFromPhoneAccountSupported(
                handoverFromCall.getTargetPhoneAccount());
        boolean isHandoverToSupported = isHandoverToPhoneAccountSupported(handoverToHandle);
        if (!isHandoverFromSupported || !isHandoverToSupported) {
            handoverFromCall.onHandoverFailed(
                    android.telecom.Call.Callback.HANDOVER_FAILURE_NOT_SUPPORTED);
            return;
        }

        Log.addEvent(handoverFromCall, LogUtils.Events.HANDOVER_REQUEST, handoverToHandle);

        // Create a new instance of Call
        PhoneAccount account =
                mPhoneAccountRegistrar.getPhoneAccount(handoverToHandle, getCurrentUserHandle());
        boolean isSelfManaged = account != null && account.isSelfManaged();

        Call call = new Call(getNextCallId(), mContext,
                this, mLock, mConnectionServiceRepository,
                mPhoneNumberUtilsAdapter,
                handoverFromCall.getHandle(), null,
                null, null,
                Call.CALL_DIRECTION_OUTGOING, false,
                false, mClockProxy, mToastFactory);
        call.initAnalytics();

        // Set self-managed and voipAudioMode if destination is self-managed CS
        call.setIsSelfManaged(isSelfManaged);
        if (isSelfManaged) {
            call.setIsVoipAudioMode(true);
        }
        // Set associated user based on the existing call as it doesn't make sense to handover calls
        // across user profiles.
        call.setAssociatedUser(handoverFromCall.getAssociatedUser());

        // Ensure we don't try to place an outgoing call with video if video is not
        // supported.
        if (VideoProfile.isVideo(videoState) && account != null &&
                !account.hasCapabilities(PhoneAccount.CAPABILITY_VIDEO_CALLING)) {
            call.setVideoState(VideoProfile.STATE_AUDIO_ONLY);
        } else {
            call.setVideoState(videoState);
        }

        // Set target phone account to destAcct.
        call.setTargetPhoneAccount(handoverToHandle);

        if (account != null && account.getExtras() != null && account.getExtras()
                    .getBoolean(PhoneAccount.EXTRA_ALWAYS_USE_VOIP_AUDIO_MODE)) {
            Log.d(this, "requestHandover: defaulting to voip mode for call %s",
                        call.getId());
            call.setIsVoipAudioMode(true);
        }

        // Set call state to connecting
        call.setState(
                CallState.CONNECTING,
                handoverToHandle == null ? "no-handle" : handoverToHandle.toString());

        // Mark as handover so that the ConnectionService knows this is a handover request.
        if (extras == null) {
            extras = new Bundle();
        }
        extras.putBoolean(TelecomManager.EXTRA_IS_HANDOVER_CONNECTION, true);
        extras.putParcelable(TelecomManager.EXTRA_HANDOVER_FROM_PHONE_ACCOUNT,
                handoverFromCall.getTargetPhoneAccount());
        setIntentExtrasAndStartTime(call, extras);

        // Add call to call tracker
        if (!mCalls.contains(call)) {
            addCall(call);
        }

        Log.addEvent(handoverFromCall, LogUtils.Events.START_HANDOVER,
                "handOverFrom=%s, handOverTo=%s", handoverFromCall.getId(), call.getId());

        handoverFromCall.setHandoverDestinationCall(call);
        handoverFromCall.setHandoverState(HandoverState.HANDOVER_FROM_STARTED);
        call.setHandoverState(HandoverState.HANDOVER_TO_STARTED);
        call.setHandoverSourceCall(handoverFromCall);
        call.setNewOutgoingCallIntentBroadcastIsDone();

        // Auto-enable speakerphone if the originating intent specified to do so, if the call
        // is a video call, of if using speaker when docked
        final boolean useSpeakerWhenDocked = mContext.getResources().getBoolean(
                R.bool.use_speaker_when_docked);
        final boolean useSpeakerForDock = isSpeakerphoneEnabledForDock();
        final boolean useSpeakerForVideoCall = isSpeakerphoneAutoEnabledForVideoCalls(videoState);
        call.setStartWithSpeakerphoneOn(false || useSpeakerForVideoCall
                || (useSpeakerWhenDocked && useSpeakerForDock));
        call.setVideoState(videoState);

        final boolean isOutgoingCallPermitted = isOutgoingCallPermitted(call,
                call.getTargetPhoneAccount());

        // If the account has been set, proceed to place the outgoing call.
        if (call.isSelfManaged() && !isOutgoingCallPermitted) {
            notifyCreateConnectionFailed(call.getTargetPhoneAccount(), call);
        } else if (!call.isSelfManaged() && hasSelfManagedCalls() && !call.isEmergencyCall()) {
            markCallDisconnectedDueToSelfManagedCall(call);
        } else {
            if (call.isEmergencyCall()) {
                // Disconnect all self-managed calls to make priority for emergency call.
                disconnectSelfManagedCalls("emergency call");
            }
            notifyStartCreateConnection(call);
            call.startCreateConnection(mPhoneAccountRegistrar);
        }

    }

    /**
     * Determines if handover from the specified {@link PhoneAccountHandle} is supported.
     *
     * @param from The {@link PhoneAccountHandle} the handover originates from.
     * @return {@code true} if handover is currently allowed, {@code false} otherwise.
     */
    private boolean isHandoverFromPhoneAccountSupported(PhoneAccountHandle from) {
        return getBooleanPhoneAccountExtra(from, PhoneAccount.EXTRA_SUPPORTS_HANDOVER_FROM);
    }

    /**
     * Determines if handover to the specified {@link PhoneAccountHandle} is supported.
     *
     * @param to The {@link PhoneAccountHandle} the handover it to.
     * @return {@code true} if handover is currently allowed, {@code false} otherwise.
     */
    private boolean isHandoverToPhoneAccountSupported(PhoneAccountHandle to) {
        return getBooleanPhoneAccountExtra(to, PhoneAccount.EXTRA_SUPPORTS_HANDOVER_TO);
    }

    /**
     * Retrieves a boolean phone account extra.
     * @param handle the {@link PhoneAccountHandle} to retrieve the extra for.
     * @param key The extras key.
     * @return {@code true} if the extra {@link PhoneAccount} extra is true, {@code false}
     *      otherwise.
     */
    private boolean getBooleanPhoneAccountExtra(PhoneAccountHandle handle, String key) {
        PhoneAccount phoneAccount = getPhoneAccountRegistrar().getPhoneAccountUnchecked(handle);
        if (phoneAccount == null) {
            return false;
        }

        Bundle fromExtras = phoneAccount.getExtras();
        if (fromExtras == null) {
            return false;
        }
        return fromExtras.getBoolean(key);
    }

    /**
     * Determines if there is an existing handover in process.
     * @return {@code true} if a call in the process of handover exists, {@code false} otherwise.
     */
    private boolean isHandoverInProgress() {
        return mCalls.stream().filter(c -> c.getHandoverSourceCall() != null ||
                c.getHandoverDestinationCall() != null).count() > 0;
    }

    private void broadcastUnregisterIntent(PhoneAccountHandle accountHandle) {
        Intent intent =
                new Intent(TelecomManager.ACTION_PHONE_ACCOUNT_UNREGISTERED);
        intent.addFlags(Intent.FLAG_RECEIVER_INCLUDE_BACKGROUND);
        intent.putExtra(
                TelecomManager.EXTRA_PHONE_ACCOUNT_HANDLE, accountHandle);
        Log.i(this, "Sending phone-account %s unregistered intent as user", accountHandle);
        mContext.sendBroadcastAsUser(intent, UserHandle.ALL,
                PERMISSION_PROCESS_PHONE_ACCOUNT_REGISTRATION);

        String dialerPackage = mDefaultDialerCache.getDefaultDialerApplication(
                getCurrentUserHandle().getIdentifier());
        if (!TextUtils.isEmpty(dialerPackage)) {
            Intent directedIntent = new Intent(TelecomManager.ACTION_PHONE_ACCOUNT_UNREGISTERED)
                    .setPackage(dialerPackage);
            directedIntent.putExtra(
                    TelecomManager.EXTRA_PHONE_ACCOUNT_HANDLE, accountHandle);
            Log.i(this, "Sending phone-account unregistered intent to default dialer");
            mContext.sendBroadcastAsUser(directedIntent, UserHandle.ALL, null);
        }
        return ;
    }

    private void broadcastRegisterIntent(PhoneAccountHandle accountHandle) {
        Intent intent = new Intent(
                TelecomManager.ACTION_PHONE_ACCOUNT_REGISTERED);
        intent.addFlags(Intent.FLAG_RECEIVER_INCLUDE_BACKGROUND);
        intent.putExtra(TelecomManager.EXTRA_PHONE_ACCOUNT_HANDLE,
                accountHandle);
        Log.i(this, "Sending phone-account %s registered intent as user", accountHandle);
        mContext.sendBroadcastAsUser(intent, UserHandle.ALL,
                PERMISSION_PROCESS_PHONE_ACCOUNT_REGISTRATION);

        String dialerPackage = mDefaultDialerCache.getDefaultDialerApplication(
                getCurrentUserHandle().getIdentifier());
        if (!TextUtils.isEmpty(dialerPackage)) {
            Intent directedIntent = new Intent(TelecomManager.ACTION_PHONE_ACCOUNT_REGISTERED)
                    .setPackage(dialerPackage);
            directedIntent.putExtra(
                    TelecomManager.EXTRA_PHONE_ACCOUNT_HANDLE, accountHandle);
            Log.i(this, "Sending phone-account registered intent to default dialer");
            mContext.sendBroadcastAsUser(directedIntent, UserHandle.ALL, null);
        }
        return ;
    }

    public void acceptHandover(Uri srcAddr, int videoState, PhoneAccountHandle destAcct) {
        final String handleScheme = srcAddr.getSchemeSpecificPart();
        Call fromCall = mCalls.stream()
                .filter((c) -> mPhoneNumberUtilsAdapter.isSamePhoneNumber(
                        (c.getHandle() == null ? null : c.getHandle().getSchemeSpecificPart()),
                        handleScheme))
                .findFirst()
                .orElse(null);

        Call call = new Call(
                getNextCallId(),
                mContext,
                this,
                mLock,
                mConnectionServiceRepository,
                mPhoneNumberUtilsAdapter,
                srcAddr,
                null /* gatewayInfo */,
                null /* connectionManagerPhoneAccount */,
                destAcct,
                Call.CALL_DIRECTION_INCOMING /* callDirection */,
                false /* forceAttachToExistingConnection */,
                false, /* isConference */
                mClockProxy,
                mToastFactory);

        if (fromCall == null || isHandoverInProgress() ||
                !isHandoverFromPhoneAccountSupported(fromCall.getTargetPhoneAccount()) ||
                !isHandoverToPhoneAccountSupported(destAcct) ||
                isInEmergencyCall()) {
            Log.w(this, "acceptHandover: Handover not supported");
            notifyHandoverFailed(call,
                    android.telecom.Call.Callback.HANDOVER_FAILURE_NOT_SUPPORTED);
            return;
        }

        PhoneAccount phoneAccount = mPhoneAccountRegistrar.getPhoneAccountUnchecked(destAcct);
        if (phoneAccount == null) {
            Log.w(this, "acceptHandover: Handover not supported. phoneAccount = null");
            notifyHandoverFailed(call,
                    android.telecom.Call.Callback.HANDOVER_FAILURE_NOT_SUPPORTED);
            return;
        }
        call.setIsSelfManaged(phoneAccount.isSelfManaged());
        if (call.isSelfManaged() || (phoneAccount.getExtras() != null &&
                phoneAccount.getExtras().getBoolean(
                        PhoneAccount.EXTRA_ALWAYS_USE_VOIP_AUDIO_MODE))) {
            call.setIsVoipAudioMode(true);
        }
        if (!phoneAccount.hasCapabilities(PhoneAccount.CAPABILITY_VIDEO_CALLING)) {
            call.setVideoState(VideoProfile.STATE_AUDIO_ONLY);
        } else {
            call.setVideoState(videoState);
        }

        call.initAnalytics();
        call.addListener(this);

        fromCall.setHandoverDestinationCall(call);
        call.setHandoverSourceCall(fromCall);
        call.setHandoverState(HandoverState.HANDOVER_TO_STARTED);
        // Set associated user based on the existing call as it doesn't make sense to handover calls
        // across user profiles.
        call.setAssociatedUser(fromCall.getAssociatedUser());
        fromCall.setHandoverState(HandoverState.HANDOVER_FROM_STARTED);

        if (isSpeakerEnabledForVideoCalls() && VideoProfile.isVideo(videoState)) {
            // Ensure when the call goes active that it will go to speakerphone if the
            // handover to call is a video call.
            call.setStartWithSpeakerphoneOn(true);
        }

        Bundle extras = call.getIntentExtras();
        if (extras == null) {
            extras = new Bundle();
        }
        extras.putBoolean(TelecomManager.EXTRA_IS_HANDOVER_CONNECTION, true);
        extras.putParcelable(TelecomManager.EXTRA_HANDOVER_FROM_PHONE_ACCOUNT,
                fromCall.getTargetPhoneAccount());
        notifyStartCreateConnection(call);
        call.startCreateConnection(mPhoneAccountRegistrar);
    }

    public ConnectionServiceFocusManager getConnectionServiceFocusManager() {
        return mConnectionSvrFocusMgr;
    }

    @VisibleForTesting
    public boolean canHold(Call call) {
        return ((call.isTransactionalCall() && call.can(Connection.CAPABILITY_SUPPORT_HOLD)) ||
                call.can(Connection.CAPABILITY_HOLD)) && call.getState() != CallState.DIALING;
    }

    private boolean supportsHold(Call call) {
        return call.can(Connection.CAPABILITY_SUPPORT_HOLD);
    }

    private final class ActionSetCallState implements PendingAction {

        private final Call mCall;
        private final int mState;
        private final String mTag;

        ActionSetCallState(Call call, int state, String tag) {
            mCall = call;
            mState = state;
            mTag = tag;
        }

        @Override
        public void performAction() {
            synchronized (mLock) {
                Log.d(this, "performAction: current call state %s", mCall);
                if (mCall.getState() != CallState.DISCONNECTED
                        && mCall.getState() != CallState.DISCONNECTING) {
                    Log.d(this, "performAction: setting to new state = %s", mState);
                    setCallState(mCall, mState, mTag);
                }
            }
        }
    }

    private final class ActionUnHoldCall implements PendingAction {
        private final Call mCall;
        private final String mPreviouslyHeldCallId;

        ActionUnHoldCall(Call call, String previouslyHeldCallId) {
            mCall = call;
            mPreviouslyHeldCallId = previouslyHeldCallId;
        }

        @Override
        public void performAction() {
            synchronized (mLock) {
                Log.d(this, "perform unhold call for %s", mCall);
                mCall.unhold("held " + mPreviouslyHeldCallId);
            }
        }
    }

    private final class ActionAnswerCall implements PendingAction {
        private final Call mCall;
        private final int mVideoState;

        ActionAnswerCall(Call call, int videoState) {
            mCall = call;
            mVideoState = videoState;
        }

        @Override
        public void performAction() {
            synchronized (mLock) {
                Log.d(this, "perform answer call for %s, videoState = %d", mCall, mVideoState);
                for (CallsManagerListener listener : mListeners) {
                    listener.onIncomingCallAnswered(mCall);
                }

                // We do not update the UI until we get confirmation of the answer() through
                // {@link #markCallAsActive}.
                if (mCall.getState() == CallState.RINGING) {
                    mCall.answer(mVideoState);
                    setCallState(mCall, CallState.ANSWERED, "answered");
                } else if (mCall.getState() == CallState.SIMULATED_RINGING) {
                    // If the call's in simulated ringing, we don't have to wait for the CS --
                    // we can just declare it active.
                    setCallState(mCall, CallState.ACTIVE, "answering simulated ringing");
                    Log.addEvent(mCall, LogUtils.Events.REQUEST_SIMULATED_ACCEPT);
                } else if (mCall.getState() == CallState.ANSWERED) {
                    // In certain circumstances, the connection service can lose track of a request
                    // to answer a call. Therefore, if the user presses answer again, still send it
                    // on down, but log a warning in the process and don't change the call state.
                    mCall.answer(mVideoState);
                    Log.w(this, "Duplicate answer request for call %s", mCall.getId());
                }
                if (isSpeakerphoneAutoEnabledForVideoCalls(mVideoState)) {
                    mCall.setStartWithSpeakerphoneOn(true);
                }
            }
        }
    }

    @VisibleForTesting(visibility = VisibleForTesting.Visibility.PACKAGE)
    public static final class RequestCallback implements
            ConnectionServiceFocusManager.RequestFocusCallback {
        private PendingAction mPendingAction;

        RequestCallback(PendingAction pendingAction) {
            mPendingAction = pendingAction;
        }

        @Override
        public void onRequestFocusDone(ConnectionServiceFocusManager.CallFocus call) {
            if (mPendingAction != null) {
                mPendingAction.performAction();
            }
        }
    }

    /**
     * This helper mainly requests mConnectionSvrFocusMgr to update the call focus via a
     * {@link TransactionalFocusRequestCallback}.  However, in the case of a held call, the
     * state must be set first and then a request must be made.
     *
     * @param newCallFocus          to set active/answered
     * @param resultCallback        that back propagates the focusManager result
     *
     * Note: This method should only be called if there are no active calls.
     */
    public void requestNewCallFocusAndVerify(Call newCallFocus,
            OutcomeReceiver<Boolean, CallException> resultCallback) {
        int currentCallState = newCallFocus.getState();
        PendingAction pendingAction = null;

        // if the current call is in a state that can become the new call focus, we can set the
        // state afterwards...
        if (ConnectionServiceFocusManager.PRIORITY_FOCUS_CALL_STATE.contains(currentCallState)) {
            pendingAction = new ActionSetCallState(newCallFocus, CallState.ACTIVE,
                    "vCFC: pending action set state");
        } else {
            // However, HELD calls need to be set to ACTIVE before requesting call focus.
            setCallState(newCallFocus, CallState.ACTIVE, "vCFC: immediately set active");
        }

        mConnectionSvrFocusMgr
                .requestFocus(newCallFocus,
                        new TransactionalFocusRequestCallback(pendingAction, currentCallState,
                                newCallFocus, resultCallback));
    }

    /**
     * Request a new call focus and ensure the request was successful via an OutcomeReceiver. Also,
     * conditionally include a PendingAction that will execute if and only if the call focus change
     * is successful.
     */
    @VisibleForTesting(visibility = VisibleForTesting.Visibility.PACKAGE)
    public class TransactionalFocusRequestCallback implements
            ConnectionServiceFocusManager.RequestFocusCallback {
        private PendingAction mPendingAction;
        private int mPreviousCallState;
        @NonNull private Call mTargetCallFocus;
        private OutcomeReceiver<Boolean, CallException> mCallback;

        TransactionalFocusRequestCallback(PendingAction pendingAction, int previousState,
                @NonNull Call call, OutcomeReceiver<Boolean, CallException> callback) {
            mPendingAction = pendingAction;
            mPreviousCallState = previousState;
            mTargetCallFocus = call;
            mCallback = callback;
        }

        @Override
        public void onRequestFocusDone(ConnectionServiceFocusManager.CallFocus call) {
            Call currentCallFocus = (Call) mConnectionSvrFocusMgr.getCurrentFocusCall();
            // verify the update was successful before updating the state
            Log.i(this, "tFRC: currentCallFocus=[%s], targetFocus=[%s]",
                    mTargetCallFocus, currentCallFocus);
            if (currentCallFocus == null ||
                    !currentCallFocus.getId().equals(mTargetCallFocus.getId())) {
                // possibly reset the call state
                if (mTargetCallFocus.getState() != mPreviousCallState) {
                    mTargetCallFocus.setState(mPreviousCallState, "resetting call state");
                }
                mCallback.onError(new CallException("failed to switch focus to requested call",
                        CallException.CODE_CALL_CANNOT_BE_SET_TO_ACTIVE));
                return;
            }
            // at this point, we know the FocusManager is able to update successfully
            if (mPendingAction != null) {
                mPendingAction.performAction(); // set the call state
            }
            mCallback.onResult(true); // complete the transaction
        }
    }

    public void resetConnectionTime(Call call) {
        call.setConnectTimeMillis(System.currentTimeMillis());
        call.setConnectElapsedTimeMillis(SystemClock.elapsedRealtime());
        if (mCalls.contains(call)) {
            for (CallsManagerListener listener : mListeners) {
                listener.onConnectionTimeChanged(call);
            }
        }
    }

    public Context getContext() {
        return mContext;
    }

    /**
     * Determines if there is an ongoing emergency call. This can be either an outgoing emergency
     * call, or a number which has been identified by the number as an emergency call.
     * @return {@code true} if there is an ongoing emergency call, {@code false} otherwise.
     */
    public boolean
    isInEmergencyCall() {
        return mCalls.stream().filter(c -> (c.isEmergencyCall()
                || c.isNetworkIdentifiedEmergencyCall()) && !c.isDisconnected()).count() > 0;
    }

    /**
     * Trigger a recalculation of support for CAPABILITY_CAN_PULL_CALL for external calls due to
     * a possible emergency call being added/removed.
     */
    private void updateExternalCallCanPullSupport() {
        boolean isInEmergencyCall = isInEmergencyCall();
        // Remove the capability to pull an external call in the case that we are in an emergency
        // call.
        mCalls.stream().filter(Call::isExternalCall).forEach(
                c->c.setIsPullExternalCallSupported(!isInEmergencyCall));
    }

    /**
     * Trigger display of an error message to the user; we do this outside of dialer for calls which
     * fail to be created and added to Dialer.
     * @param messageId The string resource id.
     */
    private void showErrorMessage(int messageId) {
        final Intent errorIntent = new Intent(mContext, ErrorDialogActivity.class);
        errorIntent.putExtra(ErrorDialogActivity.ERROR_MESSAGE_ID_EXTRA, messageId);
        errorIntent.setFlags(Intent.FLAG_ACTIVITY_NEW_TASK);
        mContext.startActivityAsUser(errorIntent, UserHandle.CURRENT);
    }

    /**
     * Handles changes to a {@link PhoneAccount}.
     *
     * Checks for changes to video calling availability and updates whether calls for that phone
     * account are video capable.
     *
     * @param registrar The {@link PhoneAccountRegistrar} originating the change.
     * @param phoneAccount The {@link PhoneAccount} which changed.
     */
    private void handlePhoneAccountChanged(PhoneAccountRegistrar registrar,
            PhoneAccount phoneAccount) {
        Log.i(this, "handlePhoneAccountChanged: phoneAccount=%s", phoneAccount);
        boolean isVideoNowSupported = phoneAccount.hasCapabilities(
                PhoneAccount.CAPABILITY_VIDEO_CALLING);
        mCalls.stream()
                .filter(c -> phoneAccount.getAccountHandle().equals(c.getTargetPhoneAccount()))
                .forEach(c -> c.setVideoCallingSupportedByPhoneAccount(isVideoNowSupported));
    }

    /**
     * Determines if a {@link Call} is visible to the calling user. If the {@link PhoneAccount} has
     * CAPABILITY_MULTI_USER, or the user handle associated with the {@link PhoneAccount} is the
     * same as the calling user, the call is visible to the user.
     * @param call
     * @return {@code true} if call is visible to the calling user
     */
    boolean isCallVisibleForUser(Call call, UserHandle userHandle) {
        return call.getAssociatedUser().equals(userHandle)
                || call.getPhoneAccountFromHandle()
                .hasCapabilities(PhoneAccount.CAPABILITY_MULTI_USER);
    }

    /**
     * Determines if two {@link Call} instances originated from either the same target
     * {@link PhoneAccountHandle} or connection manager {@link PhoneAccountHandle}.
     * @param call1 The first call
     * @param call2 The second call
     * @return {@code true} if both calls are from the same target or connection manager
     * {@link PhoneAccountHandle}.
     */
    public static boolean areFromSameSource(@NonNull Call call1, @NonNull Call call2) {
        PhoneAccountHandle call1ConnectionMgr = call1.getConnectionManagerPhoneAccount();
        PhoneAccountHandle call2ConnectionMgr = call2.getConnectionManagerPhoneAccount();

        if (call1ConnectionMgr != null && call2ConnectionMgr != null
                && PhoneAccountHandle.areFromSamePackage(call1ConnectionMgr, call2ConnectionMgr)) {
            // Both calls share the same connection manager package, so they are from the same
            // source.
            return true;
        }

        PhoneAccountHandle call1TargetAcct = call1.getTargetPhoneAccount();
        PhoneAccountHandle call2TargetAcct = call2.getTargetPhoneAccount();
        // Otherwise if the target phone account for both is the same package, they're the same
        // source.
        return PhoneAccountHandle.areFromSamePackage(call1TargetAcct, call2TargetAcct);
    }

    public LinkedList<HandlerThread> getGraphHandlerThreads() {
        return mGraphHandlerThreads;
    }

    private void maybeSendPostCallScreenIntent(Call call) {
        if (call.isEmergencyCall() || (call.isNetworkIdentifiedEmergencyCall()) ||
                (call.getPostCallPackageName() == null)) {
            return;
        }

        Intent intent = new Intent(ACTION_POST_CALL);
        intent.setPackage(call.getPostCallPackageName());
        intent.putExtra(EXTRA_HANDLE, call.getHandle());
        intent.putExtra(EXTRA_DISCONNECT_CAUSE, call.getDisconnectCause().getCode());
        long duration = call.getAgeMillis();
        int durationCode = DURATION_VERY_SHORT;
        if ((duration >= VERY_SHORT_CALL_TIME_MS) && (duration < SHORT_CALL_TIME_MS)) {
            durationCode = DURATION_SHORT;
        } else if ((duration >= SHORT_CALL_TIME_MS) && (duration < MEDIUM_CALL_TIME_MS)) {
            durationCode = DURATION_MEDIUM;
        } else if (duration >= MEDIUM_CALL_TIME_MS) {
            durationCode = DURATION_LONG;
        }
        intent.putExtra(EXTRA_CALL_DURATION, durationCode);
        intent.addFlags(Intent.FLAG_ACTIVITY_NEW_TASK);
        mContext.startActivityAsUser(intent, mCurrentUserHandle);
    }

    @VisibleForTesting
    public void addToPendingCallsToDisconnect(Call call) {
        mPendingCallsToDisconnect.add(call);
    }

    @VisibleForTesting
    public void addConnectionServiceRepositoryCache(ComponentName componentName,
            UserHandle userHandle, ConnectionServiceWrapper service) {
        mConnectionServiceRepository.setService(componentName, userHandle, service);
    }

    /**
     * Generates a log "marking".  This is a unique call event which contains a specified message.
     * A log mark is triggered by the command: adb shell telecom log-mark MESSAGE
     * A tester can use this when executing tests to make it very clear when a particular test step
     * was reached.
     * @param message the message to mark in the logs.
     */
    public void requestLogMark(String message) {
        mCalls.forEach(c -> Log.addEvent(c, LogUtils.Events.USER_LOG_MARK, message));
        Log.addEvent(null /* global */, LogUtils.Events.USER_LOG_MARK, message);
    }

    @VisibleForTesting
    public Ringer getRinger() {
        return mRinger;
    }

    @VisibleForTesting
    public VoipCallMonitor getVoipCallMonitor() {
        return mVoipCallMonitor;
    }

    /**
     * This method should only be used for testing.
     */
    @VisibleForTesting
    public void createActionSetCallStateAndPerformAction(Call call, int state, String tag) {
        ActionSetCallState actionSetCallState = new ActionSetCallState(call, state, tag);
        actionSetCallState.performAction();
    }

    public CallStreamingController getCallStreamingController() {
        return mCallStreamingController;
    }

    /**
     * Given a call identified by call id, get the instance from the list of calls.
     * @param callId the call id.
     * @return the call, or null if not found.
     */
    public @Nullable Call getCall(@NonNull String callId) {
        Optional<Call> foundCall = mCalls.stream().filter(
                c -> c.getId().equals(callId)).findFirst();
        if (foundCall.isPresent()) {
            return foundCall.get();
        } else {
            return null;
        }
    }

    /**
     * Triggers stopping of call streaming for a call by launching a stop streaming transaction.
     * @param call the call.
     */
    public void stopCallStreaming(@NonNull Call call) {
        if (call.getTransactionServiceWrapper() == null) {
            return;
        }
        call.getTransactionServiceWrapper().stopCallStreaming(call);
    }

    @VisibleForTesting
    public Set<Call> getSelfManagedCallsBeingSetup() {
        return mSelfManagedCallsBeingSetup;
    }

    @VisibleForTesting
    public void addCallBeingSetup(Call call) {
        mSelfManagedCallsBeingSetup.add(call);
    }
}<|MERGE_RESOLUTION|>--- conflicted
+++ resolved
@@ -570,9 +570,6 @@
             ToastFactory toastFactory,
             CallEndpointControllerFactory callEndpointControllerFactory,
             CallAnomalyWatchdog callAnomalyWatchdog,
-<<<<<<< HEAD
-            Executor asyncTaskExecutor) {
-=======
             Ringer.AccessibilityManagerAdapter accessibilityManagerAdapter,
             Executor asyncTaskExecutor,
             BlockedNumbersAdapter blockedNumbersAdapter,
@@ -580,7 +577,6 @@
             EmergencyCallDiagnosticLogger emergencyCallDiagnosticLogger,
             CallStreamingNotification callStreamingNotification) {
 
->>>>>>> d293b54f
         mContext = context;
         mLock = lock;
         mPhoneNumberUtilsAdapter = phoneNumberUtilsAdapter;
@@ -710,10 +706,7 @@
 
         mCallAnomalyWatchdog = callAnomalyWatchdog;
         mAsyncTaskExecutor = asyncTaskExecutor;
-<<<<<<< HEAD
-=======
         mUserManager = mContext.getSystemService(UserManager.class);
->>>>>>> d293b54f
     }
 
     public void setIncomingCallNotifier(IncomingCallNotifier incomingCallNotifier) {
@@ -5158,8 +5151,6 @@
                         AudioSystem.getDefaultStreamVolume(AudioManager.STREAM_VOICE_CALL), 0);
             }
         });
-<<<<<<< HEAD
-=======
     }
 
     /**
@@ -5179,7 +5170,6 @@
                 Log.endSession();
             }
         });
->>>>>>> d293b54f
     }
 
     /**
