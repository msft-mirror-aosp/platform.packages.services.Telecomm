--- conflicted
+++ resolved
@@ -381,11 +381,7 @@
             boolean isIncoming,
             boolean isConference,
             long connectTimeMillis) {
-<<<<<<< HEAD
-        this(context, callsManager, repository, handle, gatewayInfo,
-=======
         this(context, callsManager, repository, contactsAsyncHelper, handle, gatewayInfo,
->>>>>>> a247fedc
                 connectionManagerPhoneAccountHandle, targetPhoneAccountHandle, isIncoming,
                 isConference);
 
@@ -1329,11 +1325,7 @@
         if (mIsIncoming && isRespondViaSmsCapable() && !mCannedSmsResponsesLoadingStarted) {
             Log.d(this, "maybeLoadCannedSmsResponses: starting task to load messages");
             mCannedSmsResponsesLoadingStarted = true;
-<<<<<<< HEAD
-            TelecomSystem.getInstance().getRespondViaSmsManager().loadCannedTextMessages(
-=======
             mCallsManager.getRespondViaSmsManager().loadCannedTextMessages(
->>>>>>> a247fedc
                     new Response<Void, List<String>>() {
                         @Override
                         public void onResult(Void request, List<String>... result) {
