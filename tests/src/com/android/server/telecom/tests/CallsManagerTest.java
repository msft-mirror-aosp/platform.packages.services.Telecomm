--- conflicted
+++ resolved
@@ -147,7 +147,6 @@
 import java.util.Map;
 import java.util.concurrent.CompletableFuture;
 import java.util.concurrent.CountDownLatch;
-import java.util.concurrent.Executor;
 import java.util.concurrent.LinkedBlockingQueue;
 import java.util.concurrent.TimeUnit;
 
@@ -343,10 +342,6 @@
                 mToastFactory,
                 mCallEndpointControllerFactory,
                 mCallAnomalyWatchdog,
-<<<<<<< HEAD
-                // Just do async tasks synchronously to support testing.
-                command -> command.run());
-=======
                 mAccessibilityManagerAdapter,
                 // Just do async tasks synchronously to support testing.
                 command -> command.run(),
@@ -354,7 +349,6 @@
                 TransactionManager.getTestInstance(),
                 mEmergencyCallDiagnosticLogger,
                 mCallStreamingNotification);
->>>>>>> d293b54f
 
         when(mPhoneAccountRegistrar.getPhoneAccount(
                 eq(SELF_MANAGED_HANDLE), any())).thenReturn(SELF_MANAGED_ACCOUNT);
