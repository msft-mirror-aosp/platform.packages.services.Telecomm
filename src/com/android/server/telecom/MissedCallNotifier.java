--- conflicted
+++ resolved
@@ -19,282 +19,7 @@
 /**
  * Creates a notification for calls that the user missed (neither answered nor rejected).
  */
-<<<<<<< HEAD
-class MissedCallNotifier extends CallsManagerListenerBase {
-
-    private static final String[] CALL_LOG_PROJECTION = new String[] {
-        Calls._ID,
-        Calls.NUMBER,
-        Calls.NUMBER_PRESENTATION,
-        Calls.DATE,
-        Calls.DURATION,
-        Calls.TYPE,
-    };
-
-    private static final int CALL_LOG_COLUMN_ID = 0;
-    private static final int CALL_LOG_COLUMN_NUMBER = 1;
-    private static final int CALL_LOG_COLUMN_NUMBER_PRESENTATION = 2;
-    private static final int CALL_LOG_COLUMN_DATE = 3;
-    private static final int CALL_LOG_COLUMN_DURATION = 4;
-    private static final int CALL_LOG_COLUMN_TYPE = 5;
-
-    private static final int MISSED_CALL_NOTIFICATION_ID = 1;
-
-    private final Context mContext;
-    private CallsManager mCallsManager;
-    private final NotificationManager mNotificationManager;
-
-    // Used to track the number of missed calls.
-    private int mMissedCallCount = 0;
-
-    MissedCallNotifier(Context context) {
-        mContext = context;
-        mNotificationManager =
-                (NotificationManager) mContext.getSystemService(Context.NOTIFICATION_SERVICE);
-
-        updateOnStartup();
-    }
-
-    void setCallsManager(CallsManager callsManager) {
-        this.mCallsManager = callsManager;
-    }
-
-    /** {@inheritDoc} */
-    @Override
-    public void onCallStateChanged(Call call, int oldState, int newState) {
-        if (oldState == CallState.RINGING && newState == CallState.DISCONNECTED &&
-                call.getDisconnectCause().getCode() == DisconnectCause.MISSED) {
-            showMissedCallNotification(call);
-        }
-    }
-
-    /** Clears missed call notification and marks the call log's missed calls as read. */
-    void clearMissedCalls() {
-        AsyncTask.execute(new Runnable() {
-            @Override
-            public void run() {
-                // Clear the list of new missed calls from the call log.
-                ContentValues values = new ContentValues();
-                values.put(Calls.NEW, 0);
-                values.put(Calls.IS_READ, 1);
-                StringBuilder where = new StringBuilder();
-                where.append(Calls.NEW);
-                where.append(" = 1 AND ");
-                where.append(Calls.TYPE);
-                where.append(" = ?");
-                mContext.getContentResolver().update(Calls.CONTENT_URI, values, where.toString(),
-                        new String[]{ Integer.toString(Calls.MISSED_TYPE) });
-            }
-        });
-        cancelMissedCallNotification();
-    }
-
-    /**
-     * Create a system notification for the missed call.
-     *
-     * @param call The missed call.
-     */
-    void showMissedCallNotification(Call call) {
-        mMissedCallCount++;
-
-        final int titleResId;
-        final String expandedText;  // The text in the notification's line 1 and 2.
-
-        // Display the first line of the notification:
-        // 1 missed call: <caller name || handle>
-        // More than 1 missed call: <number of calls> + "missed calls"
-        if (mMissedCallCount == 1) {
-            titleResId = R.string.notification_missedCallTitle;
-            expandedText = getNameForCall(call);
-        } else {
-            titleResId = R.string.notification_missedCallsTitle;
-            expandedText =
-                    mContext.getString(R.string.notification_missedCallsMsg, mMissedCallCount);
-        }
-
-        // Create the notification.
-        Notification.Builder builder = new Notification.Builder(mContext);
-        builder.setSmallIcon(android.R.drawable.stat_notify_missed_call)
-                .setColor(mContext.getResources().getColor(R.color.theme_color))
-                .setWhen(call.getCreationTimeMillis())
-                .setContentTitle(mContext.getText(titleResId))
-                .setContentText(expandedText)
-                .setContentIntent(createCallLogPendingIntent())
-                .setAutoCancel(true)
-                .setDeleteIntent(createClearMissedCallsPendingIntent());
-
-        Uri handleUri = call.getHandle();
-        String handle = handleUri == null ? null : handleUri.getSchemeSpecificPart();
-
-        // Add additional actions when there is only 1 missed call, like call-back and SMS.
-        if (mMissedCallCount == 1) {
-            Log.d(this, "Add actions with number %s.", Log.piiHandle(handle));
-
-            if (!TextUtils.isEmpty(handle)
-                    && !TextUtils.equals(handle, mContext.getString(R.string.handle_restricted))) {
-                builder.addAction(R.drawable.stat_sys_phone_call,
-                        mContext.getString(R.string.notification_missedCall_call_back),
-                        createCallBackPendingIntent(handleUri));
-
-                builder.addAction(R.drawable.ic_text_holo_dark,
-                        mContext.getString(R.string.notification_missedCall_message),
-                        createSendSmsFromNotificationPendingIntent(handleUri));
-            }
-
-            Bitmap photoIcon = call.getPhotoIcon();
-            if (photoIcon != null) {
-                builder.setLargeIcon(photoIcon);
-            } else {
-                Drawable photo = call.getPhoto();
-                if (photo != null && photo instanceof BitmapDrawable) {
-                    builder.setLargeIcon(((BitmapDrawable) photo).getBitmap());
-                }
-            }
-        } else {
-            Log.d(this, "Suppress actions. handle: %s, missedCalls: %d.", Log.piiHandle(handle),
-                    mMissedCallCount);
-        }
-
-        Notification notification = builder.build();
-        configureLedOnNotification(notification);
-
-        Log.i(this, "Adding missed call notification for %s.", call);
-        mNotificationManager.notifyAsUser(
-                null /* tag */ , MISSED_CALL_NOTIFICATION_ID, notification, UserHandle.CURRENT);
-    }
-
-    /** Cancels the "missed call" notification. */
-    private void cancelMissedCallNotification() {
-        // Reset the number of missed calls to 0.
-        mMissedCallCount = 0;
-        mNotificationManager.cancel(MISSED_CALL_NOTIFICATION_ID);
-    }
-
-    /**
-     * Returns the name to use in the missed call notification.
-     */
-    private String getNameForCall(Call call) {
-        String handle = call.getHandle() == null ? null : call.getHandle().getSchemeSpecificPart();
-        String name = call.getName();
-
-        if (!TextUtils.isEmpty(name) && TextUtils.isGraphic(name)) {
-            return name;
-        } else if (!TextUtils.isEmpty(handle)) {
-            // A handle should always be displayed LTR using {@link BidiFormatter} regardless of the
-            // content of the rest of the notification.
-            // TODO: Does this apply to SIP addresses?
-            BidiFormatter bidiFormatter = BidiFormatter.getInstance();
-            return bidiFormatter.unicodeWrap(handle, TextDirectionHeuristics.LTR);
-        } else {
-            // Use "unknown" if the call is unidentifiable.
-            return mContext.getString(R.string.unknown);
-        }
-    }
-
-    /**
-     * Creates a new pending intent that sends the user to the call log.
-     *
-     * @return The pending intent.
-     */
-    private PendingIntent createCallLogPendingIntent() {
-        Intent intent = new Intent(Intent.ACTION_VIEW, null);
-        intent.setType(CallLog.Calls.CONTENT_TYPE);
-
-        TaskStackBuilder taskStackBuilder = TaskStackBuilder.create(mContext);
-        taskStackBuilder.addNextIntent(intent);
-
-        return taskStackBuilder.getPendingIntent(0, 0);
-    }
-
-    /**
-     * Creates an intent to be invoked when the missed call notification is cleared.
-     */
-    private PendingIntent createClearMissedCallsPendingIntent() {
-        return createTelecomPendingIntent(
-                TelecomBroadcastIntentProcessor.ACTION_CLEAR_MISSED_CALLS, null);
-    }
-
-    /**
-     * Creates an intent to be invoked when the user opts to "call back" from the missed call
-     * notification.
-     *
-     * @param handle The handle to call back.
-     */
-    private PendingIntent createCallBackPendingIntent(Uri handle) {
-        return createTelecomPendingIntent(
-                TelecomBroadcastIntentProcessor.ACTION_CALL_BACK_FROM_NOTIFICATION, handle);
-    }
-
-    /**
-     * Creates an intent to be invoked when the user opts to "send sms" from the missed call
-     * notification.
-     */
-    private PendingIntent createSendSmsFromNotificationPendingIntent(Uri handle) {
-        return createTelecomPendingIntent(
-                TelecomBroadcastIntentProcessor.ACTION_SEND_SMS_FROM_NOTIFICATION,
-                Uri.fromParts(Constants.SCHEME_SMSTO, handle.getSchemeSpecificPart(), null));
-    }
-
-    /**
-     * Creates generic pending intent from the specified parameters to be received by
-     * {@link TelecomBroadcastIntentProcessor}.
-     *
-     * @param action The intent action.
-     * @param data The intent data.
-     */
-    private PendingIntent createTelecomPendingIntent(String action, Uri data) {
-        Intent intent = new Intent(action, data, mContext, TelecomBroadcastIntentProcessor.class);
-        return PendingIntent.getBroadcast(mContext, 0, intent, 0);
-    }
-
-    /**
-     * Configures a notification to emit the blinky notification light.
-     */
-    private void configureLedOnNotification(Notification notification) {
-        notification.flags |= Notification.FLAG_SHOW_LIGHTS;
-        notification.defaults |= Notification.DEFAULT_LIGHTS;
-    }
-
-    /**
-     * Adds the missed call notification on startup if there are unread missed calls.
-     */
-    private void updateOnStartup() {
-        Log.d(this, "updateOnStartup()...");
-
-        // instantiate query handler
-        AsyncQueryHandler queryHandler = new AsyncQueryHandler(mContext.getContentResolver()) {
-            @Override
-            protected void onQueryComplete(int token, Object cookie, Cursor cursor) {
-                Log.d(MissedCallNotifier.this, "onQueryComplete()...");
-                if (cursor != null) {
-                    try {
-                        while (cursor.moveToNext()) {
-                            // Get data about the missed call from the cursor
-                            final String handleString = cursor.getString(CALL_LOG_COLUMN_NUMBER);
-                            final int presentation =
-                                    cursor.getInt(CALL_LOG_COLUMN_NUMBER_PRESENTATION);
-                            final long date = cursor.getLong(CALL_LOG_COLUMN_DATE);
-
-                            final Uri handle;
-                            if (presentation != Calls.PRESENTATION_ALLOWED
-                                    || TextUtils.isEmpty(handleString)) {
-                                handle = null;
-                            } else {
-                                handle = Uri.fromParts(PhoneNumberUtils.isUriNumber(handleString) ?
-                                        PhoneAccount.SCHEME_SIP : PhoneAccount.SCHEME_TEL,
-                                                handleString, null);
-                            }
-
-                            // Convert the data to a call object
-                            Call call = new Call(mContext, mCallsManager,
-                                    null, null, null, null, null, true,
-                                    false);
-                            call.setDisconnectCause(new DisconnectCause(DisconnectCause.MISSED));
-                            call.setState(CallState.DISCONNECTED);
-                            call.setCreationTimeMillis(date);
-=======
 public interface MissedCallNotifier extends CallsManager.CallsManagerListener {
->>>>>>> a247fedc
 
     void clearMissedCalls();
 
